--- conflicted
+++ resolved
@@ -8,12 +8,8 @@
     <parent>
         <artifactId>liquibase-parent</artifactId>
         <groupId>org.liquibase</groupId>
-<<<<<<< HEAD
         <version>3.1.0-SNAPSHOT</version>
-=======
-        <version>3.0.8-SNAPSHOT</version>
         <relativePath>../pom.xml</relativePath>
->>>>>>> 4236e15d
     </parent>
 
     <dependencies>
