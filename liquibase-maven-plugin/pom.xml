<?xml version="1.0" encoding="UTF-8"?>
<project xmlns="http://maven.apache.org/POM/4.0.0" xmlns:xsi="http://www.w3.org/2001/XMLSchema-instance" xsi:schemaLocation="http://maven.apache.org/POM/4.0.0 http://maven.apache.org/xsd/maven-4.0.0.xsd">
    <modelVersion>4.0.0</modelVersion>

    <artifactId>liquibase-maven-plugin</artifactId>
    <packaging>maven-plugin</packaging>

    <name>Liquibase Maven Plugin</name>
    <description>A Maven plugin wraps up some of the functionality of Liquibase</description>

    <parent>
        <artifactId>liquibase-parent</artifactId>
        <groupId>org.liquibase</groupId>
<<<<<<< HEAD
        <version>3.6.4-SNAPSHOT</version>
=======
        <version>3.7.0-SNAPSHOT</version>
>>>>>>> 0c569d0a
    </parent>

	<dependencies>
		<dependency>
			<groupId>org.apache.maven</groupId>
			<artifactId>maven-plugin-api</artifactId>
		</dependency>

		<dependency>
			<groupId>org.apache.maven</groupId>
			<artifactId>maven-project</artifactId>
		</dependency>

		<dependency>
            <groupId>org.liquibase</groupId>
            <artifactId>liquibase-core</artifactId>
			<version>${project.version}</version>
		</dependency>

		<dependency>
			<groupId>org.apache.maven.shared</groupId>
			<artifactId>maven-plugin-testing-harness</artifactId>
		</dependency>

		<dependency>
			<groupId>org.apache.derby</groupId>
			<artifactId>derby</artifactId>
			<version>${derby.version}</version><!--$NO-MVN-MAN-VER$-->
			<scope>test</scope>
		</dependency>
	</dependencies>

	<build>
		<plugins>
			<plugin>
				<artifactId>maven-deploy-plugin</artifactId>
				<configuration>
					<skip>false</skip>
				</configuration>
			</plugin>

			<plugin>
				<groupId>org.apache.maven.plugins</groupId>
				<artifactId>maven-plugin-plugin</artifactId>
				<executions>
					<execution>
						<id>generated-helpmojo</id>
						<goals>
							<goal>helpmojo</goal>
						</goals>
					</execution>
				</executions>
			</plugin>
		</plugins>

		<pluginManagement>
			<plugins>
				<!--This plugin's configuration is used to store Eclipse m2e settings only. It has no influence on the Maven
						build itself. -->
				<plugin>
					<groupId>org.eclipse.m2e</groupId>
					<artifactId>lifecycle-mapping</artifactId>
					<version>1.0.0</version>
					<configuration>
						<lifecycleMappingMetadata>
							<pluginExecutions>
								<pluginExecution>
									<pluginExecutionFilter>
										<groupId>
											org.apache.maven.plugins
										</groupId>
										<artifactId>
											maven-plugin-plugin
										</artifactId>
										<versionRange>
											[2.6,)
										</versionRange>
										<goals>
											<goal>descriptor</goal>
											<goal>helpmojo</goal>
										</goals>
									</pluginExecutionFilter>
									<action>
										<ignore />
									</action>
								</pluginExecution>
							</pluginExecutions>
						</lifecycleMappingMetadata>
					</configuration>
				</plugin>
			</plugins>
		</pluginManagement>
	</build>

	<reporting>
		<plugins>
			<plugin>
				<groupId>org.apache.maven.plugins</groupId>
				<artifactId>maven-plugin-plugin</artifactId>
				<version>2.6</version>
			</plugin>
		</plugins>
	</reporting>

	<profiles>
		<profile>
			<id>release-sign-artifacts</id>
			<activation>
				<property>
					<name>performRelease</name>
					<value>true</value>
				</property>
			</activation>
			<build>
				<plugins>
					<plugin>
						<groupId>org.apache.maven.plugins</groupId>
						<artifactId>maven-gpg-plugin</artifactId>
						<executions>
							<execution>
								<id>sign-artifacts</id>
								<phase>verify</phase>
								<goals>
									<goal>sign</goal>
								</goals>
							</execution>
						</executions>
					</plugin>
				</plugins>
			</build>
		</profile>
	</profiles>
</project>
<|MERGE_RESOLUTION|>--- conflicted
+++ resolved
@@ -11,11 +11,7 @@
     <parent>
         <artifactId>liquibase-parent</artifactId>
         <groupId>org.liquibase</groupId>
-<<<<<<< HEAD
-        <version>3.6.4-SNAPSHOT</version>
-=======
         <version>3.7.0-SNAPSHOT</version>
->>>>>>> 0c569d0a
     </parent>
 
 	<dependencies>
