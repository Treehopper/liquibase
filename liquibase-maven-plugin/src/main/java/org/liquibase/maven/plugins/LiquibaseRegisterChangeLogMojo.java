package org.liquibase.maven.plugins;

import liquibase.Liquibase;
import liquibase.Scope;
import liquibase.command.CommandExecutionException;
import liquibase.command.CommandFactory;
import liquibase.command.CommandResult;
import liquibase.command.core.RegisterChangeLogCommand;
import liquibase.database.Database;
import liquibase.exception.LiquibaseException;
import org.apache.maven.plugin.MojoFailureException;

import java.util.HashMap;
import java.util.Map;
import java.util.UUID;

/**
 *
 * <p>Registers a change log with Hub.</p>
 * 
 * @author Wesley Willard
 * @goal   registerChangeLog
 *
 */
public class LiquibaseRegisterChangeLogMojo extends AbstractLiquibaseChangeLogMojo {

    /**
     *
     * Specifies the <i>Liquibase Hub Project ID</i> for Liquibase to use.
     *
     * @parameter property="liquibase.hubProjectId"
     *
     */
    protected String hubProjectId;

<<<<<<< HEAD
=======
    /**
     *
     * Specifies the <i>Liquibase Hub Project</i> for Liquibase to create and use.
     *
     * @parameter property="liquibase.hubProjectName"
     *
     */
    protected String hubProjectName;

>>>>>>> bc537839
    @Override
  	protected void checkRequiredParametersAreSpecified() throws MojoFailureException {
        super.checkRequiredParametersAreSpecified();
        if (hubProjectId == null && hubProjectName == null) {
            throw new MojoFailureException("\nThe Hub project ID must be specified.");
        }
        if (hubProjectId != null && hubProjectName != null) {
            throw new MojoFailureException("\nThe 'registerchangelog' command failed because too many parameters were provided. Command expects project ID or new projectname, but not both.\n");
        }
    }

    @Override
    protected void performLiquibaseTask(Liquibase liquibase)
        throws LiquibaseException {
        super.performLiquibaseTask(liquibase);
        Database database = liquibase.getDatabase();
        RegisterChangeLogCommand registerChangeLog =
            (RegisterChangeLogCommand) CommandFactory.getInstance().getCommand("registerChangeLog");
        registerChangeLog.setChangeLogFile(changeLogFile);
        if (hubProjectId != null) {
            registerChangeLog.setHubProjectId(UUID.fromString(hubProjectId));
        }
        registerChangeLog.setProjectName(hubProjectName);
        Map<String, Object> argsMap = new HashMap<>();
        argsMap.put("changeLogFile", changeLogFile);
        argsMap.put("database", database);
        argsMap.put("liquibase", liquibase);
        argsMap.put("changeLog", liquibase.getDatabaseChangeLog());
        registerChangeLog.configure(argsMap);
        try {
            CommandResult result = registerChangeLog.execute();
            if (result.succeeded) {
                Scope.getCurrentScope().getUI().sendMessage(result.print());
            } else {
                throw new LiquibaseException(result.message);
            }

        }
        catch (CommandExecutionException cee) {
            throw new LiquibaseException("Error executing registerChangeLog", cee);
        }
    }
}<|MERGE_RESOLUTION|>--- conflicted
+++ resolved
@@ -33,8 +33,6 @@
      */
     protected String hubProjectId;
 
-<<<<<<< HEAD
-=======
     /**
      *
      * Specifies the <i>Liquibase Hub Project</i> for Liquibase to create and use.
@@ -44,7 +42,6 @@
      */
     protected String hubProjectName;
 
->>>>>>> bc537839
     @Override
   	protected void checkRequiredParametersAreSpecified() throws MojoFailureException {
         super.checkRequiredParametersAreSpecified();
