package org.liquibase.maven.plugins;

import liquibase.Contexts;
import liquibase.LabelExpression;
import liquibase.Liquibase;
import liquibase.database.Database;
import liquibase.exception.LiquibaseException;
import org.apache.maven.plugin.MojoExecutionException;

import java.io.File;
import java.io.IOException;
import java.io.Writer;

/**
 * <p>Generates SQL that marks all unapplied changes as applied.</p>
 * 
 * @author JAmes Atwill
 * @goal changelogSyncSQL
 */
public class LiquibaseChangeLogSyncSQLMojo extends
		AbstractLiquibaseChangeLogMojo {

	/**
	 * The file to output the Migration SQL script to, if it exists it will be
	 * overwritten.
	 * 
	 * @parameter property="liquibase.migrationSqlOutputFile"
	 *            default-value=
	 *            "${project.build.directory}/liquibase/migrate.sql"
	 */
	protected File migrationSqlOutputFile;

	/**
	 * Update to the changeSet with the given tag command.
	 * @parameter property="liquibase.toTag"
	 */
	protected String toTag;

	/** The writer for writing the migration SQL. */
	private Writer outputWriter;

	@Override
	protected void performLiquibaseTask(Liquibase liquibase)
			throws LiquibaseException {
<<<<<<< HEAD
        liquibase.changeLogSync(new Contexts(contexts), new LabelExpression(labels), outputWriter);
=======
		liquibase.changeLogSync(toTag, new Contexts(contexts), new LabelExpression(labels), outputWriter);
>>>>>>> c98e58ef
	}

	@Override
	protected void printSettings(String indent) {
		super.printSettings(indent);
		getLog().info(
				indent + "migrationSQLOutputFile: " + migrationSqlOutputFile);

	}

	@Override
	protected boolean isPromptOnNonLocalDatabase() {
		// Always run on an non-local database as we are not actually modifying
		// the database
		// when run on it.
		return false;
	}

	@Override
	protected Liquibase createLiquibase(Database db)
			throws MojoExecutionException {
		Liquibase liquibase = super.createLiquibase(db);

		// Setup the output file writer
		try {
			if (!migrationSqlOutputFile.exists()) {
				// Ensure the parent directories exist
				migrationSqlOutputFile.getParentFile().mkdirs();
				// Create the actual file
				if (!migrationSqlOutputFile.createNewFile()) {
					throw new MojoExecutionException(
							"Cannot create the migration SQL file; "
									+ migrationSqlOutputFile.getAbsolutePath());
				}
			}
			outputWriter = getOutputWriter(migrationSqlOutputFile);;
		} catch (IOException e) {
			getLog().error(e);
			throw new MojoExecutionException(
					"Failed to create SQL output writer", e);
		}
		getLog().info(
				"Output SQL Migration File: "
						+ migrationSqlOutputFile.getAbsolutePath());
		return liquibase;
	}

	@Override
	protected void cleanup(Database db) {
		super.cleanup(db);
		if (outputWriter != null) {
			try {
				outputWriter.close();
			} catch (IOException e) {
				getLog().error(e);
			}
		}
	}

}<|MERGE_RESOLUTION|>--- conflicted
+++ resolved
@@ -42,11 +42,7 @@
 	@Override
 	protected void performLiquibaseTask(Liquibase liquibase)
 			throws LiquibaseException {
-<<<<<<< HEAD
-        liquibase.changeLogSync(new Contexts(contexts), new LabelExpression(labels), outputWriter);
-=======
 		liquibase.changeLogSync(toTag, new Contexts(contexts), new LabelExpression(labels), outputWriter);
->>>>>>> c98e58ef
 	}
 
 	@Override
