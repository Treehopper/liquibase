<project xmlns="http://maven.apache.org/POM/4.0.0" xmlns:xsi="http://www.w3.org/2001/XMLSchema-instance" xsi:schemaLocation="http://maven.apache.org/POM/4.0.0 http://maven.apache.org/maven-v4_0_0.xsd">
    <modelVersion>4.0.0</modelVersion>
    <parent>
        <groupId>org.liquibase</groupId>
        <artifactId>liquibase-parent</artifactId>
<<<<<<< HEAD
        <version>3.5.0-SNAPSHOT</version>
=======
        <version>3.4.3-SNAPSHOT</version>
>>>>>>> b03a6181
        <relativePath>../pom.xml</relativePath>
    </parent>

    <artifactId>liquibase-debian</artifactId>
    
<<<<<<< HEAD
    <version>3.5.0-SNAPSHOT</version>
=======
    <version>3.4.3-SNAPSHOT</version>
>>>>>>> b03a6181
    <name>Liquibase Debian Packager</name>
    <description>Debian package builder for liquibase.</description>
     <organization>
        <name>Liquibase.org</name>
        <url>http://www.liquibase.org</url>
    </organization>
     <licenses>
        <license>
            <url>http://www.apache.org/licenses/LICENSE-2.0</url>
            <name>Apache License, Version 2.0</name>
        </license>
    </licenses>

    <properties>
        <snakeyaml.version>1.13</snakeyaml.version>

        <!-- Jdeb version, used to build the debian package  : should it match liquibase target version one ? -->
        <jdeb.version>1.0.1</jdeb.version>
    </properties>

    <dependencies>
        <dependency>
            <groupId>org.liquibase</groupId>
            <artifactId>liquibase-core</artifactId>
            <version>${project.version}</version>
        </dependency>

        <dependency>
            <groupId>org.yaml</groupId>
            <artifactId>snakeyaml</artifactId>
            <version>${snakeyaml.version}</version>
            <optional>true</optional>
        </dependency>
    </dependencies>
    <build>
        <plugins>
            <plugin>
                <artifactId>maven-deploy-plugin</artifactId>
                <configuration>
                    <skip>true</skip>
                </configuration>
            </plugin>
            <plugin>
                <groupId>org.apache.maven.plugins</groupId>
                <artifactId>maven-dependency-plugin</artifactId>
                <version>2.8</version>
                <executions>
                    <execution>
                        <id>unpack-sigar</id>
                        <phase>package<!-- or any other valid maven phase --></phase>
                        <goals>
                            <goal>unpack-dependencies</goal>
                        </goals>
                        <configuration>
                            <includeGroupIds>org.liquibase</includeGroupIds>
                            <includeArtifactIds>liquibase-core</includeArtifactIds>
                            <outputDirectory>
                                ${project.build.directory}
                                <!-- or: ${project.basedir}/wherever/you/want/it -->
                            </outputDirectory>
                        </configuration>
                    </execution>
                    <execution>
                        <id>copy</id>
                        <phase>package</phase>
                        <goals>
                            <goal>copy</goal>
                        </goals>
                        <configuration>
                            <artifactItems>
                                <artifactItem>
                                    <groupId>org.liquibase</groupId>
                                    <artifactId>liquibase-core</artifactId>
                                    <overWrite>true</overWrite>
                                    <outputDirectory>${project.build.directory}/</outputDirectory>
                                    <destFileName>liquibase.jar</destFileName>
                                </artifactItem>
                                <artifactItem>
                                    <groupId>org.yaml</groupId>
                                    <artifactId>snakeyaml</artifactId>
                                    <version>${snakeyaml.version}</version>
                                    <type>jar</type>
                                    <overWrite>false</overWrite>
                                    <outputDirectory>${project.build.directory}/lib/</outputDirectory>
                                </artifactItem>
                            </artifactItems>
                            <outputDirectory>${project.build.directory}/lib</outputDirectory>
                            <overWriteReleases>false</overWriteReleases>
                            <overWriteSnapshots>true</overWriteSnapshots>
                        </configuration>
                    </execution>
                </executions>
            </plugin>
            <plugin>
                <artifactId>jdeb</artifactId>
                <groupId>org.vafer</groupId>
                <version>${jdeb.version}</version>
                <executions>
                    <execution>
                        <phase>package</phase>
                        <goals>
                            <goal>jdeb</goal>
                        </goals>
                        <configuration>
                            <dataSet>
                                <data>
                                    <src>${project.build.directory}/liquibase.jar</src>
                                    <dst>liquibase.jar</dst>
                                    <type>file</type>
                                    <mapper>
                                        <type>perm</type>
                                        <filemode>555</filemode>
                                        <prefix>/usr/lib/liquibase-${project.version}</prefix>
                                    </mapper>
                                </data>
                                <data>
                                    <!--<src>${project.build.directory}/dist/liquibase</src>-->
                                    <src>src/main/resources/liquibase</src>
                                    <type>file</type>
                                    <mapper>
                                        <type>perm</type>
                                        <filemode>555</filemode>
                                        <prefix>/usr/lib/liquibase-${project.version}</prefix>
                                    </mapper>
                                </data>
                                <data>
                                    <src>${project.build.directory}/dist/LICENSE.txt</src>
                                    <type>file</type>
                                    <mapper>
                                        <type>perm</type>
                                        <filemode>444</filemode>
                                        <prefix>/usr/lib/liquibase-${project.version}</prefix>
                                    </mapper>
                                </data>
                                <data>
                                    <src>${project.build.directory}/dist/liquibase.spec</src>
                                    <type>file</type>
                                    <mapper>
                                        <type>perm</type>
                                        <filemode>444</filemode>
                                        <prefix>/usr/lib/liquibase-${project.version}</prefix>
                                    </mapper>
                                </data>
                                <data>
                                    <type>link</type>
                                    <linkName>/usr/bin/liquibase</linkName>
                                    <linkTarget>/usr/lib/liquibase-${project.version}/liquibase</linkTarget>  
                                    <symlink>true</symlink>
                                </data>
			    
                                <!-- Copy additional jars-->
                                <data>
                                    <src>${project.build.directory}/lib</src>
                                    <type>directory</type>
                                    <!--<includes />-->
                                    <!--<excludes>**/.svn</excludes>-->
                                    <mapper>
                                        <type>perm</type>
                                        <filemode>444</filemode>
                                        <prefix>/usr/lib/liquibase-${project.version}/lib</prefix>
                                    </mapper>
                                </data>
                                <!-- Now, add bash auto-completion file to make life easier
                                when usin liquibase in command line mode
                                /etc/bash_completion.d/
                                -->
                                <data>
                                    <!--<src>${project.build.directory}/dist/liquibase</src>-->
                                    <src>src/main/resources/liquibase.sh</src>
                                    <type>file</type>
                                    <mapper>
                                        <type>perm</type>
                                        <filemode>644</filemode>
                                        <prefix>/etc/bash_completion.d/</prefix>
                                    </mapper>
                                </data>
                                
                            </dataSet>
                        </configuration>
                    </execution>
                </executions>
            </plugin>
        </plugins>
    </build>
</project><|MERGE_RESOLUTION|>--- conflicted
+++ resolved
@@ -3,21 +3,13 @@
     <parent>
         <groupId>org.liquibase</groupId>
         <artifactId>liquibase-parent</artifactId>
-<<<<<<< HEAD
         <version>3.5.0-SNAPSHOT</version>
-=======
-        <version>3.4.3-SNAPSHOT</version>
->>>>>>> b03a6181
         <relativePath>../pom.xml</relativePath>
     </parent>
 
     <artifactId>liquibase-debian</artifactId>
     
-<<<<<<< HEAD
-    <version>3.5.0-SNAPSHOT</version>
-=======
-    <version>3.4.3-SNAPSHOT</version>
->>>>>>> b03a6181
+    <version>3.4.2-SNAPSHOT</version>
     <name>Liquibase Debian Packager</name>
     <description>Debian package builder for liquibase.</description>
      <organization>
