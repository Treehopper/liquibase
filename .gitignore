--- conflicted
+++ resolved
@@ -1,10 +1,7 @@
 target
 .project
 .settings
-<<<<<<< HEAD
+*nb-configuration.xml
 .classpath
 liquibase.iws
-out
-=======
-*nb-configuration.xml
->>>>>>> 9b75116c
+out                                