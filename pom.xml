--- conflicted
+++ resolved
@@ -9,11 +9,7 @@
     liquibase-parent
   </artifactId>
   <version>
-<<<<<<< HEAD
-    3.5.985
-=======
     3.5.989
->>>>>>> fd4df724
   </version>
   <packaging>
     pom
