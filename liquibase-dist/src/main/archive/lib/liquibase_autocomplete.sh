_liquibase()
{
    local cur prev opts
    COMPREPLY=()
    cur="${COMP_WORDS[COMP_CWORD]}"
    prev="${COMP_WORDS[COMP_CWORD-1]}"

    # Liquibase options, has to be improved to be more context aware
    opts="
<<<<<<< HEAD
  help 
  update 
  updateSQL 
  updateCount 
  updateCountSQL 
  updateToTag 
  updateToTagSQL 
  status
  registerChangeLog
  syncHub
  rollback
  rollbackSQL
  rollbackOneChangeSet
  rollbackOneChangeSetSQL
  rollbackOneUpdate
  rollbackOneUpdateSQL
  rollbackToDate
  rollbackToDateSQL
  rollbackCount
  rollbackCountSQL
  futureRollbackSQL
  futureRollbackFromTagSQL
  updateTestingRollback
  generateChangeLog
  snapshot
  snapshotReference
  diff
  diffChangeLog
  dbDoc
  history
  tag
  tagExists
  status
  unexpectedChangeSets
  validate
  calculateCheckSum
  clearCheckSums
  changelogSync
  changelogSyncSQL
  markNextChangeSetRan
  markNextChangeSetRanSQL
  listLocks
  releaseLocks
  dropAll
  --changeLogFile
  --changeSetAuthor=<author>
  --changeSetId=<id>
  --changeSetPath=<changelogFile>
  --deploymentId=<deploymentId>
  --force
  --format
  --username
  --password
  --url
  --classpath
  --driver
  --databaseClass
  --propertyProviderClass
  --defaultSchemaName
  --contexts
  --labels
  --defaultsFile
  --delimiter
  --driverPropertiesFile
  --changeExecListenerClass
  --changeExecListenerPropertiesFile
  --liquibaseCatalogName
  --liquibaseSchemaName
  --databaseChangeLogTableName
  --databaseChangeLogLockTableName
  --databaseChangeLogTablespaceName
  --liquibaseSchemaName
  --includeSystemClasspath
  --overwriteOutputFile
  --promptForNonLocalDatabase
  --logLevel
  --logFile
  --currentDateTimeFunction
  --outputDefaultSchema
  --outputDefaultCatalog
  --outputFile
  --rollbackScript
  --excludeObjects
  --includeObjects
  --help
  --version
  --snapshotFormat
  --referenceUsername
  --referencePassword
  --referenceUrl
  --defaultCatalogName
  --defaultSchemaName
  --referenceDefaultCatalogName
  --referenceDefaultSchemaName
  --schemas
  --referenceSchemas
  --outputSchemaAs
  --includeCatalog
  --includeSchema
  --includeTablespace
  --referenceDriver
  --dataOutputDirectory
  --diffTypes
  --diffTypes=<catalog,tables,functions,views,columns,indexes,foreignkeys,primarykeys,uniqueconstraints,data,storedprocedure,triggers,sequences> -D<property.name>=<property.value>
  --verbose
  --liquibaseProLicenseKey"
=======
update
updateSQL
updateCount 
updateCountSQL
rollback
rollbackSQL
rollbackToDate
rollbackToDateSQL
rollbackCount
rollbackCountSQL
futureRollbackSQL
futureRollbackSQL
updateTestingRollback
generateChangeLog
diff
diffChangeLog
dbDoc
tag
status
status --verbose
unexpectedChangeSets
unexpectedChangeSets --verbose
validate
calculateCheckSum
clearCheckSums
changelogSync
changelogSyncSQL
changeLogSyncToTag
changeLogSyncToTagSQL
markNextChangeSetRan
markNextChangeSetRanSQL
listLocks
releaseLocks
dropAll
--changeLogFile=
--username=
--password
--url
--classpath=
--driver=
--databaseClass=
--defaultSchemaName=
--contexts=
--defaultsFile=
--driverPropertiesFile=
--includeSystemClasspath=
--promptForNonLocalDatabase=
--logLevel=
--logFile=
--currentDateTimeFunction=
--help
--version

"
>>>>>>> ed949dcf
    # Handle --xxxxxx=
    if [[ ${prev} == "--"* && ${cur} == "=" ]] ; then
        COMPREPLY=(*)
        return 0
    fi
    # Handle --xxxxx=path
    if [[ ${prev} == '=' ]] ; then
        # Unescape space
        cur=${cur//\\ / }
        # Expand tilder to $HOME
        [[ ${cur} == "~/"* ]] && cur=${cur/\~/$HOME}
        # Show completion if path exist (and escape spaces)
        local files=("${cur}"*)
        [[ -e ${files[0]} ]] && COMPREPLY=( "${files[@]// /\ }" )
        return 0
    fi

    # Handle other options
    COMPREPLY=( $(compgen -W "${opts}" -- "${cur}") )
    if [[ ${#COMPREPLY[@]} == 1 && ${COMPREPLY[0]} != "--"*"=" ]] ; then
        # If there's only one option, without =, then allow a space
        compopt +o nospace
    fi
    return 0
}
complete -o nospace -F _liquibase liquibase<|MERGE_RESOLUTION|>--- conflicted
+++ resolved
@@ -7,14 +7,13 @@
 
     # Liquibase options, has to be improved to be more context aware
     opts="
-<<<<<<< HEAD
-  help 
-  update 
-  updateSQL 
-  updateCount 
-  updateCountSQL 
-  updateToTag 
-  updateToTagSQL 
+  help
+  update
+  updateSQL
+  updateCount
+  updateCountSQL
+  updateToTag
+  updateToTagSQL
   status
   registerChangeLog
   syncHub
@@ -47,6 +46,8 @@
   clearCheckSums
   changelogSync
   changelogSyncSQL
+changeLogSyncToTag
+changeLogSyncToTagSQL
   markNextChangeSetRan
   markNextChangeSetRanSQL
   listLocks
@@ -114,62 +115,6 @@
   --diffTypes=<catalog,tables,functions,views,columns,indexes,foreignkeys,primarykeys,uniqueconstraints,data,storedprocedure,triggers,sequences> -D<property.name>=<property.value>
   --verbose
   --liquibaseProLicenseKey"
-=======
-update
-updateSQL
-updateCount 
-updateCountSQL
-rollback
-rollbackSQL
-rollbackToDate
-rollbackToDateSQL
-rollbackCount
-rollbackCountSQL
-futureRollbackSQL
-futureRollbackSQL
-updateTestingRollback
-generateChangeLog
-diff
-diffChangeLog
-dbDoc
-tag
-status
-status --verbose
-unexpectedChangeSets
-unexpectedChangeSets --verbose
-validate
-calculateCheckSum
-clearCheckSums
-changelogSync
-changelogSyncSQL
-changeLogSyncToTag
-changeLogSyncToTagSQL
-markNextChangeSetRan
-markNextChangeSetRanSQL
-listLocks
-releaseLocks
-dropAll
---changeLogFile=
---username=
---password
---url
---classpath=
---driver=
---databaseClass=
---defaultSchemaName=
---contexts=
---defaultsFile=
---driverPropertiesFile=
---includeSystemClasspath=
---promptForNonLocalDatabase=
---logLevel=
---logFile=
---currentDateTimeFunction=
---help
---version
-
-"
->>>>>>> ed949dcf
     # Handle --xxxxxx=
     if [[ ${prev} == "--"* && ${cur} == "=" ]] ; then
         COMPREPLY=(*)
