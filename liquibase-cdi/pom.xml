<project xmlns="http://maven.apache.org/POM/4.0.0" xmlns:xsi="http://www.w3.org/2001/XMLSchema-instance" xsi:schemaLocation="http://maven.apache.org/POM/4.0.0 http://maven.apache.org/xsd/maven-4.0.0.xsd">
    <modelVersion>4.0.0</modelVersion>
    <parent>
        <groupId>org.liquibase</groupId>
        <artifactId>liquibase-parent</artifactId>
<<<<<<< HEAD
        <version>3.1.0-SNAPSHOT</version>
=======
        <version>3.0.7-SNAPSHOT</version>
>>>>>>> e292515e
    </parent>
    <artifactId>liquibase-cdi</artifactId>
    <name>Liquibase CDI</name>

    <build>
        <plugins>
            <plugin>
                <groupId>org.apache.maven.plugins</groupId>
                <artifactId>maven-javadoc-plugin</artifactId>
                <executions>
                    <execution>
                        <id>api</id>
                        <phase>prepare-package</phase>
                        <goals>
                            <goal>javadoc</goal>
                        </goals>
                        <configuration>
                            <sourcepath>../liquibase-cdi/src/main/java</sourcepath>
                            <encoding>UTF-8</encoding>
                        </configuration>
                    </execution>
                </executions>
            </plugin>
            <plugin>
                <groupId>org.apache.maven.plugins</groupId>
                <artifactId>maven-source-plugin</artifactId>
                <version>2.1.2</version>
                <executions>
                    <execution>
                        <id>attach-sources</id>
                        <phase>verify</phase>
                        <goals>
                            <goal>jar-no-fork</goal>
                        </goals>
                    </execution>
                </executions>
            </plugin>
        </plugins>
    </build>

    <profiles>
        <profile>
            <id>release-sign-artifacts</id>
            <activation>
                <property>
                    <name>performRelease</name>
                    <value>true</value>
                </property>
            </activation>
            <build>
                <plugins>
                    <plugin>
                        <groupId>org.apache.maven.plugins</groupId>
                        <artifactId>maven-gpg-plugin</artifactId>
                        <executions>
                            <execution>
                                <id>sign-artifacts</id>
                                <phase>verify</phase>
                                <goals>
                                    <goal>sign</goal>
                                </goals>
                            </execution>
                        </executions>
                    </plugin>
                </plugins>
            </build>
        </profile>
    </profiles>

    <dependencies>
        <dependency>
            <groupId>${project.groupId}</groupId>
            <artifactId>liquibase-core</artifactId>
            <version>${project.version}</version>
        </dependency>

        <dependency>
            <groupId>javax.enterprise</groupId>
            <artifactId>cdi-api</artifactId>
        </dependency>

        <dependency>
            <groupId>junit</groupId>
            <artifactId>junit</artifactId>
        </dependency>
        <dependency>
            <groupId>org.jboss.weld.se</groupId>
            <artifactId>weld-se</artifactId>
        </dependency>
        <dependency>
            <groupId>org.hsqldb</groupId>
            <artifactId>hsqldb</artifactId>
        </dependency>
    </dependencies>
</project><|MERGE_RESOLUTION|>--- conflicted
+++ resolved
@@ -3,11 +3,7 @@
     <parent>
         <groupId>org.liquibase</groupId>
         <artifactId>liquibase-parent</artifactId>
-<<<<<<< HEAD
         <version>3.1.0-SNAPSHOT</version>
-=======
-        <version>3.0.7-SNAPSHOT</version>
->>>>>>> e292515e
     </parent>
     <artifactId>liquibase-cdi</artifactId>
     <name>Liquibase CDI</name>
