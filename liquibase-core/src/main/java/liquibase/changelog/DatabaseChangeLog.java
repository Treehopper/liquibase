package liquibase.changelog;

import liquibase.Contexts;
import liquibase.LabelExpression;
import liquibase.RuntimeEnvironment;
import liquibase.changelog.filter.ContextChangeSetFilter;
import liquibase.changelog.filter.DbmsChangeSetFilter;
import liquibase.changelog.filter.LabelChangeSetFilter;
import liquibase.changelog.visitor.ValidatingVisitor;
import liquibase.database.Database;
import liquibase.database.ObjectQuotingStrategy;
import liquibase.exception.LiquibaseException;
import liquibase.exception.SetupException;
import liquibase.exception.UnexpectedLiquibaseException;
import liquibase.exception.UnknownChangelogFormatException;
import liquibase.exception.ValidationFailedException;
import liquibase.logging.LogFactory;
import liquibase.logging.Logger;
import liquibase.parser.ChangeLogParser;
import liquibase.parser.ChangeLogParserFactory;
import liquibase.parser.core.ParsedNode;
import liquibase.parser.core.ParsedNodeException;
import liquibase.precondition.Conditional;
import liquibase.precondition.core.PreconditionContainer;
import liquibase.resource.ResourceAccessor;
import liquibase.util.StreamUtil;
import liquibase.util.file.FilenameUtils;

import java.io.File;
import java.io.FileNotFoundException;
import java.io.IOException;
import java.io.InputStream;
import java.util.ArrayList;
import java.util.Comparator;
import java.util.List;
import java.util.Map;
import java.util.Properties;
import java.util.Set;
import java.util.SortedSet;
import java.util.TreeSet;

/**
 * Encapsulates the information stored in the change log XML file.
 */
public class DatabaseChangeLog implements Comparable<DatabaseChangeLog>, Conditional {
    private static final ThreadLocal<DatabaseChangeLog> ROOT_CHANGE_LOG = new ThreadLocal<DatabaseChangeLog>();

    private PreconditionContainer preconditionContainer = new PreconditionContainer();
    private String physicalFilePath;
    private String logicalFilePath;
    private ObjectQuotingStrategy objectQuotingStrategy;

    private List<ChangeSet> changeSets = new ArrayList<ChangeSet>();
    private ChangeLogParameters changeLogParameters;

    private RuntimeEnvironment runtimeEnvironment;
    private boolean ignoreClasspathPrefix = false;

    private DatabaseChangeLog rootChangeLog = ROOT_CHANGE_LOG.get();

    public DatabaseChangeLog() {
    }

    public DatabaseChangeLog getRootChangeLog() {
        return rootChangeLog != null ? rootChangeLog : this;
    }

    public DatabaseChangeLog(String physicalFilePath) {
        this.physicalFilePath = physicalFilePath;
    }

    public RuntimeEnvironment getRuntimeEnvironment() {
        return runtimeEnvironment;
    }

    public void setRuntimeEnvironment(RuntimeEnvironment runtimeEnvironment) {
        this.runtimeEnvironment = runtimeEnvironment;
    }

    @Override
    public PreconditionContainer getPreconditions() {
        return preconditionContainer;
    }

    @Override
    public void setPreconditions(PreconditionContainer precond) {
        if (precond == null) {
            this.preconditionContainer = new PreconditionContainer();
        } else {
            preconditionContainer = precond;
        }
    }


    public ChangeLogParameters getChangeLogParameters() {
        return changeLogParameters;
    }

    public void setChangeLogParameters(ChangeLogParameters changeLogParameters) {
        this.changeLogParameters = changeLogParameters;
    }

    public String getPhysicalFilePath() {
        return physicalFilePath;
    }

    public void setPhysicalFilePath(String physicalFilePath) {
        this.physicalFilePath = physicalFilePath;
    }

    public String getLogicalFilePath() {
        String returnPath = logicalFilePath;
        if (logicalFilePath == null) {
            returnPath = physicalFilePath;
        }
        return returnPath.replaceAll("\\\\", "/");
    }

    public void setLogicalFilePath(String logicalFilePath) {
        this.logicalFilePath = logicalFilePath;
    }

    public String getFilePath() {
        if (logicalFilePath == null) {
            return physicalFilePath;
        } else {
            return logicalFilePath;
        }
    }

    public ObjectQuotingStrategy getObjectQuotingStrategy() {
        return objectQuotingStrategy;
    }

    public void setObjectQuotingStrategy(ObjectQuotingStrategy objectQuotingStrategy) {
        this.objectQuotingStrategy = objectQuotingStrategy;
    }

    @Override
    public String toString() {
        return getFilePath();
    }

    @Override
    public int compareTo(DatabaseChangeLog o) {
        return getFilePath().compareTo(o.getFilePath());
    }


    public ChangeSet getChangeSet(String path, String author, String id) {
        for (ChangeSet changeSet : changeSets) {
            if (normalizePath(changeSet.getFilePath()).equalsIgnoreCase(normalizePath(path))
                    && changeSet.getAuthor().equalsIgnoreCase(author)
                    && changeSet.getId().equalsIgnoreCase(id)
                    && (changeSet.getDbmsSet() == null
                    || changeLogParameters == null
                    || changeLogParameters.getValue("database.typeName", this) == null
                    || changeSet.getDbmsSet().isEmpty()
                    || changeSet.getDbmsSet().contains(changeLogParameters.getValue("database.typeName", this).toString()))) {
                return changeSet;
            }
        }

        return null;
    }

    public List<ChangeSet> getChangeSets() {
        return changeSets;
    }

    public void addChangeSet(ChangeSet changeSet) {
        if (changeSet.getRunOrder() == null) {
            ListIterator<ChangeSet> it = this.changeSets.listIterator(this.changeSets.size());
            boolean added = false;
            while (it.hasPrevious() && !added) {
                if (!"last".equals(it.previous().getRunOrder())) {
                    it.next();
                    it.add(changeSet);
                    added = true;
                }
            }
            if (!added) {
                it.add(changeSet);
            }

        } else if (changeSet.getRunOrder().equals("first")) {
            ListIterator<ChangeSet> it = this.changeSets.listIterator();
            boolean added = false;
            while (it.hasNext() && !added) {
                if (!"first".equals(it.next().getRunOrder())) {
                    it.previous();
                    it.add(changeSet);
                    added = true;
                }
            }
            if (!added) {
                this.changeSets.add(changeSet);
            }
        } else if (changeSet.getRunOrder().equals("last")) {
            this.changeSets.add(changeSet);
        } else {
            throw new UnexpectedLiquibaseException("Unknown runOrder: "+changeSet.getRunOrder());
        }
    }

    @Override
    public boolean equals(Object o) {
        if (this == o) return true;
        if (o == null || getClass() != o.getClass()) return false;

        DatabaseChangeLog that = (DatabaseChangeLog) o;

        return getFilePath().equals(that.getFilePath());

    }

    @Override
    public int hashCode() {
        return getFilePath().hashCode();
    }

    public void validate(Database database, String... contexts) throws LiquibaseException {
        this.validate(database, new Contexts(contexts), new LabelExpression());
    }

    /**
     * @deprecated Use LabelExpression version
     */
    public void validate(Database database, Contexts contexts) throws LiquibaseException {
        this.validate(database, contexts, new LabelExpression());
    }

    public void validate(Database database, Contexts contexts, LabelExpression labelExpression) throws LiquibaseException {

        ChangeLogIterator logIterator = new ChangeLogIterator(this, new DbmsChangeSetFilter(database), new ContextChangeSetFilter(contexts), new LabelChangeSetFilter(labelExpression));

        ValidatingVisitor validatingVisitor = new ValidatingVisitor(database.getRanChangeSetList());
        validatingVisitor.validate(database, this);
        logIterator.run(validatingVisitor, new RuntimeEnvironment(database, contexts, labelExpression));

        for (String message : validatingVisitor.getWarnings().getMessages()) {
            LogFactory.getLogger().warning(message);
        }

        if (!validatingVisitor.validationPassed()) {
            throw new ValidationFailedException(validatingVisitor);
        }
    }

    public ChangeSet getChangeSet(RanChangeSet ranChangeSet) {
        return getChangeSet(ranChangeSet.getChangeLog(), ranChangeSet.getAuthor(), ranChangeSet.getId());
    }

    public void load(ParsedNode parsedNode, ResourceAccessor resourceAccessor) throws ParsedNodeException, SetupException {
        setLogicalFilePath(parsedNode.getChildValue(null, "logicalFilePath", String.class));
        String objectQuotingStrategy = parsedNode.getChildValue(null, "objectQuotingStrategy", String.class);
        if (objectQuotingStrategy != null) {
            setObjectQuotingStrategy(ObjectQuotingStrategy.valueOf(objectQuotingStrategy));
        }
        for (ParsedNode childNode : parsedNode.getChildren()) {
            handleChildNode(childNode, resourceAccessor);
        }
    }

    protected void expandExpressions(ParsedNode parsedNode) {
        if (changeLogParameters == null) {
            return;
        }
        try {
            Object value = parsedNode.getValue();
            if (value != null && value instanceof String) {
                parsedNode.setValue(changeLogParameters.expandExpressions(parsedNode.getValue(String.class), this));
            }

            List<ParsedNode> children = parsedNode.getChildren();
            if (children != null) {
                for (ParsedNode child : children) {
                    expandExpressions(child);
                }
            }
        } catch (ParsedNodeException e) {
            throw new UnexpectedLiquibaseException(e);
        }
    }

    protected void handleChildNode(ParsedNode node, ResourceAccessor resourceAccessor) throws ParsedNodeException, SetupException {
        expandExpressions(node);
        String nodeName = node.getName();
        if (nodeName.equals("changeSet")) {
            this.addChangeSet(createChangeSet(node, resourceAccessor));
        } else if (nodeName.equals("include")) {
            String path = node.getChildValue(null, "file", String.class);
            if (path == null) {
                throw new UnexpectedLiquibaseException("No 'file' attribute on 'include'");
            }
            path = path.replace('\\', '/');
            try {
                include(path, node.getChildValue(null, "relativeToChangelogFile", false), resourceAccessor);
            } catch (LiquibaseException e) {
                throw new SetupException(e);
            }
        } else if (nodeName.equals("includeAll")) {
            String path = node.getChildValue(null, "path", String.class);
            String resourceFilterDef = node.getChildValue(null, "resourceFilter", String.class);
            IncludeAllFilter resourceFilter = null;
            if (resourceFilterDef != null) {
                try {
                    resourceFilter = (IncludeAllFilter) Class.forName(resourceFilterDef).newInstance();
                } catch (Exception e) {
                    throw new SetupException(e);
                }
            }

<<<<<<< HEAD
=======
            String resourceComparatorDef = node.getChildValue(null, "resourceComparator", String.class);
            Comparator<?> resourceComparator = null;
            if (resourceComparatorDef != null) {
                try {
                	resourceComparator = (Comparator<?>) Class.forName(resourceComparatorDef).newInstance();
                } catch (Exception e) {
            		//take default comparator
                	LogFactory.getInstance().getLog().info("no resourceComparator defined - taking default implementation");
                	resourceComparator=getStandardChangeLogComparator();
                }
            }

>>>>>>> cab63c81
            includeAll(path, node.getChildValue(null, "relativeToChangelogFile", false), resourceFilter,
                    node.getChildValue(null, "errorIfMissingOrEmpty", true),
                    getStandardChangeLogComparator(), resourceAccessor);
        } else if (nodeName.equals("preConditions")) {
            this.preconditionContainer = new PreconditionContainer();
            try {
                this.preconditionContainer.load(node, resourceAccessor);
            } catch (ParsedNodeException e) {
                e.printStackTrace();
            }
        } else if (nodeName.equals("property")) {
            try {
                String context = node.getChildValue(null, "context", String.class);
                String dbms = node.getChildValue(null, "dbms", String.class);
                String labels = node.getChildValue(null, "labels", String.class);
                Boolean global = node.getChildValue(null, "global", Boolean.class);
                if (global == null) {
                	// okay behave like liquibase < 3.4 and set global == true
                	global = true;
                }

                String file = node.getChildValue(null, "file", String.class);
                
                if (file == null) {
                	// direct referenced property, no file
                	String name = node.getChildValue(null, "name", String.class);
                	String value = node.getChildValue(null, "value", String.class);
                	
                    this.changeLogParameters.set(name, value, context, labels, dbms, global, this);
                } else {
                	// read properties from the file
                    Properties props = new Properties();
                    InputStream propertiesStream = StreamUtil.singleInputStream(file, resourceAccessor);
                    if (propertiesStream == null) {
                        LogFactory.getInstance().getLog().info("Could not open properties file " + file);
                    } else {
                        props.load(propertiesStream);

                        for (Map.Entry entry : props.entrySet()) {
                            this.changeLogParameters.set(entry.getKey().toString(), entry.getValue().toString(), context, labels, dbms, global, this);
                        }
                    }
                }
            } catch (IOException e) {
                throw new ParsedNodeException(e);
            }

        }
    }

    public void includeAll(String pathName, boolean isRelativeToChangelogFile, IncludeAllFilter resourceFilter,
                           boolean errorIfMissingOrEmpty,
                           Comparator<String> resourceComparator, ResourceAccessor resourceAccessor) throws SetupException {
        try {
            pathName = pathName.replace('\\', '/');

            if (!(pathName.endsWith("/"))) {
                pathName = pathName + '/';
            }
            Logger log = LogFactory.getInstance().getLog();
            log.debug("includeAll for " + pathName);
            log.debug("Using file opener for includeAll: " + resourceAccessor.toString());

            String relativeTo = null;
            if (isRelativeToChangelogFile) {
                relativeTo = this.getPhysicalFilePath();
            }

            Set<String> unsortedResources = null;
            try {
                unsortedResources = resourceAccessor.list(relativeTo, pathName, true, false, true);
            } catch (FileNotFoundException e) {
                if (errorIfMissingOrEmpty){
                    throw e;
                }
            }
            SortedSet<String> resources = new TreeSet<String>(resourceComparator);
            if (unsortedResources != null) {
                for (String resourcePath : unsortedResources) {
                    if (resourceFilter == null || resourceFilter.include(resourcePath)) {
                        resources.add(resourcePath);
                    }
                }
            }

            if (resources.size() == 0 && errorIfMissingOrEmpty) {
                throw new SetupException("Could not find directory or directory was empty for includeAll '" + pathName + "'");
            }

            for (String path : resources) {
                include(path, false, resourceAccessor);
            }
        } catch (Exception e) {
            throw new SetupException(e);
        }
    }

    public boolean include(String fileName, boolean isRelativePath, ResourceAccessor resourceAccessor) throws LiquibaseException {

        if (fileName.equalsIgnoreCase(".svn") || fileName.equalsIgnoreCase("cvs")) {
            return false;
        }

        String relativeBaseFileName = this.getPhysicalFilePath();
        if (isRelativePath) {
            // workaround for FilenameUtils.normalize() returning null for relative paths like ../conf/liquibase.xml
            String tempFile = FilenameUtils.concat(FilenameUtils.getFullPath(relativeBaseFileName), fileName);
            if (tempFile != null && new File(tempFile).exists() == true) {
                fileName = tempFile;
            } else {
                fileName = FilenameUtils.getFullPath(relativeBaseFileName) + fileName;
            }
        }
        DatabaseChangeLog changeLog;
        try {
            DatabaseChangeLog rootChangeLog = ROOT_CHANGE_LOG.get();
            if (rootChangeLog == null) {
                ROOT_CHANGE_LOG.set(this);
            }
            try {
                ChangeLogParser parser = ChangeLogParserFactory.getInstance().getParser(fileName, resourceAccessor);
                changeLog = parser.parse(fileName, changeLogParameters, resourceAccessor);
            } finally {
                if (rootChangeLog == null) {
                    ROOT_CHANGE_LOG.remove();
                }
            }
        } catch (UnknownChangelogFormatException e) {
            LogFactory.getInstance().getLog().warning("included file " + relativeBaseFileName + "/" + fileName + " is not a recognized file type");
            return false;
        }
        PreconditionContainer preconditions = changeLog.getPreconditions();
        if (preconditions != null) {
            if (null == this.getPreconditions()) {
                this.setPreconditions(new PreconditionContainer());
            }
            this.getPreconditions().addNestedPrecondition(preconditions);
        }
        for (ChangeSet changeSet : changeLog.getChangeSets()) {
            addChangeSet(changeSet);
        }

        return true;
    }

    protected ChangeSet createChangeSet(ParsedNode node, ResourceAccessor resourceAccessor) throws ParsedNodeException, SetupException {
        ChangeSet changeSet = new ChangeSet(this);
        changeSet.setChangeLogParameters(this.getChangeLogParameters());
        changeSet.load(node, resourceAccessor);
        return changeSet;
    }

    protected Comparator<String> getStandardChangeLogComparator() {
        return new Comparator<String>() {
            @Override
            public int compare(String o1, String o2) {
            	//by ignoring WEB-INF/classes in path all changelog Files independent 
            	//whehther they are in a WAR or in a JAR are order following the same rule
            	return o1.replace("WEB-INF/classes/", "").compareTo(o2.replace("WEB-INF/classes/", ""));
            }
        };
    }

    public void setIgnoreClasspathPrefix(boolean ignoreClasspathPrefix) {
        this.ignoreClasspathPrefix = ignoreClasspathPrefix;
    }

    public boolean ignoreClasspathPrefix() {
        return ignoreClasspathPrefix;
    }

    protected String normalizePath(String filePath) {
        if (ignoreClasspathPrefix) {
            return filePath.replaceFirst("^classpath:", "");
        }
        return filePath;
    }
}<|MERGE_RESOLUTION|>--- conflicted
+++ resolved
@@ -30,14 +30,7 @@
 import java.io.FileNotFoundException;
 import java.io.IOException;
 import java.io.InputStream;
-import java.util.ArrayList;
-import java.util.Comparator;
-import java.util.List;
-import java.util.Map;
-import java.util.Properties;
-import java.util.Set;
-import java.util.SortedSet;
-import java.util.TreeSet;
+import java.util.*;
 
 /**
  * Encapsulates the information stored in the change log XML file.
@@ -311,8 +304,6 @@
                 }
             }
 
-<<<<<<< HEAD
-=======
             String resourceComparatorDef = node.getChildValue(null, "resourceComparator", String.class);
             Comparator<?> resourceComparator = null;
             if (resourceComparatorDef != null) {
@@ -325,7 +316,6 @@
                 }
             }
 
->>>>>>> cab63c81
             includeAll(path, node.getChildValue(null, "relativeToChangelogFile", false), resourceFilter,
                     node.getChildValue(null, "errorIfMissingOrEmpty", true),
                     getStandardChangeLogComparator(), resourceAccessor);
