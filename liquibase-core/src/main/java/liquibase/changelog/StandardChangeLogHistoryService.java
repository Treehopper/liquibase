package liquibase.changelog;

import liquibase.ContextExpression;
import liquibase.Contexts;
import liquibase.LabelExpression;
import liquibase.Labels;
import liquibase.change.CheckSum;
import liquibase.change.ColumnConfig;
import liquibase.database.Database;
<<<<<<< HEAD
import liquibase.database.core.MSSQLDatabase;
=======
import liquibase.database.core.DB2Database;
>>>>>>> 2ec280f8
import liquibase.database.core.SQLiteDatabase;
import liquibase.datatype.core.VarcharType;
import liquibase.exception.DatabaseException;
import liquibase.exception.DatabaseHistoryException;
import liquibase.exception.LiquibaseException;
import liquibase.exception.UnexpectedLiquibaseException;
import liquibase.executor.Executor;
import liquibase.executor.ExecutorService;
import liquibase.logging.LogFactory;
import liquibase.snapshot.InvalidExampleException;
import liquibase.snapshot.SnapshotControl;
import liquibase.snapshot.SnapshotGeneratorFactory;
import liquibase.sqlgenerator.SqlGeneratorFactory;
import liquibase.statement.SqlStatement;
import liquibase.statement.core.*;
import liquibase.structure.core.Column;
import liquibase.structure.core.DataType;
import liquibase.structure.core.Table;

import java.text.DateFormat;
import java.text.ParseException;
import java.text.SimpleDateFormat;
import java.util.*;

public class StandardChangeLogHistoryService extends AbstractChangeLogHistoryService {

    private List<RanChangeSet> ranChangeSetList;
    private boolean serviceInitialized = false;
    private Boolean hasDatabaseChangeLogTable = null;
    private boolean databaseChecksumsCompatible = true;
    private Integer lastChangeSetSequenceValue;

    @Override
    public int getPriority() {
        return PRIORITY_DEFAULT;
    }

    @Override
    public boolean supports(Database database) {
        return true;
    }

    public String getDatabaseChangeLogTableName() {
        return getDatabase().getDatabaseChangeLogTableName();
    }

    public String getLiquibaseSchemaName() {
        return getDatabase().getLiquibaseSchemaName();
    }

    public String getLiquibaseCatalogName() {
        return getDatabase().getLiquibaseCatalogName();
    }

    public boolean canCreateChangeLogTable() throws DatabaseException {
        return true;
    }

    public void reset() {
        this.ranChangeSetList = null;
        this.serviceInitialized = false;
    }

    public boolean hasDatabaseChangeLogTable() throws DatabaseException {
        if (hasDatabaseChangeLogTable == null) {
            try {
                hasDatabaseChangeLogTable = SnapshotGeneratorFactory.getInstance().hasDatabaseChangeLogTable(getDatabase());
            } catch (LiquibaseException e) {
                throw new UnexpectedLiquibaseException(e);
            }
        }
        return hasDatabaseChangeLogTable;
    }

    protected String getCharTypeName() {
        if (getDatabase() instanceof MSSQLDatabase && ((MSSQLDatabase) getDatabase()).sendsStringParametersAsUnicode()) {
            return "nvarchar";
        }
        return "varchar";
    }

    public void init() throws DatabaseException {
        if (serviceInitialized) {
            return;
        }
        Database database = getDatabase();
        Executor executor = ExecutorService.getInstance().getExecutor(database);

        Table changeLogTable = null;
        try {
            changeLogTable = SnapshotGeneratorFactory.getInstance().getDatabaseChangeLogTable(new SnapshotControl(database, false, Table.class, Column.class), database);
        } catch (LiquibaseException e) {
            throw new UnexpectedLiquibaseException(e);
        }

        List<SqlStatement> statementsToExecute = new ArrayList<SqlStatement>();

        boolean changeLogCreateAttempted = false;
        if (changeLogTable != null) {
            boolean hasDescription = changeLogTable.getColumn("DESCRIPTION") != null;
            boolean hasComments = changeLogTable.getColumn("COMMENTS") != null;
            boolean hasTag = changeLogTable.getColumn("TAG") != null;
            boolean hasLiquibase = changeLogTable.getColumn("LIQUIBASE") != null;
            boolean hasContexts = changeLogTable.getColumn("CONTEXTS") != null;
            boolean hasLabels = changeLogTable.getColumn("LABELS") != null;
            boolean liquibaseColumnNotRightSize = false;
            if (!(this.getDatabase() instanceof SQLiteDatabase)) {
                DataType type = changeLogTable.getColumn("LIQUIBASE").getType();
                if (type.getTypeName().toLowerCase().startsWith("varchar")) {
                    Integer columnSize = type.getColumnSize();
                    liquibaseColumnNotRightSize = columnSize != null && columnSize < 20;
                } else {
                    liquibaseColumnNotRightSize = false;
                }
            }
            boolean hasOrderExecuted = changeLogTable.getColumn("ORDEREXECUTED") != null;
            boolean checksumNotRightSize = false;
            if (!(this.getDatabase() instanceof SQLiteDatabase)) {
                DataType type = changeLogTable.getColumn("MD5SUM").getType();
                if (type.getTypeName().toLowerCase().startsWith("varchar")) {
                    Integer columnSize = type.getColumnSize();
                    checksumNotRightSize = columnSize != null && columnSize < 35;
                } else {
                    liquibaseColumnNotRightSize = false;
                }
            }
            boolean hasExecTypeColumn = changeLogTable.getColumn("EXECTYPE") != null;
<<<<<<< HEAD
            String charTypeName = getCharTypeName();
=======
            boolean hasDeploymentIdColumn = changeLogTable.getColumn("DEPLOYMENT_ID") != null;
>>>>>>> 2ec280f8

            if (!hasDescription) {
                executor.comment("Adding missing databasechangelog.description column");
                statementsToExecute.add(new AddColumnStatement(getLiquibaseCatalogName(), getLiquibaseSchemaName(), getDatabaseChangeLogTableName(), "DESCRIPTION", charTypeName + "(255)", null));
            }
            if (!hasTag) {
                executor.comment("Adding missing databasechangelog.tag column");
                statementsToExecute.add(new AddColumnStatement(getLiquibaseCatalogName(), getLiquibaseSchemaName(), getDatabaseChangeLogTableName(), "TAG", charTypeName + "(255)", null));
            }
            if (!hasComments) {
                executor.comment("Adding missing databasechangelog.comments column");
                statementsToExecute.add(new AddColumnStatement(getLiquibaseCatalogName(), getLiquibaseSchemaName(), getDatabaseChangeLogTableName(), "COMMENTS", charTypeName + "(255)", null));
            }
            if (!hasLiquibase) {
                executor.comment("Adding missing databasechangelog.liquibase column");
                statementsToExecute.add(new AddColumnStatement(getLiquibaseCatalogName(), getLiquibaseSchemaName(), getDatabaseChangeLogTableName(), "LIQUIBASE", charTypeName + "(20)", null));
            }
            if (!hasOrderExecuted) {
                executor.comment("Adding missing databasechangelog.orderexecuted column");
                statementsToExecute.add(new AddColumnStatement(getLiquibaseCatalogName(), getLiquibaseSchemaName(), getDatabaseChangeLogTableName(), "ORDEREXECUTED", "int", null));
                statementsToExecute.add(new UpdateStatement(getLiquibaseCatalogName(), getLiquibaseSchemaName(), getDatabaseChangeLogTableName()).addNewColumnValue("ORDEREXECUTED", -1));
                statementsToExecute.add(new SetNullableStatement(getLiquibaseCatalogName(), getLiquibaseSchemaName(), getDatabaseChangeLogTableName(), "ORDEREXECUTED", "int", false));
            }
            if (checksumNotRightSize) {
                executor.comment("Modifying size of databasechangelog.md5sum column");

                statementsToExecute.add(new ModifyDataTypeStatement(getLiquibaseCatalogName(), getLiquibaseSchemaName(), getDatabaseChangeLogTableName(), "MD5SUM", charTypeName + "(35)"));
            }
            if (liquibaseColumnNotRightSize) {
                executor.comment("Modifying size of databasechangelog.liquibase column");

                statementsToExecute.add(new ModifyDataTypeStatement(getLiquibaseCatalogName(), getLiquibaseSchemaName(), getDatabaseChangeLogTableName(), "LIQUIBASE", charTypeName + "(20)"));
            }
            if (!hasExecTypeColumn) {
                executor.comment("Adding missing databasechangelog.exectype column");
                statementsToExecute.add(new AddColumnStatement(getLiquibaseCatalogName(), getLiquibaseSchemaName(), getDatabaseChangeLogTableName(), "EXECTYPE", charTypeName + "(10)", null));
                statementsToExecute.add(new UpdateStatement(getLiquibaseCatalogName(), getLiquibaseSchemaName(), getDatabaseChangeLogTableName()).addNewColumnValue("EXECTYPE", "EXECUTED"));
                statementsToExecute.add(new SetNullableStatement(getLiquibaseCatalogName(), getLiquibaseSchemaName(), getDatabaseChangeLogTableName(), "EXECTYPE", charTypeName + "(10)", false));
            }

            if (hasContexts) {
                Integer columnSize = changeLogTable.getColumn("CONTEXTS").getType().getColumnSize();
                if (columnSize != null && columnSize < Integer.valueOf(getContextsSize())) {
                    executor.comment("Modifying size of databasechangelog.contexts column");
                    statementsToExecute.add(new ModifyDataTypeStatement(getLiquibaseCatalogName(), getLiquibaseSchemaName(), getDatabaseChangeLogTableName(), "CONTEXTS", charTypeName + "("+getContextsSize()+")"));
                }
            } else {
                executor.comment("Adding missing databasechangelog.contexts column");
                statementsToExecute.add(new AddColumnStatement(getLiquibaseCatalogName(), getLiquibaseSchemaName(), getDatabaseChangeLogTableName(), "CONTEXTS", charTypeName + "("+getContextsSize()+")", null));
            }

            if (hasLabels) {
                Integer columnSize = changeLogTable.getColumn("LABELS").getType().getColumnSize();
                if (columnSize != null && columnSize < Integer.valueOf(getLabelsSize())) {
                    executor.comment("Modifying size of databasechangelog.labels column");
                    statementsToExecute.add(new ModifyDataTypeStatement(getLiquibaseCatalogName(), getLiquibaseSchemaName(), getDatabaseChangeLogTableName(), "LABELS", charTypeName+"("+getLabelsSize()+")"));
                }
            } else {
                executor.comment("Adding missing databasechangelog.labels column");
                statementsToExecute.add(new AddColumnStatement(getLiquibaseCatalogName(), getLiquibaseSchemaName(), getDatabaseChangeLogTableName(), "LABELS", charTypeName + "("+getLabelsSize()+")", null));
            }

            if (!hasDeploymentIdColumn) {
                executor.comment("Adding missing databasechangelog.deployment_id column");
                statementsToExecute.add(new AddColumnStatement(getLiquibaseCatalogName(), getLiquibaseSchemaName(), getDatabaseChangeLogTableName(), "DEPLOYMENT_ID", "VARCHAR(10)", null));
                if (database instanceof DB2Database) {
                    statementsToExecute.add(new ReorganizeTableStatement(getLiquibaseCatalogName(), getLiquibaseSchemaName(), getDatabaseChangeLogTableName()));
                }
            }

            List<Map<String, ?>> md5sumRS = ExecutorService.getInstance().getExecutor(database).queryForList(new SelectFromDatabaseChangeLogStatement(new SelectFromDatabaseChangeLogStatement.ByNotNullCheckSum(), new ColumnConfig().setName("MD5SUM")).setLimit(1));
            if (md5sumRS.size() > 0) {
                String md5sum = md5sumRS.get(0).get("MD5SUM").toString();
                if (!md5sum.startsWith(CheckSum.getCurrentVersion() + ":")) {
                    executor.comment("DatabaseChangeLog checksums are an incompatible version.  Setting them to null so they will be updated on next database update");
                    databaseChecksumsCompatible = false;
                    statementsToExecute.add(new RawSqlStatement(
                            "UPDATE " + getDatabase().escapeTableName(getLiquibaseCatalogName(), getLiquibaseSchemaName(), getDatabaseChangeLogTableName()) + " " +
                            "SET " +  getDatabase().escapeObjectName("MD5SUM", Column.class) + " = NULL"));
                }
            }


        } else if (!changeLogCreateAttempted) {
            executor.comment("Create Database Change Log Table");
            SqlStatement createTableStatement = new CreateDatabaseChangeLogTableStatement();
            if (!canCreateChangeLogTable()) {
                throw new DatabaseException("Cannot create " + getDatabase().escapeTableName(getLiquibaseCatalogName(), getLiquibaseSchemaName(), getDatabaseChangeLogTableName()) + " table for your getDatabase().\n\n" +
                        "Please construct it manually using the following SQL as a base and re-run Liquibase:\n\n" +
                        createTableStatement);
            }
            // If there is no table in the database for recording change history create one.
            statementsToExecute.add(createTableStatement);
            LogFactory.getLogger().info("Creating database history table with name: " + getDatabase().escapeTableName(getLiquibaseCatalogName(), getLiquibaseSchemaName(), getDatabaseChangeLogTableName()));
        }

        for (SqlStatement sql : statementsToExecute) {
            if (SqlGeneratorFactory.getInstance().supports(sql, database)) {
                executor.execute(sql);
                getDatabase().commit();
            } else {
                LogFactory.getLogger().info("Cannot run "+sql.getClass().getSimpleName()+" on "+getDatabase().getShortName()+" when checking databasechangelog table");
            }
        }
        serviceInitialized = true;
    }

    protected String getLabelsSize() {
        return "255";
    }

    protected String getContextsSize() {
        return "255";
    }

    public void upgradeChecksums(final DatabaseChangeLog databaseChangeLog, final Contexts contexts, LabelExpression labels) throws DatabaseException {
        super.upgradeChecksums(databaseChangeLog, contexts, labels);
        getDatabase().commit();
    }

    /**
     * Returns the ChangeSets that have been run against the current getDatabase().
     */
    public List<RanChangeSet> getRanChangeSets() throws DatabaseException {
        if (this.ranChangeSetList == null) {
            Database database = getDatabase();
            String databaseChangeLogTableName = getDatabase().escapeTableName(getLiquibaseCatalogName(), getLiquibaseSchemaName(), getDatabaseChangeLogTableName());
            List<RanChangeSet> ranChangeSetList = new ArrayList<RanChangeSet>();
            if (hasDatabaseChangeLogTable()) {
                LogFactory.getLogger().info("Reading from " + databaseChangeLogTableName);
                List<Map<String, ?>> results = queryDatabaseChangeLogTable(database);
                for (Map rs : results) {
                    String fileName = rs.get("FILENAME").toString();
                    String author = rs.get("AUTHOR").toString();
                    String id = rs.get("ID").toString();
                    String md5sum = rs.get("MD5SUM") == null || !databaseChecksumsCompatible ? null : rs.get("MD5SUM").toString();
                    String description = rs.get("DESCRIPTION") == null ? null : rs.get("DESCRIPTION").toString();
                    String comments = rs.get("COMMENTS") == null ? null : rs.get("COMMENTS").toString();
                    Object tmpDateExecuted = rs.get("DATEEXECUTED");
                    Date dateExecuted = null;
                    if (tmpDateExecuted instanceof Date) {
                        dateExecuted = (Date) tmpDateExecuted;
                    } else {
                        DateFormat df = new SimpleDateFormat("yyyy-MM-dd HH:mm:ss");
                        try {
                            dateExecuted = df.parse((String) tmpDateExecuted);
                        } catch (ParseException e) {
                        }
                    }
                    String tmpOrderExecuted = rs.get("ORDEREXECUTED").toString();
                    Integer orderExecuted = (tmpOrderExecuted == null ? null : Integer.valueOf(tmpOrderExecuted));
                    String tag = rs.get("TAG") == null ? null : rs.get("TAG").toString();
                    String execType = rs.get("EXECTYPE") == null ? null : rs.get("EXECTYPE").toString();
                    ContextExpression contexts = new ContextExpression((String) rs.get("CONTEXTS"));
                    Labels labels = new Labels((String) rs.get("LABELS"));
                    String deploymentId = (String) rs.get("DEPLOYMENT_ID");

                    try {
                        RanChangeSet ranChangeSet = new RanChangeSet(fileName, id, author, CheckSum.parse(md5sum), dateExecuted, tag, ChangeSet.ExecType.valueOf(execType), description, comments, contexts, labels, deploymentId);
                        ranChangeSet.setOrderExecuted(orderExecuted);
                        ranChangeSetList.add(ranChangeSet);
                    } catch (IllegalArgumentException e) {
                        LogFactory.getLogger().severe("Unknown EXECTYPE from database: " + execType);
                        throw e;
                    }
                }
            }

            this.ranChangeSetList = ranChangeSetList;
        }
        return Collections.unmodifiableList(ranChangeSetList);
    }

    public List<Map<String, ?>> queryDatabaseChangeLogTable(Database database) throws DatabaseException {
        SelectFromDatabaseChangeLogStatement select = new SelectFromDatabaseChangeLogStatement(new ColumnConfig().setName("*").setComputed(true)).setOrderBy("DATEEXECUTED ASC", "ORDEREXECUTED ASC");
        return ExecutorService.getInstance().getExecutor(database).queryForList(select);
    }

    @Override
    protected void replaceChecksum(ChangeSet changeSet) throws DatabaseException {
        ExecutorService.getInstance().getExecutor(getDatabase()).execute(new UpdateChangeSetChecksumStatement(changeSet));

        getDatabase().commit();
        reset();
    }

    @Override
    public RanChangeSet getRanChangeSet(final ChangeSet changeSet) throws DatabaseException, DatabaseHistoryException {
        if (!hasDatabaseChangeLogTable()) {
            return null;
        }

        return super.getRanChangeSet(changeSet);
    }

    @Override
    public void setExecType(ChangeSet changeSet, ChangeSet.ExecType execType) throws DatabaseException {
        Database database = getDatabase();

        ExecutorService.getInstance().getExecutor(database).execute(new MarkChangeSetRanStatement(changeSet, execType));
        getDatabase().commit();
        if (this.ranChangeSetList != null) {
            this.ranChangeSetList.add(new RanChangeSet(changeSet, execType, null, null));
        }

    }

    @Override
    public void removeFromHistory(final ChangeSet changeSet) throws DatabaseException {
        Database database = getDatabase();
        ExecutorService.getInstance().getExecutor(database).execute(new RemoveChangeSetRanStatusStatement(changeSet));
        getDatabase().commit();

        if (this.ranChangeSetList != null) {
            this.ranChangeSetList.remove(new RanChangeSet(changeSet));
        }
    }

    @Override
    public int getNextSequenceValue() throws LiquibaseException {
        if (lastChangeSetSequenceValue == null) {
            if (getDatabase().getConnection() == null) {
                lastChangeSetSequenceValue = 0;
            } else {
                lastChangeSetSequenceValue = ExecutorService.getInstance().getExecutor(getDatabase()).queryForInt(new GetNextChangeSetSequenceValueStatement());
            }
        }

        return ++lastChangeSetSequenceValue;
    }

    /**
     * Tags the database changelog with the given string.
     */
    @Override
    public void tag(final String tagString) throws DatabaseException {
        Database database = getDatabase();
        Executor executor = ExecutorService.getInstance().getExecutor(database);
        try {
            int totalRows = ExecutorService.getInstance().getExecutor(database).queryForInt(new SelectFromDatabaseChangeLogStatement(new ColumnConfig().setName("COUNT(*)", true)));
            if (totalRows == 0) {
                ChangeSet emptyChangeSet = new ChangeSet(String.valueOf(new Date().getTime()), "liquibase", false, false, "liquibase-internal", null, null, getDatabase().getObjectQuotingStrategy(), null);
                this.setExecType(emptyChangeSet, ChangeSet.ExecType.EXECUTED);
            }

//            Timestamp lastExecutedDate = (Timestamp) this.getExecutor().queryForObject(createChangeToTagSQL(), Timestamp.class);
            executor.execute(new TagDatabaseStatement(tagString));
            getDatabase().commit();

            if (this.ranChangeSetList != null) {
                ranChangeSetList.get(ranChangeSetList.size() - 1).setTag(tagString);
            }
        } catch (Exception e) {
            throw new DatabaseException(e);
        }
    }

    @Override
    public boolean tagExists(final String tag) throws DatabaseException {
        int count = ExecutorService.getInstance().getExecutor(getDatabase()).queryForInt(new SelectFromDatabaseChangeLogStatement(new SelectFromDatabaseChangeLogStatement.ByTag(tag), new ColumnConfig().setName("COUNT(*)", true)));
        return count > 0;
    }

    @Override
    public void clearAllCheckSums() throws LiquibaseException {
        Database database = getDatabase();
        UpdateStatement updateStatement = new UpdateStatement(database.getLiquibaseCatalogName(), database.getLiquibaseSchemaName(), database.getDatabaseChangeLogTableName());
        updateStatement.addNewColumnValue("MD5SUM", null);
        ExecutorService.getInstance().getExecutor(database).execute(updateStatement);
        database.commit();
    }

    @Override
    public void destroy() throws DatabaseException {
        Database database = getDatabase();
        try {
            if (SnapshotGeneratorFactory.getInstance().has(new Table().setName(database.getDatabaseChangeLogTableName()).setSchema(database.getLiquibaseCatalogName(), database.getLiquibaseSchemaName()), database)) {
                ExecutorService.getInstance().getExecutor(database).execute(new DropTableStatement(database.getLiquibaseCatalogName(), database.getLiquibaseSchemaName(), database.getDatabaseChangeLogTableName(), false));
            }
            reset();
        } catch (InvalidExampleException e) {
            throw new UnexpectedLiquibaseException(e);
        }
    }
}<|MERGE_RESOLUTION|>--- conflicted
+++ resolved
@@ -7,11 +7,8 @@
 import liquibase.change.CheckSum;
 import liquibase.change.ColumnConfig;
 import liquibase.database.Database;
-<<<<<<< HEAD
 import liquibase.database.core.MSSQLDatabase;
-=======
 import liquibase.database.core.DB2Database;
->>>>>>> 2ec280f8
 import liquibase.database.core.SQLiteDatabase;
 import liquibase.datatype.core.VarcharType;
 import liquibase.exception.DatabaseException;
@@ -139,11 +136,8 @@
                 }
             }
             boolean hasExecTypeColumn = changeLogTable.getColumn("EXECTYPE") != null;
-<<<<<<< HEAD
             String charTypeName = getCharTypeName();
-=======
             boolean hasDeploymentIdColumn = changeLogTable.getColumn("DEPLOYMENT_ID") != null;
->>>>>>> 2ec280f8
 
             if (!hasDescription) {
                 executor.comment("Adding missing databasechangelog.description column");
