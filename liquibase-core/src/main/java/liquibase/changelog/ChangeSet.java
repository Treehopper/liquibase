package liquibase.changelog;

import liquibase.ContextExpression;
import liquibase.Labels;
import liquibase.change.Change;
import liquibase.change.ChangeFactory;
import liquibase.change.CheckSum;
import liquibase.change.DbmsTargetedChange;
import liquibase.change.core.EmptyChange;
import liquibase.change.core.RawSQLChange;
import liquibase.changelog.visitor.ChangeExecListener;
import liquibase.database.Database;
import liquibase.database.DatabaseList;
import liquibase.database.ObjectQuotingStrategy;
import liquibase.exception.*;
import liquibase.executor.Executor;
import liquibase.executor.ExecutorService;
import liquibase.logging.LogService;
import liquibase.logging.LogType;
import liquibase.logging.Logger;
import liquibase.parser.core.ParsedNode;
import liquibase.parser.core.ParsedNodeException;
import liquibase.precondition.Conditional;
import liquibase.precondition.ErrorPrecondition;
import liquibase.precondition.FailedPrecondition;
import liquibase.precondition.core.PreconditionContainer;
import liquibase.resource.ResourceAccessor;
import liquibase.sql.visitor.SqlVisitor;
import liquibase.sql.visitor.SqlVisitorFactory;
import liquibase.statement.SqlStatement;
import liquibase.util.StreamUtil;
import liquibase.util.StringUtils;

import java.util.*;

/**
 * Encapsulates a changeSet and all its associated changes.
 */
public class ChangeSet implements Conditional, ChangeLogChild {

    protected CheckSum checkSum;

    public enum RunStatus {
        NOT_RAN, ALREADY_RAN, RUN_AGAIN, MARK_RAN, INVALID_MD5SUM
    }

    public enum ExecType {
        EXECUTED("EXECUTED", false, true),
        FAILED("FAILED", false, false),
        SKIPPED("SKIPPED", false, false),
        RERAN("RERAN", true, true),
        MARK_RAN("MARK_RAN", false, true);

        ExecType(String value, boolean ranBefore, boolean ran) {
            this.value = value;
            this.ranBefore = ranBefore;
            this.ran = ran;
        }

        public final String value;
        public final boolean ranBefore;
        public final boolean ran;
    }

    public enum ValidationFailOption {
        HALT("HALT"),
        MARK_RAN("MARK_RAN");

        String key;

        ValidationFailOption(String key) {
            this.key = key;
        }

        @Override
        public String toString() {
            return key;
        }
    }

    protected String key;

    private ChangeLogParameters changeLogParameters;

    /**
     * List of change objects defined in this changeset
     */
    private List<Change> changes;

    /**
     * "id" specified in changeLog file.  Combination of id+author+filePath must be unique
     */
    private String id;

    /**
     * "author" defined in changeLog file.  Having each developer use a unique author tag allows duplicates of "id" attributes between developers.
     */
    private String author;

    /**
     * File changeSet is defined in.  May be a logical/non-physical string.  It is included in the unique identifier to allow duplicate id+author combinations in different files
     */
    private String filePath = "UNKNOWN CHANGE LOG";

    private Logger log;

    /**
     * If set to true, the changeSet will be executed on every update. Defaults to false
     */
    private boolean alwaysRun;

    /**
     * If set to true, the changeSet will be executed when the checksum changes.  Defaults to false.
     */
    private boolean runOnChange;

    /**
     * Runtime contexts in which the changeSet will be executed.  If null or empty, will execute regardless of contexts set
     */
    private ContextExpression contexts;

    /**
     * "Labels" associated with this changeSet.  If null or empty, will execute regardless of contexts set
     */
    private Labels labels;

    /**
     *
     * If set to true, the changeSet will be ignored (skipped)
     *
     */
    private boolean ignore;

    /**
     * Databases for which this changeset should run.  The string values should match the value returned from Database.getShortName()
     */
    private Set<String> dbmsSet;

    /**
     * If false, do not stop liquibase update execution if an error is thrown executing the changeSet.  Defaults to true
     */
    private Boolean failOnError;

    /**
     * List of checksums that are assumed to be valid besides the one stored in the database.  Can include the string "any"
     */
    private Set<CheckSum> validCheckSums = new HashSet<>();

    /**
     * If true, the changeSet will run in a database transaction.  Defaults to true
     */
    private boolean runInTransaction;

    /**
     * Behavior if the validation of any of the changeSet changes fails.  Does not include checksum validation
     */
    private ValidationFailOption onValidationFail = ValidationFailOption.HALT;

    /**
     * Stores if validation failed on this ChangeSet
     */
    private boolean validationFailed;

    /**
     * Changes defined to roll back this changeSet
     */
    private RollbackContainer rollback = new RollbackContainer();


    /**
     * ChangeSet comments defined in changeLog file
     */
    private String comments;

    /**
     * ChangeSet level precondtions defined for this changeSet
     */
    private PreconditionContainer preconditions;

    /**
     * SqlVisitors defined for this changeset.
     * SqlVisitors will modify the SQL generated by the changes before sending it to the database.
     */
    private List<SqlVisitor> sqlVisitors = new ArrayList<>();

    private ObjectQuotingStrategy objectQuotingStrategy;

    private DatabaseChangeLog changeLog;

    private String created;

    /**
     * Allow changeSet to be ran "first" or "last". Multiple changeSets with the same runOrder will preserve their order relative to each other.
     */
    private String runOrder;

    private Map<String, Object> attributes = new HashMap<>();

    public boolean shouldAlwaysRun() {
        return alwaysRun;
    }

    public boolean shouldRunOnChange() {
        return runOnChange;
    }

    public ChangeSet(DatabaseChangeLog databaseChangeLog) {
        this.changes = new ArrayList<>();
        log = LogService.getLog(getClass());
        this.changeLog = databaseChangeLog;
    }

    public ChangeSet(String id, String author, boolean alwaysRun, boolean runOnChange, String filePath, String contextList, String dbmsList, DatabaseChangeLog databaseChangeLog) {
        this(id, author, alwaysRun, runOnChange, filePath, contextList, dbmsList, true, ObjectQuotingStrategy.LEGACY, databaseChangeLog);
    }

    public ChangeSet(String id, String author, boolean alwaysRun, boolean runOnChange, String filePath, String contextList, String dbmsList, boolean runInTransaction, DatabaseChangeLog databaseChangeLog) {
        this(id, author, alwaysRun, runOnChange, filePath, contextList, dbmsList, runInTransaction, ObjectQuotingStrategy.LEGACY, databaseChangeLog);
    }

    public ChangeSet(String id, String author, boolean alwaysRun, boolean runOnChange, String filePath, String contextList, String dbmsList, ObjectQuotingStrategy quotingStrategy, DatabaseChangeLog databaseChangeLog) {
        this(id, author, alwaysRun, runOnChange, filePath, contextList, dbmsList, true, quotingStrategy, databaseChangeLog);
    }

    public ChangeSet(String id, String author, boolean alwaysRun, boolean runOnChange, String filePath, String contextList, String dbmsList,
                     boolean runInTransaction, ObjectQuotingStrategy quotingStrategy, DatabaseChangeLog databaseChangeLog) {
        this(databaseChangeLog);
        this.id = id;
        this.author = author;
        this.filePath = filePath;
        this.alwaysRun = alwaysRun;
        this.runOnChange = runOnChange;
        this.runInTransaction = runInTransaction;
        this.objectQuotingStrategy = quotingStrategy;
        this.contexts = new ContextExpression(contextList);
        setDbms(dbmsList);
    }

    protected void setDbms(String dbmsList) {
        if (StringUtils.trimToNull(dbmsList) != null) {
            String[] strings = dbmsList.toLowerCase().split(",");
            dbmsSet = new HashSet<>();
            for (String string : strings) {
                dbmsSet.add(string.trim().toLowerCase());
            }
        }
    }

    public String getFilePath() {
        return filePath;
    }

    public void clearCheckSum() {
        this.checkSum = null;
    }

    public CheckSum generateCheckSum() {
        if (checkSum == null) {
            StringBuffer stringToMD5 = new StringBuffer();
            for (Change change : getChanges()) {
                stringToMD5.append(change.generateCheckSum()).append(":");
            }

            for (SqlVisitor visitor : this.getSqlVisitors()) {
                stringToMD5.append(visitor.generateCheckSum()).append(";");
            }


            checkSum = CheckSum.compute(stringToMD5.toString());
        }

        return checkSum;
    }

    @Override
    public void load(ParsedNode node, ResourceAccessor resourceAccessor) throws ParsedNodeException {
        this.id = node.getChildValue(null, "id", String.class);
        this.author = node.getChildValue(null, "author", String.class);
        this.alwaysRun  = node.getChildValue(null, "runAlways", node.getChildValue(null, "alwaysRun", false));
        this.runOnChange  = node.getChildValue(null, "runOnChange", false);
        this.contexts = new ContextExpression(node.getChildValue(null, "context", String.class));
        this.labels = new Labels(StringUtils.trimToNull(node.getChildValue(null, "labels", String.class)));
        setDbms(node.getChildValue(null, "dbms", String.class));
        this.runInTransaction  = node.getChildValue(null, "runInTransaction", true);
        this.created = node.getChildValue(null, "created", String.class);
        this.runOrder = node.getChildValue(null, "runOrder", String.class);
        this.ignore = node.getChildValue(null, "ignore", false);
        this.comments = StringUtils.join(node.getChildren(null, "comment"), "\n", new StringUtils.StringUtilsFormatter() {
            @Override
            public String toString(Object obj) {
                if (((ParsedNode) obj).getValue() == null) {
                    return "";
                } else {
                    return ((ParsedNode) obj).getValue().toString();
                }
            }
        });
        this.comments = StringUtils.trimToNull(this.comments);

        String objectQuotingStrategyString = StringUtils.trimToNull(node.getChildValue(null, "objectQuotingStrategy", String.class));
        if (changeLog != null) {
            this.objectQuotingStrategy = changeLog.getObjectQuotingStrategy();
        }
        if (objectQuotingStrategyString != null) {
            this.objectQuotingStrategy = ObjectQuotingStrategy.valueOf(objectQuotingStrategyString);
        }

        if (this.objectQuotingStrategy == null) {
            this.objectQuotingStrategy = ObjectQuotingStrategy.LEGACY;
        }

        this.filePath = StringUtils.trimToNull(node.getChildValue(null, "logicalFilePath", String.class));
        if (filePath == null) {
            filePath = changeLog.getFilePath();
        }

        this.setFailOnError(node.getChildValue(null, "failOnError", Boolean.class));
        String onValidationFailString = node.getChildValue(null, "onValidationFail", "HALT");
        this.setOnValidationFail(ValidationFailOption.valueOf(onValidationFailString));

        for (ParsedNode child : node.getChildren()) {
            handleChildNode(child, resourceAccessor);
        }
    }

    protected void handleChildNode(ParsedNode child, ResourceAccessor resourceAccessor) throws ParsedNodeException {
        switch (child.getName()) {
            case "rollback":
                handleRollbackNode(child, resourceAccessor);
                break;
            case "validCheckSum":
            case "validCheckSums":
                if (child.getValue() == null) {
                    return;
                }
            
                if (child.getValue() instanceof Collection) {
                    for (Object checksum : (Collection) child.getValue()) {
                        addValidCheckSum((String) checksum);
                    }
                } else {
                    addValidCheckSum(child.getValue(String.class));
                }
                break;
            case "modifySql":
                String dbmsString = StringUtils.trimToNull(child.getChildValue(null, "dbms", String.class));
                String contextString = StringUtils.trimToNull(child.getChildValue(null, "context", String.class));
                String labelsString = StringUtils.trimToNull(child.getChildValue(null, "labels", String.class));
                boolean applyToRollback = child.getChildValue(null, "applyToRollback", false);
            
                Set<String> dbms = new HashSet<>();
                if (dbmsString != null) {
                    dbms.addAll(StringUtils.splitAndTrim(dbmsString, ","));
                }
                ContextExpression context = null;
                if (contextString != null) {
                    context = new ContextExpression(contextString);
                }
            
                Labels labels = null;
                if (labelsString != null) {
                    labels = new Labels(labelsString);
                }
            
            
                List<ParsedNode> potentialVisitors = child.getChildren();
                for (ParsedNode node : potentialVisitors) {
                    SqlVisitor sqlVisitor = SqlVisitorFactory.getInstance().create(node.getName());
                    if (sqlVisitor != null) {
                        sqlVisitor.setApplyToRollback(applyToRollback);
                        if (!dbms.isEmpty()) {
                            sqlVisitor.setApplicableDbms(dbms);
                        }
                        sqlVisitor.setContexts(context);
                        sqlVisitor.setLabels(labels);
                        sqlVisitor.load(node, resourceAccessor);
                    
                        addSqlVisitor(sqlVisitor);
                    }
                }
            
            
                break;
            case "preConditions":
                this.preconditions = new PreconditionContainer();
                try {
                    this.preconditions.load(child, resourceAccessor);
                } catch (ParsedNodeException e) {
                    e.printStackTrace();
                }
                break;
            case "changes":
                for (ParsedNode changeNode : child.getChildren()) {
                    handleChildNode(changeNode, resourceAccessor);
                }
                break;
            default:
                Change change = toChange(child, resourceAccessor);
                if ((change == null) && (child.getValue() instanceof String)) {
                    this.setAttribute(child.getName(), child.getValue());
                } else {
                    addChange(change);
                }
                break;
        }
    }

    protected void handleRollbackNode(ParsedNode rollbackNode, ResourceAccessor resourceAccessor) throws ParsedNodeException {
        String changeSetId = rollbackNode.getChildValue(null, "changeSetId", String.class);
        if (changeSetId != null) {
            String changeSetAuthor = rollbackNode.getChildValue(null, "changeSetAuthor", String.class);
            String changeSetPath = rollbackNode.getChildValue(null, "changeSetPath", getFilePath());

            DatabaseChangeLog changeLog = this.getChangeLog();
            ChangeSet changeSet = changeLog.getChangeSet(changeSetPath, changeSetAuthor, changeSetId);
            while ((changeSet == null) && (changeLog != null)) {
                changeLog = changeLog.getParentChangeLog();
                if (changeLog != null) {
                    changeSet = changeLog.getChangeSet(changeSetPath, changeSetAuthor, changeSetId);
                }
            }
            if (changeSet == null) {
                throw new ParsedNodeException("Change set " + new ChangeSet(changeSetId, changeSetAuthor, false, false, changeSetPath, null, null, null).toString(false) + " does not exist");
            }
            for (Change change : changeSet.getChanges()) {
                rollback.getChanges().add(change);
            }
            return;
        }

        boolean foundValue = false;
        for (ParsedNode childNode : rollbackNode.getChildren()) {
            Change rollbackChange = toChange(childNode, resourceAccessor);
            if (rollbackChange != null) {
                addRollbackChange(rollbackChange);
                foundValue =  true;
            }
        }

        Object value = rollbackNode.getValue();
        if (value != null) {
            if (value instanceof String) {
                String finalValue = StringUtils.trimToNull((String) value);
                if (finalValue != null) {
                    String[] strings = StringUtils.processMutliLineSQL(finalValue, true, true, ";");
                    for (String string : strings) {
                        addRollbackChange(new RawSQLChange(string));
                        foundValue = true;
                    }
                }
            } else {
                throw new ParsedNodeException("Unexpected object: "+value.getClass().getName()+" '"+value.toString()+"'");
            }
        }
        if (!foundValue) {
            addRollbackChange(new EmptyChange());
        }
    }

    protected Change toChange(ParsedNode value, ResourceAccessor resourceAccessor) throws ParsedNodeException {
        Change change = ChangeFactory.getInstance().create(value.getName());
        if (change == null) {
            return null;
        } else {
            change.load(value, resourceAccessor);

            return change;
        }
    }

    @Override
    public ParsedNode serialize() {
        throw new RuntimeException("TODO");
    }


    public ExecType execute(DatabaseChangeLog databaseChangeLog, Database database) throws MigrationFailedException {
        return execute(databaseChangeLog, null, database);
    }

    /**
     * This method will actually execute each of the changes in the list against the
     * specified database.
     *
     * @return should change set be marked as ran
     */
    public ExecType execute(DatabaseChangeLog databaseChangeLog, ChangeExecListener listener, Database database)
            throws MigrationFailedException {
        if (validationFailed) {
            return ExecType.MARK_RAN;
        }

        long startTime = new Date().getTime();

        ExecType execType = null;

        boolean skipChange = false;

        Executor executor = ExecutorService.getInstance().getExecutor(database);
        try {
            // set object quoting strategy
            database.setObjectQuotingStrategy(objectQuotingStrategy);

            // set auto-commit based on runInTransaction if database supports DDL in transactions
            if (database.supportsDDLInTransaction()) {
                database.setAutoCommit(!runInTransaction);
            }

            executor.comment("Changeset " + toString(false));
            if (StringUtils.trimToNull(getComments()) != null) {
                String comments = getComments();
                String[] lines = comments.split("\\n");
                for (int i = 0; i < lines.length; i++) {
                    if (i > 0) {
                        lines[i] = database.getLineComment() + " " + lines[i];
                    }
                }
                executor.comment(StringUtils.join(Arrays.asList(lines), "\n"));
            }

            try {
                if (preconditions != null) {
                    preconditions.check(database, databaseChangeLog, this, listener);
                }
            } catch (PreconditionFailedException e) {
                if (listener != null) {
                    listener.preconditionFailed(e, preconditions.getOnFail());
                }
                StringBuffer message = new StringBuffer();
                message.append(StreamUtil.getLineSeparator());
                for (FailedPrecondition invalid : e.getFailedPreconditions()) {
                    message.append("          ").append(invalid.toString());
                    message.append(StreamUtil.getLineSeparator());
                }

                if (preconditions.getOnFail().equals(PreconditionContainer.FailOption.HALT)) {
                    throw new MigrationFailedException(this, message.toString(), e);
                } else if (preconditions.getOnFail().equals(PreconditionContainer.FailOption.CONTINUE)) {
                    skipChange = true;
                    execType = ExecType.SKIPPED;

                    LogService.getLog(getClass()).info(LogType.LOG, "Continuing past: " + toString() + " despite precondition failure due to onFail='CONTINUE': " + message);
                } else if (preconditions.getOnFail().equals(PreconditionContainer.FailOption.MARK_RAN)) {
                    execType = ExecType.MARK_RAN;
                    skipChange = true;

                    log.info(LogType.LOG, "Marking ChangeSet: " + toString() + " ran despite precondition failure due to onFail='MARK_RAN': " + message);
                } else if (preconditions.getOnFail().equals(PreconditionContainer.FailOption.WARN)) {
                    execType = null; //already warned
                } else {
                    throw new UnexpectedLiquibaseException("Unexpected precondition onFail attribute: " + preconditions.getOnFail(), e);
                }
            } catch (PreconditionErrorException e) {
                if (listener != null) {
                    listener.preconditionErrored(e, preconditions.getOnError());
                }

                StringBuffer message = new StringBuffer();
                message.append(StreamUtil.getLineSeparator());
                for (ErrorPrecondition invalid : e.getErrorPreconditions()) {
                    message.append("          ").append(invalid.toString());
                    message.append(StreamUtil.getLineSeparator());
                }

                if (preconditions.getOnError().equals(PreconditionContainer.ErrorOption.HALT)) {
                    throw new MigrationFailedException(this, message.toString(), e);
                } else if (preconditions.getOnError().equals(PreconditionContainer.ErrorOption.CONTINUE)) {
                    skipChange = true;
                    execType = ExecType.SKIPPED;

                } else if (preconditions.getOnError().equals(PreconditionContainer.ErrorOption.MARK_RAN)) {
                    execType = ExecType.MARK_RAN;
                    skipChange = true;

                    log.info(LogType.LOG, "Marking ChangeSet: " + toString() + " ran despite precondition error: " + message);
                } else if (preconditions.getOnError().equals(PreconditionContainer.ErrorOption.WARN)) {
                    execType = null; //already logged
                } else {
                    throw new UnexpectedLiquibaseException("Unexpected precondition onError attribute: " + preconditions.getOnError(), e);
                }

                database.rollback();
            } finally {
                database.rollback();
            }

            if (!skipChange) {
                for (Change change : changes) {
                    try {
                        change.finishInitialization();
                    } catch (SetupException se) {
                        throw new MigrationFailedException(this, se);
                    }
                }

                log.debug(LogType.LOG, "Reading ChangeSet: " + toString());
                for (Change change : getChanges()) {
                    if ((!(change instanceof DbmsTargetedChange)) || DatabaseList.definitionMatches(((DbmsTargetedChange) change).getDbms(), database, true)) {
                        if (listener != null) {
                            listener.willRun(change, this, changeLog, database);
                        }
                        if (change.generateStatementsVolatile(database)) {
                            executor.comment("WARNING The following SQL may change each run and therefore is possibly incorrect and/or invalid:");
                        }


                        database.executeStatements(change, databaseChangeLog, sqlVisitors);
                        log.info(LogType.LOG, change.getConfirmationMessage());
                        if (listener != null) {
                            listener.ran(change, this, changeLog, database);
                        }
                    } else {
                        log.debug(LogType.LOG, "Change " + change.getSerializedObjectName() + " not included for database " + database.getShortName());
                    }
                }

                if (runInTransaction) {
                    database.commit();
                }
                log.info(LogType.LOG, "ChangeSet " + toString(false) + " ran successfully in " + (new Date().getTime() - startTime + "ms"));
                if (execType == null) {
                    execType = ExecType.EXECUTED;
                }
            } else {
                log.debug(LogType.LOG, "Skipping ChangeSet: " + toString());
            }

        } catch (Exception e) {
            try {
                database.rollback();
            } catch (Exception e1) {
                throw new MigrationFailedException(this, e);
            }
            if ((getFailOnError() != null) && !getFailOnError()) {
                log.info(LogType.LOG, "Change set " + toString(false) + " failed, but failOnError was false.  Error: " + e.getMessage());
                log.debug(LogType.LOG, "Failure Stacktrace", e);
                execType = ExecType.FAILED;
            } else {
                // just log the message, dont log the stacktrace by appending exception. Its logged anyway to stdout
                log.severe(LogType.LOG, "Change Set " + toString(false) + " failed.  Error: " + e.getMessage());
                if (e instanceof MigrationFailedException) {
                    throw ((MigrationFailedException) e);
                } else {
                    throw new MigrationFailedException(this, e);
                }
            }
        } finally {
            // restore auto-commit to false if this ChangeSet was not run in a transaction,
            // but only if the database supports DDL in transactions
            if (!runInTransaction && database.supportsDDLInTransaction()) {
                try {
                    database.setAutoCommit(false);
                } catch (DatabaseException e) {
                    throw new MigrationFailedException(this, "Could not resetInternalState autocommit", e);
                }
            }
        }
        return execType;
    }

    public void rollback(Database database) throws RollbackFailedException {
      rollback(database, null);
    }

    public void rollback(Database database, ChangeExecListener listener) throws RollbackFailedException {
        try {
            Executor executor = ExecutorService.getInstance().getExecutor(database);
            executor.comment("Rolling Back ChangeSet: " + toString());

            database.setObjectQuotingStrategy(objectQuotingStrategy);

            // set auto-commit based on runInTransaction if database supports DDL in transactions
            if (database.supportsDDLInTransaction()) {
                database.setAutoCommit(!runInTransaction);
            }

            RanChangeSet ranChangeSet = database.getRanChangeSet(this);
            if (hasCustomRollbackChanges()) {
<<<<<<< HEAD
                
                final List<SqlStatement> statements = new LinkedList<>();
=======

                final List<SqlStatement> statements = new LinkedList<SqlStatement>();
>>>>>>> fd1c7e1f
                for (Change change : rollback.getChanges()) {
                    if (((change instanceof DbmsTargetedChange)) && !DatabaseList.definitionMatches(((DbmsTargetedChange) change).getDbms(), database, true)) {
                        continue;
                    }
                    if (listener != null) {
                        listener.willRun(change, this, changeLog, database);
                    }
                    ValidationErrors errors = change.validate(database);
                    if (errors.hasErrors()) {
                        throw new RollbackFailedException("Rollback statement failed validation: "+errors.toString());
                    }
                    //
                    SqlStatement[] changeStatements = change.generateStatements(database);
                    if (changeStatements != null) {
                        statements.addAll(Arrays.asList(changeStatements));
                    }
                    if (listener != null) {
                        listener.ran(change, this, changeLog, database);
                    }
                }
                if (!statements.isEmpty()) {
                    database.executeRollbackStatements(statements.toArray(new SqlStatement[]{}), sqlVisitors);
                }

            } else {
                List<Change> changes = getChanges();
                for (int i = changes.size() - 1; i >= 0; i--) {
                    Change change = changes.get(i);
                    database.executeRollbackStatements(change, sqlVisitors);
                }
            }

            if (runInTransaction) {
                database.commit();
            }
            log.debug(LogType.LOG, "ChangeSet " + toString() + " has been successfully rolled back.");
        } catch (Exception e) {
            try {
                database.rollback();
            } catch (DatabaseException e1) {
                //ok
            }
            throw new RollbackFailedException(e);
        } finally {
            // restore auto-commit to false if this ChangeSet was not run in a transaction,
            // but only if the database supports DDL in transactions
            if (!runInTransaction && database.supportsDDLInTransaction()) {
                try {
                    database.setAutoCommit(false);
                } catch (DatabaseException e) {
                    throw new RollbackFailedException("Could not resetInternalState autocommit", e);
                }
            }
        }

    }

    /**
     * Returns whether custom rollback steps are specified for this changeSet, or whether auto-generated ones should be used
     */
    protected boolean hasCustomRollbackChanges() {
        return (rollback != null) && (rollback.getChanges() != null) && !rollback.getChanges().isEmpty();
    }

    /**
     * Returns an unmodifiable list of changes.  To add one, use the addRefactoing method.
     */
    public List<Change> getChanges() {
        return Collections.unmodifiableList(changes);
    }

    public void addChange(Change change) {
        if (change == null) {
            return;
        }
        changes.add(change);
        change.setChangeSet(this);
    }

    public String getId() {
        return id;
    }

    public String getAuthor() {
        return author;
    }

    public ContextExpression getContexts() {
        return contexts;
    }

    public Labels getLabels() {
        return labels;
    }

    public void setLabels(Labels labels) {
        this.labels = labels;
    }

    public Set<String> getDbmsSet() {
        return dbmsSet;
    }

    public boolean isIgnore() {
        return ignore;
    }

    public void setIgnore(boolean ignore) {
        this.ignore = ignore;
    }

    public Collection<ContextExpression> getInheritableContexts() {
        Collection<ContextExpression> expressions = new ArrayList<>();
        DatabaseChangeLog changeLog = getChangeLog();
        while (changeLog != null) {
            ContextExpression expression = changeLog.getContexts();
            if ((expression != null) && !expression.isEmpty()) {
                expressions.add(expression);
            }
            ContextExpression includeExpression = changeLog.getIncludeContexts();
            if ((includeExpression != null) && !includeExpression.isEmpty()) {
                expressions.add(includeExpression);
            }
            changeLog = changeLog.getParentChangeLog();
        }
        return Collections.unmodifiableCollection(expressions);
    }

    public DatabaseChangeLog getChangeLog() {
        return changeLog;
    }

    public String toString(boolean includeMD5Sum) {
        return filePath + "::" + getId() + "::" + getAuthor() + (includeMD5Sum ? ("::(Checksum: " + generateCheckSum() + ")") : "");
    }

    @Override
    public String toString() {
        return toString(false);
    }

    public String getComments() {
        return comments;
    }

    public void setComments(String comments) {
        this.comments = comments;
    }

    public boolean isAlwaysRun() {
        return alwaysRun;
    }

    public boolean isRunOnChange() {
        return runOnChange;
    }

    public boolean isRunInTransaction() {
        return runInTransaction;
    }

    public RollbackContainer getRollback() {
        return rollback;
    }

    public void addRollBackSQL(String sql) {
        if (StringUtils.trimToNull(sql) == null) {
            if (rollback.getChanges().isEmpty()) {
                rollback.getChanges().add(new EmptyChange());
            }
            return;
        }

        for (String statment : StringUtils.splitSQL(sql, null)) {
            rollback.getChanges().add(new RawSQLChange(statment.trim()));
        }
    }

    public void addRollbackChange(Change change) {
        if (change == null) {
            return;
        }
        rollback.getChanges().add(change);
        change.setChangeSet(this);
    }


    public boolean supportsRollback(Database database) {
        if ((rollback != null) && (rollback.getChanges() != null) && !rollback.getChanges().isEmpty()) {
            return true;
        }

        for (Change change : getChanges()) {
            if (!change.supportsRollback(database)) {
                return false;
            }
        }
        return true;
    }

    public String getDescription() {
        List<Change> changes = getChanges();
        if (changes.isEmpty()) {
            return "empty";
        }

        List<String> messages = new ArrayList<>();
        for (Change change : changes) {
            messages.add(change.getDescription());
        }

        return StringUtils.limitSize(StringUtils.join(messages, "; "), 255);
    }

    public Boolean getFailOnError() {
        return failOnError;
    }

    public void setFailOnError(Boolean failOnError) {
        this.failOnError = failOnError;
    }

    public ValidationFailOption getOnValidationFail() {
        return onValidationFail;
    }

    public void setOnValidationFail(ValidationFailOption onValidationFail) {
        this.onValidationFail = onValidationFail;
    }

    public void setValidationFailed(boolean validationFailed) {
        this.validationFailed = validationFailed;
    }

    public void addValidCheckSum(String text) {
        validCheckSums.add(CheckSum.parse(text));
    }

    public Set<CheckSum> getValidCheckSums() {
        return Collections.unmodifiableSet(validCheckSums);
    }

    public boolean isCheckSumValid(CheckSum storedCheckSum) {
        // no need to generate the checksum if any has been set as the valid checksum
        for (CheckSum validCheckSum : validCheckSums) {
            if ("1:any".equalsIgnoreCase(validCheckSum.toString())
                || "1:all".equalsIgnoreCase(validCheckSum.toString())
                || "1:*".equalsIgnoreCase(validCheckSum.toString())) {
                return true;
            }
        }
        CheckSum currentMd5Sum = generateCheckSum();
        if (currentMd5Sum == null) {
            return true;
        }
        if (storedCheckSum == null) {
            return true;
        }
        if (currentMd5Sum.equals(storedCheckSum)) {
            return true;
        }

        for (CheckSum validCheckSum : validCheckSums) {
            if (currentMd5Sum.equals(validCheckSum) || storedCheckSum.equals(validCheckSum)) {
                return true;
            }
        }
        return false;
    }

    @Override
    public PreconditionContainer getPreconditions() {
        return preconditions;
    }

    @Override
    public void setPreconditions(PreconditionContainer preconditionContainer) {
        this.preconditions = preconditionContainer;
    }

    public void addSqlVisitor(SqlVisitor sqlVisitor) {
        sqlVisitors.add(sqlVisitor);
    }

    public List<SqlVisitor> getSqlVisitors() {
        return sqlVisitors;
    }

    public ChangeLogParameters getChangeLogParameters() {
        return changeLogParameters;
    }

    /**
     * Called by the changelog parsing process to pass the {@link ChangeLogParameters}.
     */
    public void setChangeLogParameters(ChangeLogParameters changeLogParameters) {
        this.changeLogParameters = changeLogParameters;
    }

    /**
     * Called to update file path from database entry when rolling back and ignoreClasspathPrefix is true.
     */
    public void setFilePath(String filePath) {
        this.filePath = filePath;
    }

    public ObjectQuotingStrategy getObjectQuotingStrategy() {
        return objectQuotingStrategy;
    }

    public String getCreated() {
        return created;
    }

    public void setCreated(String created) {
        this.created = created;
    }

    public String getRunOrder() {
        return runOrder;
    }

    public void setRunOrder(String runOrder) {
        if (runOrder != null) {
            runOrder = runOrder.toLowerCase();
            if (!"first".equals(runOrder) && !"last".equals(runOrder)) {
                throw new UnexpectedLiquibaseException("runOrder must be 'first' or 'last'");
            }
        }
        this.runOrder = runOrder;
    }

    @Override
    public String getSerializedObjectName() {
        return "changeSet";
    }

    @Override
    public Set<String> getSerializableFields() {
        return new LinkedHashSet<>(
            Arrays.asList(
                "id", "author", "runAlways", "runOnChange", "failOnError", "context", "labels", "dbms",
                "objectQuotingStrategy", "comment", "preconditions", "changes", "rollback", "labels",
                "objectQuotingStrategy", "created"
            )
        );
    }

    @Override
    public Object getSerializableFieldValue(String field) {
        if ("id".equals(field)) {
            return this.getId();
        }
        if ("author".equals(field)) {
            return this.getAuthor();
        }

        if ("runAlways".equals(field)) {
            if (this.isAlwaysRun()) {
                return true;
            } else {
                return null;
            }
        }

        if ("runOnChange".equals(field)) {
            if (this.isRunOnChange()) {
                return true;
            } else {
                return null;
            }
        }

        if ("failOnError".equals(field)) {
            return this.getFailOnError();
        }

        if ("context".equals(field)) {
            if (!this.getContexts().isEmpty()) {
                return this.getContexts().toString().replaceFirst("^\\(", "").replaceFirst("\\)$", "");
            } else {
                return null;
            }
        }

        if ("labels".equals(field)) {
            if ((this.getLabels() != null) && !this.getLabels().isEmpty()) {
                return StringUtils.join(this.getLabels().getLabels(), ", ");
            } else {
                return null;
            }
        }

        if ("dbms".equals(field)) {
            if ((this.getDbmsSet() != null) && !this.getDbmsSet().isEmpty()) {
                StringBuffer dbmsString = new StringBuffer();
                for (String dbms : this.getDbmsSet()) {
                    dbmsString.append(dbms).append(",");
                }
                return dbmsString.toString().replaceFirst(",$", "");
            } else {
                return null;
            }
        }

        if ("comment".equals(field)) {
            return StringUtils.trimToNull(this.getComments());
        }

        if ("objectQuotingStrategy".equals(field)) {
            if (this.getObjectQuotingStrategy() == null) {
                return null;
            }
            return this.getObjectQuotingStrategy().toString();
        }

        if ("preconditions".equals(field)) {
            if ((this.getPreconditions() != null) && !this.getPreconditions().getNestedPreconditions().isEmpty()) {
                return this.getPreconditions();
            } else {
                return null;
            }
        }

        if ("changes".equals(field)) {
            return getChanges();
        }

        if ("created".equals(field)) {
            return getCreated();
        }

        if ("rollback".equals(field)) {
            if ((rollback != null) && (rollback.getChanges() != null) && !rollback.getChanges().isEmpty()) {
                return rollback;
            } else {
                return null;
            }
        }

        throw new UnexpectedLiquibaseException("Unexpected field request on changeSet: "+field);
    }

    @Override
    public SerializationType getSerializableFieldType(String field) {
        if ("comment".equals(field) || "preconditions".equals(field) || "changes".equals(field) || "rollback".equals
            (field)) {
            return SerializationType.NESTED_OBJECT;
        } else {
            return SerializationType.NAMED_FIELD;
        }
    }

    @Override
    public String getSerializedObjectNamespace() {
        return STANDARD_CHANGELOG_NAMESPACE;
    }

    @Override
    public String getSerializableFieldNamespace(String field) {
        return getSerializedObjectNamespace();
    }


    @Override
    public boolean equals(Object obj) {
        if (!(obj instanceof ChangeSet)) {
            return false;
        }
        return this.toString(false).equals(((ChangeSet) obj).toString(false));
    }

    @Override
    public int hashCode() {
        return toString(false).hashCode();
    }

    public Object getAttribute(String attribute) {
        return attributes.get(attribute);
    }

    public ChangeSet setAttribute(String attribute, Object value) {
        this.attributes.put(attribute, value);

        return this;
    }
}<|MERGE_RESOLUTION|>--- conflicted
+++ resolved
@@ -333,7 +333,7 @@
                 if (child.getValue() == null) {
                     return;
                 }
-            
+
                 if (child.getValue() instanceof Collection) {
                     for (Object checksum : (Collection) child.getValue()) {
                         addValidCheckSum((String) checksum);
@@ -347,7 +347,7 @@
                 String contextString = StringUtils.trimToNull(child.getChildValue(null, "context", String.class));
                 String labelsString = StringUtils.trimToNull(child.getChildValue(null, "labels", String.class));
                 boolean applyToRollback = child.getChildValue(null, "applyToRollback", false);
-            
+
                 Set<String> dbms = new HashSet<>();
                 if (dbmsString != null) {
                     dbms.addAll(StringUtils.splitAndTrim(dbmsString, ","));
@@ -356,13 +356,13 @@
                 if (contextString != null) {
                     context = new ContextExpression(contextString);
                 }
-            
+
                 Labels labels = null;
                 if (labelsString != null) {
                     labels = new Labels(labelsString);
                 }
-            
-            
+
+
                 List<ParsedNode> potentialVisitors = child.getChildren();
                 for (ParsedNode node : potentialVisitors) {
                     SqlVisitor sqlVisitor = SqlVisitorFactory.getInstance().create(node.getName());
@@ -374,12 +374,12 @@
                         sqlVisitor.setContexts(context);
                         sqlVisitor.setLabels(labels);
                         sqlVisitor.load(node, resourceAccessor);
-                    
+
                         addSqlVisitor(sqlVisitor);
                     }
                 }
-            
-            
+
+
                 break;
             case "preConditions":
                 this.preconditions = new PreconditionContainer();
@@ -676,13 +676,8 @@
 
             RanChangeSet ranChangeSet = database.getRanChangeSet(this);
             if (hasCustomRollbackChanges()) {
-<<<<<<< HEAD
                 
                 final List<SqlStatement> statements = new LinkedList<>();
-=======
-
-                final List<SqlStatement> statements = new LinkedList<SqlStatement>();
->>>>>>> fd1c7e1f
                 for (Change change : rollback.getChanges()) {
                     if (((change instanceof DbmsTargetedChange)) && !DatabaseList.definitionMatches(((DbmsTargetedChange) change).getDbms(), database, true)) {
                         continue;
