package liquibase.dbdoc;

import liquibase.change.Change;
import liquibase.database.Database;
import liquibase.structure.core.*;

import java.io.File;
import java.io.IOException;
import java.io.Writer;
import java.util.ArrayList;
import java.util.Arrays;
import java.util.List;

public class TableWriter extends HTMLWriter {

    public TableWriter(File rootOutputDir, Database database) {
        super(new File(rootOutputDir, "tables"), database);
    }

    @Override
    protected String createTitle(Object object) {
        return "Changes affecting table \""+object.toString() + "\"";
    }

    @Override
    protected void writeCustomHTML(Writer fileWriter, Object object, List<Change> changes, Database database) throws IOException {
        final Table table = (Table) object;
        writeTableRemarks(fileWriter, table, database);
        writeColumns(fileWriter, table, database);
        writeTableIndexes(fileWriter, table, database);
        writeTableForeignKeys(fileWriter, table, database);
    }

    private void writeColumns(Writer fileWriter, Table table, Database database) throws IOException {
        List<List<String>> cells = new ArrayList<>();

        for (Column column : table.getColumns()) {
            String remarks = column.getRemarks();
            cells.add(Arrays.asList(column.getType().toString(),
                    column.isNullable() ? "NULL" : "NOT NULL",
<<<<<<< HEAD
                    "<A HREF=\"../columns/" + table.getName().toLowerCase() + "." + column.getName().toLowerCase() + ".html" + "\">" + column.getName() + "</A>", (remarks != null) ? remarks : ""));
=======
                    "<A HREF=\"../columns/" + table.getSchema().getName().toLowerCase() + "." + table.getName().toLowerCase() + "." + column.getName().toLowerCase() + ".html" + "\">" + column.getName() + "</A>", (remarks != null) ? remarks : ""));
>>>>>>> 2fc48b81
            //todo: add foreign key info to columns?
        }


        writeTable("Current Columns", cells, fileWriter);
    }

    private void writeTableRemarks(Writer fileWriter, Table table, Database database) throws IOException {
        final String tableRemarks = table.getRemarks();
        if ((tableRemarks != null) && !tableRemarks.isEmpty()) {
        	final List<List<String>> cells = new ArrayList<>();
        	cells.add(Arrays.asList(tableRemarks));
        	writeTable("Table Description", cells, fileWriter);
        }
    }

    private void writeTableIndexes(Writer fileWriter, Table table, Database database) throws IOException {
        final List<List<String>> cells = new ArrayList<>();
        final PrimaryKey primaryKey = table.getPrimaryKey();
        if (!table.getIndexes().isEmpty()) {
            for (Index index : table.getIndexes()) {
                cells.add(Arrays.asList((primaryKey != null && primaryKey.getBackingIndex() == index ? "Primary Key " : index.isUnique() ? "Unique " : "Non-Unique ") +
                        (index.getClustered() == null ? "" : (index.getClustered() ? "Clustered" : "Non-Clustered")),
                        index.getName(),
                        index.getColumnNames().replace(index.getTable().getName() + ".","")));
            }
        writeTable("Current Table Indexes", cells, fileWriter);
        }
    }

    private void writeTableForeignKeys(Writer fileWriter, Table table, Database database) throws IOException {
        final List<List<String>> cells = new ArrayList<>();
        if(!table.getOutgoingForeignKeys().isEmpty())
        {
            for (ForeignKey outgoingForeignKey : table.getOutgoingForeignKeys()) {
                cells.add(Arrays.asList(outgoingForeignKey.getName(),
                        outgoingForeignKey.getForeignKeyColumns().toString().replace(table.getName() + ".", "").replaceAll("[\\[\\]]", ""),
                        outgoingForeignKey.getPrimaryKeyTable().toString(),
                        outgoingForeignKey.getPrimaryKeyColumns().toString().replace(outgoingForeignKey.getPrimaryKeyTable().toString() + ".", "").replaceAll("[\\[\\]]", "")));
            }
            writeTable("Current Table Foreign Keys", cells, fileWriter);
        }
    }
}<|MERGE_RESOLUTION|>--- conflicted
+++ resolved
@@ -38,11 +38,7 @@
             String remarks = column.getRemarks();
             cells.add(Arrays.asList(column.getType().toString(),
                     column.isNullable() ? "NULL" : "NOT NULL",
-<<<<<<< HEAD
-                    "<A HREF=\"../columns/" + table.getName().toLowerCase() + "." + column.getName().toLowerCase() + ".html" + "\">" + column.getName() + "</A>", (remarks != null) ? remarks : ""));
-=======
                     "<A HREF=\"../columns/" + table.getSchema().getName().toLowerCase() + "." + table.getName().toLowerCase() + "." + column.getName().toLowerCase() + ".html" + "\">" + column.getName() + "</A>", (remarks != null) ? remarks : ""));
->>>>>>> 2fc48b81
             //todo: add foreign key info to columns?
         }
 
