package liquibase.lockservice;

<<<<<<< HEAD
import liquibase.Scope;
=======
import liquibase.change.Change;
>>>>>>> 668c59ae
import liquibase.configuration.GlobalConfiguration;
import liquibase.configuration.LiquibaseConfiguration;
import liquibase.database.Database;
import liquibase.database.ObjectQuotingStrategy;
import liquibase.database.core.DB2Database;
import liquibase.database.core.DerbyDatabase;
import liquibase.database.core.MSSQLDatabase;
import liquibase.diff.output.DiffOutputControl;
import liquibase.diff.output.changelog.ChangeGeneratorFactory;
import liquibase.exception.DatabaseException;
import liquibase.exception.LiquibaseException;
import liquibase.exception.LockException;
import liquibase.exception.UnexpectedLiquibaseException;
import liquibase.executor.Executor;
import liquibase.executor.ExecutorService;
import liquibase.logging.LogType;
import liquibase.snapshot.InvalidExampleException;
import liquibase.snapshot.SnapshotGeneratorFactory;
import liquibase.sql.Sql;
import liquibase.sqlgenerator.SqlGeneratorFactory;
import liquibase.statement.SqlStatement;
import liquibase.statement.core.*;
import liquibase.structure.DatabaseObject;
import liquibase.structure.core.Table;

import java.text.DateFormat;
import java.util.*;

import static java.util.ResourceBundle.getBundle;

public class StandardLockService implements LockService {
    private static ResourceBundle coreBundle = getBundle("liquibase/i18n/liquibase-core");

    protected Database database;

    protected boolean hasChangeLogLock;

    private Long changeLogLockPollRate;
    private Long changeLogLockRecheckTime;

    private Boolean hasDatabaseChangeLogLockTable;
    private boolean isDatabaseChangeLogLockTableInitialized;
    private ObjectQuotingStrategy quotingStrategy;


    public StandardLockService() {
    }

    @Override
    public int getPriority() {
        return PRIORITY_DEFAULT;
    }

    @Override
    public boolean supports(Database database) {
        return true;
    }

    @Override
    public void setDatabase(Database database) {
        this.database = database;
    }

    public Long getChangeLogLockWaitTime() {
        if (changeLogLockPollRate != null) {
            return changeLogLockPollRate;
        }
        return LiquibaseConfiguration.getInstance().getConfiguration(GlobalConfiguration.class)
                .getDatabaseChangeLogLockWaitTime();
    }

    @Override
    public void setChangeLogLockWaitTime(long changeLogLockWaitTime) {
        this.changeLogLockPollRate = changeLogLockWaitTime;
    }

    public Long getChangeLogLockRecheckTime() {
        if (changeLogLockRecheckTime != null) {
            return changeLogLockRecheckTime;
        }
        return LiquibaseConfiguration.getInstance().getConfiguration(GlobalConfiguration.class)
                .getDatabaseChangeLogLockPollRate();
    }

    @Override
    public void setChangeLogLockRecheckTime(long changeLogLockRecheckTime) {
        this.changeLogLockRecheckTime = changeLogLockRecheckTime;
    }

    @Override
    public void init() throws DatabaseException {
        boolean createdTable = false;
        Executor executor = ExecutorService.getInstance().getExecutor(database);

        if (!hasDatabaseChangeLogLockTable()) {
            try {
                executor.comment("Create Database Lock Table");
                executor.execute(new CreateDatabaseChangeLogLockTableStatement());
                database.commit();
                Scope.getCurrentScope().getLog(getClass()).fine(
                        LogType.LOG, "Created database lock table with name: " +
                                database.escapeTableName(
                                        database.getLiquibaseCatalogName(),
                                        database.getLiquibaseSchemaName(),
                                        database.getDatabaseChangeLogLockTableName()
                                )
                );
            } catch (DatabaseException e) {
                if ((e.getMessage() != null) && e.getMessage().contains("exists")) {
                    //hit a race condition where the table got created by another node.
                    Scope.getCurrentScope().getLog(getClass()).fine(LogType.LOG, "Database lock table already appears to exist " +
                            "due to exception: " + e.getMessage() + ". Continuing on");
                }  else {
                    throw e;
                }
            }
            this.hasDatabaseChangeLogLockTable = true;
            createdTable = true;
            hasDatabaseChangeLogLockTable = true;
        }

        if (!isDatabaseChangeLogLockTableInitialized(createdTable)) {
            executor.comment("Initialize Database Lock Table");
            executor.execute(new InitializeDatabaseChangeLogLockTableStatement());
            database.commit();
        }

        if (executor.updatesDatabase() && (database instanceof DerbyDatabase) && ((DerbyDatabase) database)
                .supportsBooleanDataType() || database.getClass().isAssignableFrom(DB2Database.class) && ((DB2Database) database)
    			.supportsBooleanDataType()) {
            //check if the changelog table is of an old smallint vs. boolean format
            String lockTable = database.escapeTableName(
                    database.getLiquibaseCatalogName(),
                    database.getLiquibaseSchemaName(),
                    database.getDatabaseChangeLogLockTableName()
            );
            Object obj = executor.queryForObject(
                    new RawSqlStatement(
                            "SELECT MIN(locked) AS test FROM " + lockTable + " FETCH FIRST ROW ONLY"
                    ), Object.class
            );
            if (!(obj instanceof Boolean)) { //wrong type, need to recreate table
                executor.execute(
                        new DropTableStatement(
                                database.getLiquibaseCatalogName(),
                                database.getLiquibaseSchemaName(),
                                database.getDatabaseChangeLogLockTableName(),
                                false
                        )
                );
                executor.execute(new CreateDatabaseChangeLogLockTableStatement());
                executor.execute(new InitializeDatabaseChangeLogLockTableStatement());
            }
        }

    }


    public boolean isDatabaseChangeLogLockTableInitialized(final boolean tableJustCreated) throws DatabaseException {
        if (!isDatabaseChangeLogLockTableInitialized) {
            Executor executor = ExecutorService.getInstance().getExecutor(database);

            try {
                isDatabaseChangeLogLockTableInitialized = executor.queryForInt(
                        new RawSqlStatement("SELECT COUNT(*) FROM " +
                                database.escapeTableName(
                                        database.getLiquibaseCatalogName(),
                                        database.getLiquibaseSchemaName(),
                                        database.getDatabaseChangeLogLockTableName()
                                )
                        )
                ) > 0;
            } catch (LiquibaseException e) {
                if (executor.updatesDatabase()) {
                    throw new UnexpectedLiquibaseException(e);
                } else {
                    //probably didn't actually create the table yet.
                    isDatabaseChangeLogLockTableInitialized = !tableJustCreated;
                }
            }
        }
        return isDatabaseChangeLogLockTableInitialized;
    }

    @Override
    public boolean hasChangeLogLock() {
        return hasChangeLogLock;
    }

    public boolean hasDatabaseChangeLogLockTable() throws DatabaseException {
        if (hasDatabaseChangeLogLockTable == null) {
            try {
                hasDatabaseChangeLogLockTable = SnapshotGeneratorFactory.getInstance()
                        .hasDatabaseChangeLogLockTable(database);
            } catch (LiquibaseException e) {
                throw new UnexpectedLiquibaseException(e);
            }
        }
        return hasDatabaseChangeLogLockTable;
    }


    @Override
    public void waitForLock() throws LockException {

        boolean locked = false;
        long timeToGiveUp = new Date().getTime() + (getChangeLogLockWaitTime() * 1000 * 60);
        while (!locked && (new Date().getTime() < timeToGiveUp)) {
            locked = acquireLock();
            if (!locked) {
                Scope.getCurrentScope().getLog(getClass()).info(LogType.LOG, "Waiting for changelog lock....");
                try {
                    Thread.sleep(getChangeLogLockRecheckTime() * 1000);
                } catch (InterruptedException e) {
                    // Restore thread interrupt status
                    Thread.currentThread().interrupt();
                }
            }
        }

        if (!locked) {
            DatabaseChangeLogLock[] locks = listLocks();
            String lockedBy;
            if (locks.length > 0) {
                DatabaseChangeLogLock lock = locks[0];
                lockedBy = lock.getLockedBy() + " since " +
                        DateFormat.getDateTimeInstance(DateFormat.SHORT, DateFormat.SHORT)
                                .format(lock.getLockGranted());
            } else {
                lockedBy = "UNKNOWN";
            }
            throw new LockException("Could not acquire change log lock.  Currently locked by " + lockedBy);
        }
    }

    @Override
    public boolean acquireLock() throws LockException {
        if (hasChangeLogLock) {
            return true;
        }

        quotingStrategy = database.getObjectQuotingStrategy();

        Executor executor = ExecutorService.getInstance().getExecutor(database);

        try {
            database.rollback();
            this.init();

            Boolean locked = ExecutorService.getInstance().getExecutor(database).queryForObject(
                    new SelectFromDatabaseChangeLogLockStatement("LOCKED"), Boolean.class
            );

            if (locked) {
                return false;
            } else {

                executor.comment("Lock Database");
                int rowsUpdated = executor.update(new LockDatabaseChangeLogStatement());
                if ((rowsUpdated == -1) && (database instanceof MSSQLDatabase)) {
                    Scope.getCurrentScope().getLog(getClass()).fine(
                            LogType.LOG, "Database did not return a proper row count (Might have NOCOUNT enabled)"
                    );
                    database.rollback();
                    Sql[] sql = SqlGeneratorFactory.getInstance().generateSql(
                            new LockDatabaseChangeLogStatement(), database
                    );
                    if (sql.length != 1) {
                        throw new UnexpectedLiquibaseException("Did not expect "+sql.length+" statements");
                    }
                    rowsUpdated = executor.update(new RawSqlStatement("EXEC sp_executesql N'SET NOCOUNT OFF " +
                            sql[0].toSql().replace("'", "''") + "'"));
                }
                if (rowsUpdated > 1) {
                    throw new LockException("Did not update change log lock correctly");
                }
                if (rowsUpdated == 0)
                {
                    // another node was faster
                    return false;
                }
                database.commit();
                Scope.getCurrentScope().getLog(getClass()).info(LogType.LOG, coreBundle.getString("successfully.acquired.change.log.lock"));

                hasChangeLogLock = true;

                database.setCanCacheLiquibaseTableInfo(true);
                return true;
            }
        } catch (Exception e) {
            throw new LockException(e);
        } finally {
            try {
                database.rollback();
            } catch (DatabaseException e) {
            }
        }

    }

    @Override
    public void releaseLock() throws LockException {

        ObjectQuotingStrategy incomingQuotingStrategy = null;
        if (this.quotingStrategy != null) {
            incomingQuotingStrategy = database.getObjectQuotingStrategy();
            database.setObjectQuotingStrategy(this.quotingStrategy);
        }

        Executor executor = ExecutorService.getInstance().getExecutor(database);
        try {
            if (this.hasDatabaseChangeLogLockTable()) {
                executor.comment("Release Database Lock");
                database.rollback();
                int updatedRows = executor.update(new UnlockDatabaseChangeLogStatement());
                if ((updatedRows == -1) && (database instanceof MSSQLDatabase)) {
                    Scope.getCurrentScope().getLog(getClass()).fine(
                            LogType.LOG, "Database did not return a proper row count (Might have NOCOUNT enabled.)"
                    );
                    database.rollback();
                    Sql[] sql = SqlGeneratorFactory.getInstance().generateSql(
                            new UnlockDatabaseChangeLogStatement(), database
                    );
                    if (sql.length != 1) {
                        throw new UnexpectedLiquibaseException("Did not expect "+sql.length+" statements");
                    }
                    updatedRows = executor.update(
                            new RawSqlStatement(
                                    "EXEC sp_executesql N'SET NOCOUNT OFF " +
                                            sql[0].toSql().replace("'", "''") + "'"
                            )
                    );
                }
                if (updatedRows != 1) {
                    throw new LockException(
                            "Did not update change log lock correctly.\n\n" +
                                    updatedRows +
                                    " rows were updated instead of the expected 1 row using executor " +
                                    executor.getClass().getName() + "" +
                                    " there are " +
                                    executor.queryForInt(
                                            new RawSqlStatement(
                                                    "SELECT COUNT(*) FROM " +
                                                            database.getDatabaseChangeLogLockTableName()
                                            )
                                    ) +
                                    " rows in the table"
                    );
                }
                database.commit();
            }
        } catch (Exception e) {
            throw new LockException(e);
        } finally {
            try {
                hasChangeLogLock = false;

                database.setCanCacheLiquibaseTableInfo(false);
                Scope.getCurrentScope().getLog(getClass()).info(LogType.LOG, "Successfully released change log lock");
                database.rollback();
            } catch (DatabaseException e) {
            }
            if (incomingQuotingStrategy != null) {
                database.setObjectQuotingStrategy(incomingQuotingStrategy);
            }
        }
    }

    @Override
    public DatabaseChangeLogLock[] listLocks() throws LockException {
        try {
            if (!this.hasDatabaseChangeLogLockTable()) {
                return new DatabaseChangeLogLock[0];
            }

            List<DatabaseChangeLogLock> allLocks = new ArrayList<>();
            SqlStatement sqlStatement = new SelectFromDatabaseChangeLogLockStatement(
                    "ID", "LOCKED", "LOCKGRANTED", "LOCKEDBY"
            );
            List<Map<String, ?>> rows = ExecutorService.getInstance().getExecutor(database).queryForList(sqlStatement);
            for (Map columnMap : rows) {
                Object lockedValue = columnMap.get("LOCKED");
                Boolean locked;
                if (lockedValue instanceof Number) {
                    locked = ((Number) lockedValue).intValue() == 1;
                } else {
                    locked = (Boolean) lockedValue;
                }
                if ((locked != null) && locked) {
                    allLocks.add(
                            new DatabaseChangeLogLock(
                                    ((Number) columnMap.get("ID")).intValue(),
                                    (Date) columnMap.get("LOCKGRANTED"),
                                    (String) columnMap.get("LOCKEDBY")
                            )
                    );
                }
            }
            return allLocks.toArray(new DatabaseChangeLogLock[allLocks.size()]);
        } catch (Exception e) {
            throw new LockException(e);
        }
    }

    @Override
    public void forceReleaseLock() throws LockException, DatabaseException {
        this.init();
        releaseLock();
        /*try {
            releaseLock();
        } catch (LockException e) {
            // ignore ?
            Scope.getCurrentScope().getLog(getClass()).info("Ignored exception in forceReleaseLock: " + e.getMessage());
        }*/
    }

    @Override
    public void reset() {
        hasChangeLogLock = false;
        hasDatabaseChangeLogLockTable = null;
        isDatabaseChangeLogLockTableInitialized = false;
    }

    @Override
    public void destroy() throws DatabaseException {
        try {
<<<<<<< HEAD
            if (SnapshotGeneratorFactory.getInstance().has(
                    new Table().setName(
                            database.getDatabaseChangeLogLockTableName()
                    ).setSchema(
                            database.getLiquibaseCatalogName(),
                            database.getLiquibaseSchemaName()
                    ),
                    database
            )) {
                ExecutorService.getInstance().getExecutor(database).execute(
                        new DropTableStatement(
                                database.getLiquibaseCatalogName(),
                                database.getLiquibaseSchemaName(),
                                database.getDatabaseChangeLogLockTableName(),
                                false
                        )
                );
                hasDatabaseChangeLogLockTable = null;
=======
            //
            // This code now uses the ChangeGeneratorFactory to 
            // allow extension code to be called in order to 
            // delete the changelog lock table.
            //
            // To implement the extension, you will need to override:
            // DropTableStatement
            // DropTableChange
            // DropTableGenerator
            //
            //
            DatabaseObject example =
                    new Table().setName(database.getDatabaseChangeLogLockTableName())
                               .setSchema(database.getLiquibaseCatalogName(), database.getLiquibaseSchemaName());
            if (SnapshotGeneratorFactory.getInstance().has(example, database)) {
                DatabaseObject table = SnapshotGeneratorFactory.getInstance().createSnapshot(example, database);
                DiffOutputControl diffOutputControl = new DiffOutputControl(true, true, false, null);
                Change[] change = ChangeGeneratorFactory.getInstance().fixUnexpected(table, diffOutputControl, database, database);
                SqlStatement[] sqlStatement = change[0].generateStatements(database);
                ExecutorService.getInstance().getExecutor(database).execute(sqlStatement[0]);
>>>>>>> 668c59ae
            }
            reset();
        } catch (InvalidExampleException e) {
            throw new UnexpectedLiquibaseException(e);
        }
    }
}<|MERGE_RESOLUTION|>--- conflicted
+++ resolved
@@ -1,10 +1,7 @@
 package liquibase.lockservice;
 
-<<<<<<< HEAD
+import liquibase.change.Change;
 import liquibase.Scope;
-=======
-import liquibase.change.Change;
->>>>>>> 668c59ae
 import liquibase.configuration.GlobalConfiguration;
 import liquibase.configuration.LiquibaseConfiguration;
 import liquibase.database.Database;
@@ -431,29 +428,9 @@
     @Override
     public void destroy() throws DatabaseException {
         try {
-<<<<<<< HEAD
-            if (SnapshotGeneratorFactory.getInstance().has(
-                    new Table().setName(
-                            database.getDatabaseChangeLogLockTableName()
-                    ).setSchema(
-                            database.getLiquibaseCatalogName(),
-                            database.getLiquibaseSchemaName()
-                    ),
-                    database
-            )) {
-                ExecutorService.getInstance().getExecutor(database).execute(
-                        new DropTableStatement(
-                                database.getLiquibaseCatalogName(),
-                                database.getLiquibaseSchemaName(),
-                                database.getDatabaseChangeLogLockTableName(),
-                                false
-                        )
-                );
-                hasDatabaseChangeLogLockTable = null;
-=======
             //
-            // This code now uses the ChangeGeneratorFactory to 
-            // allow extension code to be called in order to 
+            // This code now uses the ChangeGeneratorFactory to
+            // allow extension code to be called in order to
             // delete the changelog lock table.
             //
             // To implement the extension, you will need to override:
@@ -471,7 +448,6 @@
                 Change[] change = ChangeGeneratorFactory.getInstance().fixUnexpected(table, diffOutputControl, database, database);
                 SqlStatement[] sqlStatement = change[0].generateStatements(database);
                 ExecutorService.getInstance().getExecutor(database).execute(sqlStatement[0]);
->>>>>>> 668c59ae
             }
             reset();
         } catch (InvalidExampleException e) {
