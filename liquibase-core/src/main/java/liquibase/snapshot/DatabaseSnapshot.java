package liquibase.snapshot;

import liquibase.CatalogAndSchema;
import liquibase.database.Database;
import liquibase.database.DatabaseConnection;
import liquibase.database.OfflineConnection;
import liquibase.exception.DatabaseException;
import liquibase.exception.UnexpectedLiquibaseException;
import liquibase.parser.core.ParsedNode;
import liquibase.parser.core.ParsedNodeException;
import liquibase.resource.ResourceAccessor;
import liquibase.serializer.LiquibaseSerializable;
import liquibase.structure.DatabaseObject;
import liquibase.structure.DatabaseObjectCollection;
import liquibase.structure.core.*;
import liquibase.diff.compare.DatabaseObjectComparatorFactory;
import liquibase.util.ISODateFormat;
import liquibase.util.ObjectUtil;

import java.sql.Timestamp;
import java.util.*;
import java.util.concurrent.CopyOnWriteArrayList;

public abstract class DatabaseSnapshot implements LiquibaseSerializable {

    private final DatabaseObject[] originalExamples;
    private HashSet<String> serializableFields;
    private SnapshotControl snapshotControl;
    private Database database;
    private DatabaseObjectCollection allFound;
    private DatabaseObjectCollection referencedObjects;
    private Map<Class<? extends DatabaseObject>, Set<DatabaseObject>> knownNull = new HashMap<Class<? extends DatabaseObject>, Set<DatabaseObject>>();

    private Map<String, ResultSetCache> resultSetCaches = new HashMap<String, ResultSetCache>();

    DatabaseSnapshot(DatabaseObject[] examples, Database database, SnapshotControl snapshotControl) throws DatabaseException, InvalidExampleException {
        this.database = database;
        allFound = new DatabaseObjectCollection(database);
        referencedObjects = new DatabaseObjectCollection(database);
        this.snapshotControl = snapshotControl;

        this.originalExamples = examples;

        init(examples);

        this.serializableFields = new HashSet<String>();
        this.serializableFields.add("snapshotControl");
        this.serializableFields.add("objects");
        this.serializableFields.add("referencedObjects");
        this.serializableFields.add("database");
        this.serializableFields.add("created");
    }

    protected void init(DatabaseObject[] examples) throws DatabaseException, InvalidExampleException {
        if (examples != null) {
            Set<Catalog> catalogs = new HashSet<Catalog>();
            for (DatabaseObject object : examples) {
                if (object instanceof Schema) {
                    catalogs.add(((Schema) object).getCatalog());
                }
            }

            for (Catalog catalog : catalogs) {
                this.snapshotControl.addType(catalog.getClass(), database);
                include(catalog);
            }
            for (DatabaseObject obj : examples) {
                this.snapshotControl.addType(obj.getClass(), database);

                include(obj);
            }
        }
    }

    public DatabaseSnapshot(DatabaseObject[] examples, Database database) throws DatabaseException, InvalidExampleException {
        this(examples, database, new SnapshotControl(database));
    }

    public SnapshotControl getSnapshotControl() {
        return snapshotControl;
    }

    @Override
    public String getSerializedObjectName() {
        return "snapshot";
    }

    @Override
    public String getSerializedObjectNamespace() {
        return STANDARD_SNAPSHOT_NAMESPACE;
    }

    @Override
    public String getSerializableFieldNamespace(String field) {
        return getSerializedObjectNamespace();
    }


    @Override
    public Set<String> getSerializableFields() {
        return serializableFields;
    }

    @Override
    public Object getSerializableFieldValue(String field) {
        if (field.equals("snapshotControl")) {
            return snapshotControl;
        } else if (field.equals("objects")) {
            return allFound;
        } else if (field.equals("referencedObjects")) {
            return referencedObjects;
        } else if (field.equals("created")) {
            return new ISODateFormat().format(new Timestamp(new Date().getTime()));
        } else if (field.equals("database")) {
            Map<String, Object> map = new HashMap<String, Object>();
            map.put("shortName", database.getShortName());
            map.put("productName", database.getDatabaseProductName());
            map.put("url", database.getConnection().getURL());
            try {
                map.put("majorVersion", database.getDatabaseMajorVersion());
                map.put("minorVersion", database.getDatabaseMinorVersion());
                map.put("productVersion", database.getDatabaseProductVersion());
                map.put("user", database.getConnection().getConnectionUserName());
            } catch (DatabaseException e) {
                //ok
            }
            return map;
        } else {
            throw new UnexpectedLiquibaseException("Unknown field: " + field);
        }
    }

    @Override
    public SerializationType getSerializableFieldType(String field) {
        if (field.equals("snapshotControl")) {
            return SerializationType.NESTED_OBJECT;
        } else if (field.equals("objects")) {
            return SerializationType.NESTED_OBJECT;
        } else if (field.equals("referencedObjects")) {
            return SerializationType.NESTED_OBJECT;
        } else {
            throw new UnexpectedLiquibaseException("Unknown field: " + field);
        }
    }

    public Database getDatabase() {
        return database;
    }

    public ResultSetCache getResultSetCache(String key) {
        if (!resultSetCaches.containsKey(key)) {
            resultSetCaches.put(key, new ResultSetCache());
        }
        return resultSetCaches.get(key);
    }

    /**
     * Include the object described by the passed example object in this snapshot. Returns the object snapshot or null if the object does not exist in the database.
     * If the same object was returned by an earlier include() call, the same object instance will be returned.
     */
    protected <T extends DatabaseObject> T include(T example) throws DatabaseException, InvalidExampleException {
        if (example == null) {
            return null;
        }

        if (database.isSystemObject(example)) {
            return null;
        }

        if (example instanceof Schema && example.getName() == null && (((Schema) example).getCatalog() == null || ((Schema) example).getCatalogName() == null)) {
            CatalogAndSchema catalogAndSchema = ((Schema) example).toCatalogAndSchema().customize(database);
            example = (T) new Schema(catalogAndSchema.getCatalogName(), catalogAndSchema.getSchemaName());
        }

        if (!snapshotControl.shouldInclude(example.getClass())) {
            return example;
        }

        T existing = get(example);
        if (existing != null) {
            return existing;
        }
        if (isKnownNull(example)) {
            return null;
        }

        SnapshotListener snapshotListener = snapshotControl.getSnapshotListener();

        SnapshotGeneratorChain chain = createGeneratorChain(example.getClass(), database);
        if (snapshotListener != null) {
            snapshotListener.willSnapshot(example, database);
        }

        T object = chain.snapshot(example, this);

        if (object == null) {
            Set<DatabaseObject> collection = knownNull.get(example.getClass());
            if (collection == null) {
                collection = new HashSet<DatabaseObject>();
                knownNull.put(example.getClass(), collection);
            }
            collection.add(example);

        } else {
            allFound.add(object);

            try {
                includeNestedObjects(object);
            } catch (InstantiationException e) {
                throw new UnexpectedLiquibaseException(e);
            } catch (IllegalAccessException e) {
                throw new UnexpectedLiquibaseException(e);
            }
        }

        if (snapshotListener != null) {
            snapshotListener.finishedSnapshot(example, object, database);
        }

        return object;
    }

    private void includeNestedObjects(DatabaseObject object) throws DatabaseException, InvalidExampleException, InstantiationException, IllegalAccessException {
<<<<<<< HEAD
            for (String field : new HashSet<String>(object.getAttributeNames())) {
                Object fieldValue = object.get(field, Object.class);
                Object newFieldValue = replaceObject(fieldValue);
                if (fieldValue != newFieldValue && newFieldValue != null) { //sometimes an object references a non-snapshotted object. Leave it with the unsnapshotted example
                    object.set(field, newFieldValue);
=======
        for (String field : new HashSet<String>(object.getAttributes())) {
            if (object.getClass() == Index.class && field.equals("columns")) {
                continue;
            }
            if (object.getClass() == PrimaryKey.class && field.equals("columns")) {
                continue;
            }
            if (object.getClass() == UniqueConstraint.class && field.equals("columns")) {
                continue;
            }
            Object fieldValue = object.getAttribute(field, Object.class);
            Object newFieldValue = replaceObject(fieldValue);
            if (newFieldValue == null) { //sometimes an object references a non-snapshotted object. Leave it with the unsnapshotted example
                if (object instanceof PrimaryKey && field.equals("backingIndex")) { //unless it is the backing index, that is handled a bit strange and we need to handle the case where there is no backing index (disabled PK on oracle)
                    object.setAttribute(field, null);
>>>>>>> 0895f6de
                }
            } else if (fieldValue != newFieldValue) {
                object.setAttribute(field, newFieldValue);
            }
        }
    }

    private Object replaceObject(Object fieldValue) throws DatabaseException, InvalidExampleException, IllegalAccessException, InstantiationException {
        if (fieldValue == null) {
            return null;
        }
        if (fieldValue instanceof DatabaseObject) {
            if (((DatabaseObject) fieldValue).getSnapshotId() != null) { //already been replaced
                return fieldValue;
            }

            if (!snapshotControl.shouldInclude(((DatabaseObject) fieldValue).getClass())) {
                return fieldValue;
            }

            if (isWrongSchema(((DatabaseObject) fieldValue))) {
                DatabaseObject savedFieldValue = referencedObjects.get((DatabaseObject) fieldValue);
                if (savedFieldValue == null) {
                    savedFieldValue = (DatabaseObject) fieldValue;
                    savedFieldValue.setSnapshotId(SnapshotIdService.getInstance().generateId());
                    includeNestedObjects(savedFieldValue);

                    referencedObjects.add(savedFieldValue);
                }

                return savedFieldValue;
            }

            if (((DatabaseObject) fieldValue).getSnapshotId() == null) {
                return include((DatabaseObject) fieldValue);
            } else {
                return fieldValue;
            }
            //            } else if (Set.class.isAssignableFrom(field.getType())) {
            //                field.setAccessible(true);
            //                Set fieldValue = field.get(object);
            //                for (Object val : fieldValue) {
            //
            //                }
        } else if (fieldValue instanceof Collection) {
            Iterator fieldValueIterator = new CopyOnWriteArrayList((Collection) fieldValue).iterator();
            List newValues = new ArrayList();
            while (fieldValueIterator.hasNext()) {
                Object obj = fieldValueIterator.next();
                if (fieldValue instanceof DatabaseObject && !snapshotControl.shouldInclude(((DatabaseObject) fieldValue).getClass())) {
                    return fieldValue;
                }

                if (obj instanceof DatabaseObject && ((DatabaseObject) obj).getSnapshotId() == null) {
                    obj = include((DatabaseObject) obj);
                }
                if (obj != null) {
                    newValues.add(obj);
                }
            }
            Collection newCollection = null;
            try {
                Class<?> collectionClass = fieldValue.getClass();
                if (List.class.isAssignableFrom(collectionClass)) {
                    collectionClass = ArrayList.class;
                }
                newCollection = (Collection) collectionClass.newInstance();
            } catch (InstantiationException e) {
                throw e;
            }
            newCollection.addAll(newValues);
            return newCollection;
        } else if (fieldValue instanceof Map) {
            Map newMap = (Map) fieldValue.getClass().newInstance();
            for (Map.Entry entry : new HashSet<Map.Entry>((Set<Map.Entry>) ((Map) fieldValue).entrySet())) {
                Object key = replaceObject(entry.getKey());
                Object value = replaceObject(entry.getValue());

                if (key != null) {
                    newMap.put(key, value);
                }
            }

            return newMap;

        }

        return fieldValue;
    }

    protected boolean isWrongSchema(DatabaseObject fieldValue) {
        boolean isSchemaExamples = true;
        if (originalExamples == null) {
            return false;
        }
        for (DatabaseObject obj : originalExamples) {
            if (!(obj instanceof Schema)) {
                isSchemaExamples = false;
                break;
            }
        }

        if (!isSchemaExamples) {
            return false;
        }

        for (DatabaseObject obj : originalExamples) {
            if (DatabaseObjectComparatorFactory.getInstance().isSameObject(fieldValue.getSchema(), obj, database)) {
                return false;
            }
        }
        return true;
    }

    /**
     * Returns the object described by the passed example if it is already included in this snapshot.
     */
    public <DatabaseObjectType extends DatabaseObject> DatabaseObjectType get(DatabaseObjectType example) {
        return allFound.get(example);
    }

    /**
     * Returns all objects of the given type that are already included in this snapshot.
     */
    public <DatabaseObjectType extends DatabaseObject> Set<DatabaseObjectType> get(Class<DatabaseObjectType> type) {
        return allFound.get(type);
    }


    protected SnapshotGeneratorChain createGeneratorChain(Class<? extends DatabaseObject> databaseObjectType, Database database) {
        SortedSet<SnapshotGenerator> generators = SnapshotGeneratorFactory.getInstance().getGenerators(databaseObjectType, database);
        if (generators == null || generators.size() == 0) {
            return null;
        }
        //noinspection unchecked
        return new SnapshotGeneratorChain(generators);
    }

    private boolean isKnownNull(DatabaseObject example) {
        Set<DatabaseObject> databaseObjects = knownNull.get(example.getClass());
        if (databaseObjects == null) {
            return false;
        }
        for (DatabaseObject obj : databaseObjects) {
            if (DatabaseObjectComparatorFactory.getInstance().isSameObject(obj, example, database)) {
                return true;
            }
        }
        return false;
    }

    @Override
    public void load(ParsedNode parsedNode, ResourceAccessor resourceAccessor) throws ParsedNodeException {
        try {
            Map<String, DatabaseObject> referencedObjects = new HashMap<String, DatabaseObject>();
            Map<String, DatabaseObject> objects = new HashMap<String, DatabaseObject>();
            Map<String, DatabaseObject> allObjects = new HashMap<String, DatabaseObject>();
            ParsedNode databaseNode = parsedNode.getChild(null, "database");
            DatabaseConnection connection = getDatabase().getConnection();
            if (databaseNode != null && connection instanceof OfflineConnection) {
                ((OfflineConnection) connection).setDatabaseMajorVersion(databaseNode.getChildValue(null, "majorVersion", Integer.class));
                ((OfflineConnection) connection).setDatabaseMinorVersion(databaseNode.getChildValue(null, "minorVersion", Integer.class));
                ((OfflineConnection) connection).setProductVersion(databaseNode.getChildValue(null, "productVersion", String.class));
                ((OfflineConnection) connection).setConnectionUserName(databaseNode.getChildValue(null, "user", String.class));
            }

            loadObjects(referencedObjects, allObjects, parsedNode.getChild(null, "referencedObjects"), resourceAccessor);
            loadObjects(objects, allObjects, parsedNode.getChild(null, "objects"), resourceAccessor);

            for (DatabaseObject object : allObjects.values()) {
                for (String attr : new ArrayList<String>(object.getAttributeNames())) {
                    Object value = object.get(attr, Object.class);
                    if (value instanceof String && allObjects.containsKey(value)) {
                        if (ObjectUtil.hasProperty(object, attr)) {
                            ObjectUtil.setProperty(object, attr, allObjects.get(value));
                        } else {
                            object.set(attr, allObjects.get(value));
                        }
                    } else if (value instanceof Collection && ((Collection) value).size() > 0 && allObjects.containsKey(((Collection) value).iterator().next())) {
                        List newList = new ArrayList();
                        for (String element : (Collection<String>) value) {
                            newList.add(allObjects.get(element));
                        }
                        if (ObjectUtil.hasProperty(object, attr)) {
                            ObjectUtil.setProperty(object, attr, newList);
                        } else {
                            object.set(attr, newList);
                        }
                    } else {
                        if (value != null && ObjectUtil.hasProperty(object, attr)) {
                            object.set(attr, null);
                            ObjectUtil.setProperty(object, attr, value);
                        }
                    }
                }
            }

            for (DatabaseObject object : objects.values()) {
                this.allFound.add(object);
            }
            for (DatabaseObject object : referencedObjects.values()) {
                this.referencedObjects.add(object);
            }
        } catch (Exception e) {
            throw new ParsedNodeException(e);
        }
    }

    protected void loadObjects(Map<String, DatabaseObject> objectMap, Map<String, DatabaseObject> allObjects, ParsedNode node, ResourceAccessor resourceAccessor) throws ClassNotFoundException, InstantiationException, IllegalAccessException, ParsedNodeException {
        if (node == null) {
            return;
        }
        for (ParsedNode typeNode : node.getChildren()) {
            Class<? extends DatabaseObject> objectType = (Class<? extends DatabaseObject>) Class.forName(typeNode.getName());
            for (ParsedNode objectNode : typeNode.getChildren()) {
                DatabaseObject databaseObject = objectType.newInstance();
                databaseObject.load(objectNode, resourceAccessor);
                String key = objectType.getName() + "#" + databaseObject.getSnapshotId();
                objectMap.put(key, databaseObject);
                allObjects.put(key, databaseObject);
            }
        }
    }

    @Override
    public ParsedNode serialize() {
        throw new RuntimeException("TODO");
    }
}<|MERGE_RESOLUTION|>--- conflicted
+++ resolved
@@ -221,13 +221,6 @@
     }
 
     private void includeNestedObjects(DatabaseObject object) throws DatabaseException, InvalidExampleException, InstantiationException, IllegalAccessException {
-<<<<<<< HEAD
-            for (String field : new HashSet<String>(object.getAttributeNames())) {
-                Object fieldValue = object.get(field, Object.class);
-                Object newFieldValue = replaceObject(fieldValue);
-                if (fieldValue != newFieldValue && newFieldValue != null) { //sometimes an object references a non-snapshotted object. Leave it with the unsnapshotted example
-                    object.set(field, newFieldValue);
-=======
         for (String field : new HashSet<String>(object.getAttributes())) {
             if (object.getClass() == Index.class && field.equals("columns")) {
                 continue;
@@ -243,7 +236,6 @@
             if (newFieldValue == null) { //sometimes an object references a non-snapshotted object. Leave it with the unsnapshotted example
                 if (object instanceof PrimaryKey && field.equals("backingIndex")) { //unless it is the backing index, that is handled a bit strange and we need to handle the case where there is no backing index (disabled PK on oracle)
                     object.setAttribute(field, null);
->>>>>>> 0895f6de
                 }
             } else if (fieldValue != newFieldValue) {
                 object.setAttribute(field, newFieldValue);
