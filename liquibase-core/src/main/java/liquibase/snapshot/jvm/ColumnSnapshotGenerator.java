--- conflicted
+++ resolved
@@ -219,58 +219,50 @@
         return column;
     }
 
-<<<<<<< HEAD
     protected OldDataType readDataType(CachedRow columnMetadataResultSet, Column column, Database database) throws SQLException {
-=======
-    protected DataType readDataType(CachedRow columnMetadataResultSet, Column column, Database database) throws SQLException {
-
-        if (database instanceof OracleDatabase) {
-            String dataType = columnMetadataResultSet.getString("DATA_TYPE_NAME");
-            dataType = dataType.replace("VARCHAR2", "VARCHAR");
-            dataType = dataType.replace("NVARCHAR2", "NVARCHAR");
-
-            DataType type = new DataType(dataType);
-            type.setDataTypeId(columnMetadataResultSet.getInt("DATA_TYPE"));
-            if (dataType.equalsIgnoreCase("NUMBER")) {
-                type.setColumnSize(columnMetadataResultSet.getInt("DATA_PRECISION"));
-//                if (type.getColumnSize() == null) {
-//                    type.setColumnSize(38);
-//                }
-                type.setDecimalDigits(columnMetadataResultSet.getInt("DATA_SCALE"));
-//                if (type.getDecimalDigits() == null) {
-//                    type.setDecimalDigits(0);
-//                }
-//            type.setRadix(10);
-            } else {
-                type.setColumnSize(columnMetadataResultSet.getInt("DATA_LENGTH"));
-
-                if (dataType.equalsIgnoreCase("NCLOB") || dataType.equalsIgnoreCase("BLOB") || dataType.equalsIgnoreCase("CLOB")) {
-                    type.setColumnSize(null);
-                } else if (dataType.equalsIgnoreCase("NVARCHAR") || dataType.equalsIgnoreCase("NCHAR")) {
-                    type.setColumnSize(columnMetadataResultSet.getInt("CHAR_LENGTH"));
-                    type.setColumnSizeUnit(DataType.ColumnSizeUnit.CHAR);
-                } else {
-                    String charUsed = columnMetadataResultSet.getString("CHAR_USED");
-                    DataType.ColumnSizeUnit unit = null;
-                    if ("C".equals(charUsed)) {
-                        unit = DataType.ColumnSizeUnit.CHAR;
-                        type.setColumnSize(columnMetadataResultSet.getInt("CHAR_LENGTH"));
-                    }
-                    type.setColumnSizeUnit(unit);
-                }
-            }
->>>>>>> 182e6078
 
 //        if (database instanceof OracleDatabase) {
 //            String dataType = columnMetadataResultSet.getString("DATA_TYPE_NAME");
 //            dataType = dataType.replace("VARCHAR2", "VARCHAR");
 //            dataType = dataType.replace("NVARCHAR2", "NVARCHAR");
-
+//
+//            DataType type = new DataType(dataType);
+//            type.setDataTypeId(columnMetadataResultSet.getInt("DATA_TYPE"));
+//            if (dataType.equalsIgnoreCase("NUMBER")) {
+//                type.setColumnSize(columnMetadataResultSet.getInt("DATA_PRECISION"));
+////                if (type.getColumnSize() == null) {
+////                    type.setColumnSize(38);
+////                }
+//                type.setDecimalDigits(columnMetadataResultSet.getInt("DATA_SCALE"));
+////                if (type.getDecimalDigits() == null) {
+////                    type.setDecimalDigits(0);
+////                }
+////            type.setRadix(10);
+//            } else {
+//                type.setColumnSize(columnMetadataResultSet.getInt("DATA_LENGTH"));
+//
+//                if (dataType.equalsIgnoreCase("NCLOB") || dataType.equalsIgnoreCase("BLOB") || dataType.equalsIgnoreCase("CLOB")) {
+//                    type.setColumnSize(null);
+//                } else if (dataType.equalsIgnoreCase("NVARCHAR") || dataType.equalsIgnoreCase("NCHAR")) {
+//                    type.setColumnSize(columnMetadataResultSet.getInt("CHAR_LENGTH"));
+//                    type.setColumnSizeUnit(DataType.ColumnSizeUnit.CHAR);
+//                } else {
+//                    String charUsed = columnMetadataResultSet.getString("CHAR_USED");
+//                    DataType.ColumnSizeUnit unit = null;
+//                    if ("C".equals(charUsed)) {
+//                        unit = DataType.ColumnSizeUnit.CHAR;
+//                        type.setColumnSize(columnMetadataResultSet.getInt("CHAR_LENGTH"));
+//                    }
+//                    type.setColumnSizeUnit(unit);
+//                }
+//            }
+//
+//
 //            return type;
 //        }
-
-        String columnTypeName = (String) columnMetadataResultSet.get("TYPE_NAME");
-
+//
+//        String columnTypeName = (String) columnMetadataResultSet.get("TYPE_NAME");
+//
 //        if (database instanceof FirebirdDatabase) {
 //            if (columnTypeName.equals("BLOB SUB_TYPE 0")) {
 //                columnTypeName = "BLOB";
@@ -300,27 +292,27 @@
 //                enumClause = enumClause.replaceFirst(", $", "");
 //                return new DataType(columnTypeName + "(" + enumClause + ")");
 //            } catch (DatabaseException e) {
-//                LoggerFactory.getLogger(getClass()).warn("Error fetching enum values", e);
-//            }
-//        }
-        OldDataType.ColumnSizeUnit columnSizeUnit = OldDataType.ColumnSizeUnit.BYTE;
-
-        int dataType = columnMetadataResultSet.getInt("DATA_TYPE");
-        Integer columnSize = null;
-        Integer decimalDigits = null;
-        if (!database.dataTypeIsNotModifiable(columnTypeName)) { // don't set size for types like int4, int8 etc
-            columnSize = columnMetadataResultSet.getInt("COLUMN_SIZE");
-            decimalDigits = columnMetadataResultSet.getInt("DECIMAL_DIGITS");
-            if (decimalDigits != null && decimalDigits.equals(0)) {
-                decimalDigits = null;
-            }
-        }
-
-        Integer radix = columnMetadataResultSet.getInt("NUM_PREC_RADIX");
-
-        Integer characterOctetLength = columnMetadataResultSet.getInt("CHAR_OCTET_LENGTH");
-
-//todo: action refactoring        if (database instanceof DB2Database) {
+//                LogFactory.getLogger().warning("Error fetching enum values", e);
+//            }
+//        }
+//        DataType.ColumnSizeUnit columnSizeUnit = DataType.ColumnSizeUnit.BYTE;
+//
+//        int dataType = columnMetadataResultSet.getInt("DATA_TYPE");
+//        Integer columnSize = null;
+//        Integer decimalDigits = null;
+//        if (!database.dataTypeIsNotModifiable(columnTypeName)) { // don't set size for types like int4, int8 etc
+//            columnSize = columnMetadataResultSet.getInt("COLUMN_SIZE");
+//            decimalDigits = columnMetadataResultSet.getInt("DECIMAL_DIGITS");
+//            if (decimalDigits != null && decimalDigits.equals(0)) {
+//                decimalDigits = null;
+//            }
+//        }
+//
+//        Integer radix = columnMetadataResultSet.getInt("NUM_PREC_RADIX");
+//
+//        Integer characterOctetLength = columnMetadataResultSet.getInt("CHAR_OCTET_LENGTH");
+//
+////todo: action refactoring        if (database instanceof DB2Database) {
 //            String typeName = columnMetadataResultSet.getString("TYPE_NAME");
 //            if (typeName.equalsIgnoreCase("DBCLOB") || typeName.equalsIgnoreCase("GRAPHIC") || typeName.equalsIgnoreCase("VARGRAPHIC")) {
 //                if (columnSize != null) {
