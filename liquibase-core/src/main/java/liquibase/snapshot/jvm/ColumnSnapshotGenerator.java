package liquibase.snapshot.jvm;

import liquibase.database.AbstractJdbcDatabase;
import liquibase.database.Database;
import liquibase.database.core.*;
import liquibase.database.jvm.JdbcConnection;
import liquibase.exception.DatabaseException;
import liquibase.exception.UnexpectedLiquibaseException;
import liquibase.executor.ExecutorService;
import liquibase.logging.LogFactory;
import liquibase.snapshot.*;
import liquibase.statement.DatabaseFunction;
import liquibase.statement.core.RawSqlStatement;
import liquibase.structure.DatabaseObject;
import liquibase.structure.core.*;
import liquibase.util.SqlUtil;
import liquibase.util.StringUtils;

import java.sql.*;
import java.util.List;
import java.util.regex.Matcher;
import java.util.regex.Pattern;

public class ColumnSnapshotGenerator extends JdbcSnapshotGenerator {

    private static final String LIQUIBASE_COMPLETE = "liquibase-complete";

    private Pattern postgresValuePattern = Pattern.compile("'(.*)'::[\\w ]+");

    public ColumnSnapshotGenerator() {
        super(Column.class, new Class[]{Table.class, View.class});
    }

    @Override
    protected DatabaseObject snapshotObject(DatabaseObject example, DatabaseSnapshot snapshot) throws DatabaseException, InvalidExampleException {
        Database database = snapshot.getDatabase();
        Relation relation = ((Column) example).getRelation();
        if (((Column) example).getComputed() != null && ((Column) example).getComputed()) {
            return example;
        }
        Schema schema = relation.getSchema();

        List<CachedRow> columnMetadataRs = null;
        try {

            Column column = null;

            if (example.getAttribute(LIQUIBASE_COMPLETE, false)) {
                column = (Column) example;
                example.setAttribute(LIQUIBASE_COMPLETE, null);
            } else {
                JdbcDatabaseSnapshot.CachingDatabaseMetaData databaseMetaData = ((JdbcDatabaseSnapshot) snapshot).getMetaData();

                columnMetadataRs = databaseMetaData.getColumns(((AbstractJdbcDatabase) database).getJdbcCatalogName(schema), ((AbstractJdbcDatabase) database).getJdbcSchemaName(schema), relation.getName(), example.getName());

                if (columnMetadataRs.size() > 0) {
                    CachedRow data = columnMetadataRs.get(0);
                    column = readColumn(data, relation, database);
                }
            }
            if (column != null && database instanceof MSSQLDatabase && database.getDatabaseMajorVersion() >= 8) {
                String sql;
                if (database.getDatabaseMajorVersion() >= 9) {
                    // SQL Server 2005 or later
                    // https://technet.microsoft.com/en-us/library/ms177541.aspx
                    sql =
                            "SELECT CAST([ep].[value] AS [nvarchar](MAX)) AS [REMARKS] " +
                                    "FROM [sys].[extended_properties] AS [ep] " +
                                    "WHERE [ep].[class] = 1 " +
                                    "AND [ep].[major_id] = OBJECT_ID(N'" + database.escapeStringForDatabase(database.escapeTableName(schema.getCatalogName(), schema.getName(), relation.getName())) + "') " +
                                    "AND [ep].[minor_id] = COLUMNPROPERTY([ep].[major_id], N'" + database.escapeStringForDatabase(column.getName()) + "', 'ColumnId') " +
                                    "AND [ep].[name] = 'MS_Description'";
                } else {
                    // SQL Server 2000
                    // https://technet.microsoft.com/en-us/library/aa224810%28v=sql.80%29.aspx
                    sql =
                            "SELECT CAST([p].[value] AS [ntext]) AS [REMARKS] " +
                                    "FROM [dbo].[sysproperties] AS [p] " +
                                    "WHERE [p].[id] = OBJECT_ID(N'" + database.escapeStringForDatabase(database.escapeTableName(schema.getCatalogName(), schema.getName(), relation.getName())) + "') " +
                                    "AND [p].[smallid] = COLUMNPROPERTY([p].[id], N'" + database.escapeStringForDatabase(column.getName()) + "', 'ColumnId') " +
                                    "AND [p].[type] = 4 " +
                                    "AND [p].[name] = 'MS_Description'";
                }

<<<<<<< HEAD
=======
            // sys.extended_properties is added to Azure on V12: https://feedback.azure.com/forums/217321-sql-database/suggestions/6549815-add-sys-extended-properties-for-meta-data-support
            if (column != null && database instanceof MSSQLDatabase && ((!((MSSQLDatabase)database).isAzureDb() && database.getDatabaseMajorVersion() >= 8) || database.getDatabaseMajorVersion() >= 12)) {
                String sql;
                if (database.getDatabaseMajorVersion() >= 9) {
                    // SQL Server 2005 or later
                    // https://technet.microsoft.com/en-us/library/ms177541.aspx
                    sql =
                            "SELECT CAST([ep].[value] AS [nvarchar](MAX)) AS [REMARKS] " +
                                    "FROM [sys].[extended_properties] AS [ep] " +
                                    "WHERE [ep].[class] = 1 " +
                                    "AND [ep].[major_id] = OBJECT_ID(N'" + database.escapeStringForDatabase(database.escapeTableName(schema.getCatalogName(), schema.getName(), relation.getName())) + "') " +
                                    "AND [ep].[minor_id] = COLUMNPROPERTY([ep].[major_id], N'" + database.escapeStringForDatabase(column.getName()) + "', 'ColumnId') " +
                                    "AND [ep].[name] = 'MS_Description'";
                } else {
                    // SQL Server 2000
                    // https://technet.microsoft.com/en-us/library/aa224810%28v=sql.80%29.aspx
                    sql =
                            "SELECT CAST([p].[value] AS [ntext]) AS [REMARKS] " +
                                    "FROM [dbo].[sysproperties] AS [p] " +
                                    "WHERE [p].[id] = OBJECT_ID(N'" + database.escapeStringForDatabase(database.escapeTableName(schema.getCatalogName(), schema.getName(), relation.getName())) + "') " +
                                    "AND [p].[smallid] = COLUMNPROPERTY([p].[id], N'" + database.escapeStringForDatabase(column.getName()) + "', 'ColumnId') " +
                                    "AND [p].[type] = 4 " +
                                    "AND [p].[name] = 'MS_Description'";
                }

>>>>>>> cab63c81
                List<String> remarks = ExecutorService.getInstance().getExecutor(snapshot.getDatabase()).queryForList(new RawSqlStatement(sql), String.class);
                if (remarks != null && remarks.size() > 0) {
                    column.setRemarks(StringUtils.trimToNull(remarks.iterator().next()));
                }
            }
            return column;
        } catch (Exception e) {
            throw new DatabaseException(e);
        }
    }

    @Override
    protected void addTo(DatabaseObject foundObject, DatabaseSnapshot snapshot) throws DatabaseException, InvalidExampleException {
        if (!snapshot.getSnapshotControl().shouldInclude(Column.class)) {
            return;
        }
        if (foundObject instanceof Relation) {
            Database database = snapshot.getDatabase();
            Relation relation = (Relation) foundObject;
            List<CachedRow> allColumnsMetadataRs = null;
            try {

                JdbcDatabaseSnapshot.CachingDatabaseMetaData databaseMetaData = ((JdbcDatabaseSnapshot) snapshot).getMetaData();

                Schema schema;

                schema = relation.getSchema();
                allColumnsMetadataRs = databaseMetaData.getColumns(((AbstractJdbcDatabase) database).getJdbcCatalogName(schema), ((AbstractJdbcDatabase) database).getJdbcSchemaName(schema), relation.getName(), null);

                for (CachedRow row : allColumnsMetadataRs) {
                    Column column = readColumn(row, relation, database);
                    column.setAttribute(LIQUIBASE_COMPLETE, true);
                    relation.getColumns().add(column);
                }
            } catch (Exception e) {
                throw new DatabaseException(e);
            }
        }

    }

    protected Column readColumn(CachedRow columnMetadataResultSet, Relation table, Database database) throws SQLException, DatabaseException {
        String rawTableName = (String) columnMetadataResultSet.get("TABLE_NAME");
        String rawColumnName = (String) columnMetadataResultSet.get("COLUMN_NAME");
        String rawSchemaName = StringUtils.trimToNull((String) columnMetadataResultSet.get("TABLE_SCHEM"));
        String rawCatalogName = StringUtils.trimToNull((String) columnMetadataResultSet.get("TABLE_CAT"));
        String remarks = StringUtils.trimToNull((String) columnMetadataResultSet.get("REMARKS"));
        if (remarks != null) {
            remarks = remarks.replace("''", "'"); //come back escaped sometimes
        }
        Integer position = columnMetadataResultSet.getInt("ORDINAL_POSITION");


        Column column = new Column();
        column.setName(StringUtils.trimToNull(rawColumnName));
        column.setRelation(table);
        column.setRemarks(remarks);
        column.setOrder(position);

        if (database instanceof OracleDatabase) {
            String nullable = columnMetadataResultSet.getString("NULLABLE");
            if (nullable.equals("Y")) {
                column.setNullable(true);
            } else {
                column.setNullable(false);
            }
        } else {
            int nullable = columnMetadataResultSet.getInt("NULLABLE");
            if (nullable == DatabaseMetaData.columnNoNulls) {
                column.setNullable(false);
            } else if (nullable == DatabaseMetaData.columnNullable) {
                column.setNullable(true);
            } else if (nullable == DatabaseMetaData.columnNullableUnknown) {
                LogFactory.getLogger().info("Unknown nullable state for column " + column.toString() + ". Assuming nullable");
                column.setNullable(true);
            }
        }

        if (database.supportsAutoIncrement()) {
            if (table instanceof Table) {
                if (columnMetadataResultSet.containsColumn("IS_AUTOINCREMENT")) {
                    String isAutoincrement = (String) columnMetadataResultSet.get("IS_AUTOINCREMENT");
                    isAutoincrement = StringUtils.trimToNull(isAutoincrement);
                    if (isAutoincrement == null) {
                        column.setAutoIncrementInformation(null);
                    } else if (isAutoincrement.equals("YES")) {
                        column.setAutoIncrementInformation(new Column.AutoIncrementInformation());
                    } else if (isAutoincrement.equals("NO")) {
                        column.setAutoIncrementInformation(null);
                    } else if (isAutoincrement.equals("")) {
                        LogFactory.getLogger().info("Unknown auto increment state for column " + column.toString() + ". Assuming not auto increment");
                        column.setAutoIncrementInformation(null);
                    } else {
                        throw new UnexpectedLiquibaseException("Unknown is_autoincrement value: '" + isAutoincrement + "'");
                    }
                } else {
                    //probably older version of java, need to select from the column to find out if it is auto-increment
                    String selectStatement;
                    if (database.getDatabaseProductName().startsWith("DB2 UDB for AS/400")) {
                        selectStatement = "select " + database.escapeColumnName(rawCatalogName, rawSchemaName, rawTableName, rawColumnName) + " from " + rawSchemaName + "." + rawTableName + " where 0=1";
                        LogFactory.getLogger().debug("rawCatalogName : <" + rawCatalogName + ">");
                        LogFactory.getLogger().debug("rawSchemaName : <" + rawSchemaName + ">");
                        LogFactory.getLogger().debug("rawTableName : <" + rawTableName + ">");
                        LogFactory.getLogger().debug("raw selectStatement : <" + selectStatement + ">");


                    } else {
                        selectStatement = "select " + database.escapeColumnName(rawCatalogName, rawSchemaName, rawTableName, rawColumnName) + " from " + database.escapeTableName(rawCatalogName, rawSchemaName, rawTableName) + " where 0=1";
                    }
                    LogFactory.getLogger().debug("Checking " + rawTableName + "." + rawCatalogName + " for auto-increment with SQL: '" + selectStatement + "'");
                    Connection underlyingConnection = ((JdbcConnection) database.getConnection()).getUnderlyingConnection();
                    Statement statement = null;
                    ResultSet columnSelectRS = null;

                    try {
                        statement = underlyingConnection.createStatement();
                        columnSelectRS = statement.executeQuery(selectStatement);
                        if (columnSelectRS.getMetaData().isAutoIncrement(1)) {
                            column.setAutoIncrementInformation(new Column.AutoIncrementInformation());
                        } else {
                            column.setAutoIncrementInformation(null);
                        }
                    } finally {
                        try {
                            if (statement != null) {
                                statement.close();
                            }
                        } catch (SQLException ignore) {
                        }
                        if (columnSelectRS != null) {
                            columnSelectRS.close();
                        }
                    }
                }
            }
        }

        DataType type = readDataType(columnMetadataResultSet, column, database);
        column.setType(type);

        Object defaultValue = readDefaultValue(columnMetadataResultSet, column, database);
        if (defaultValue != null && defaultValue instanceof DatabaseFunction && ((DatabaseFunction) defaultValue).getValue().matches("\\w+")) {
            defaultValue = new DatabaseFunction(((DatabaseFunction) defaultValue).getValue().toUpperCase());
        }
        column.setDefaultValue(defaultValue);


        return column;
    }

    protected DataType readDataType(CachedRow columnMetadataResultSet, Column column, Database database) throws SQLException {

        if (database instanceof OracleDatabase) {
            String dataType = columnMetadataResultSet.getString("DATA_TYPE_NAME");
            dataType = dataType.replace("VARCHAR2", "VARCHAR");
            dataType = dataType.replace("NVARCHAR2", "NVARCHAR");

            DataType type = new DataType(dataType);
            type.setDataTypeId(columnMetadataResultSet.getInt("DATA_TYPE"));
            if (dataType.equalsIgnoreCase("NUMBER")) {
                type.setColumnSize(columnMetadataResultSet.getInt("DATA_PRECISION"));
//                if (type.getColumnSize() == null) {
//                    type.setColumnSize(38);
//                }
                type.setDecimalDigits(columnMetadataResultSet.getInt("DATA_SCALE"));
//                if (type.getDecimalDigits() == null) {
//                    type.setDecimalDigits(0);
//                }
//            type.setRadix(10);
            } else {
                type.setColumnSize(columnMetadataResultSet.getInt("DATA_LENGTH"));

                if (dataType.equalsIgnoreCase("NCLOB") || dataType.equalsIgnoreCase("BLOB") || dataType.equalsIgnoreCase("CLOB")) {
                    type.setColumnSize(null);
                } else if (dataType.equalsIgnoreCase("NVARCHAR") || dataType.equalsIgnoreCase("NCHAR")) {
                    type.setColumnSize(columnMetadataResultSet.getInt("CHAR_LENGTH"));
                    type.setColumnSizeUnit(DataType.ColumnSizeUnit.CHAR);
                } else {
                    String charUsed = columnMetadataResultSet.getString("CHAR_USED");
                    DataType.ColumnSizeUnit unit = null;
                    if ("C".equals(charUsed)) {
                        unit = DataType.ColumnSizeUnit.CHAR;
                        type.setColumnSize(columnMetadataResultSet.getInt("CHAR_LENGTH"));
<<<<<<< HEAD
=======
                    } else if ("B".equals(charUsed)) {
                        unit = DataType.ColumnSizeUnit.BYTE;
>>>>>>> cab63c81
                    }
                    type.setColumnSizeUnit(unit);
                }
            }


            return type;
        }

        String columnTypeName = (String) columnMetadataResultSet.get("TYPE_NAME");

        if (database instanceof FirebirdDatabase) {
            if (columnTypeName.equals("BLOB SUB_TYPE 0")) {
                columnTypeName = "BLOB";
            }
            if (columnTypeName.equals("BLOB SUB_TYPE 1")) {
                columnTypeName = "CLOB";
            }
        }

        if (database instanceof MySQLDatabase && (columnTypeName.equalsIgnoreCase("ENUM") || columnTypeName.equalsIgnoreCase("SET"))) {
            try {
                String boilerLength;
                if (columnTypeName.equalsIgnoreCase("ENUM"))
                    boilerLength = "7";
                else // SET
                    boilerLength = "6";
                List<String> enumValues = ExecutorService.getInstance().getExecutor(database).queryForList(new RawSqlStatement("SELECT DISTINCT SUBSTRING_INDEX(SUBSTRING_INDEX(SUBSTRING(COLUMN_TYPE, " + boilerLength + ", LENGTH(COLUMN_TYPE) - " + boilerLength + " - 1 ), \"','\", 1 + units.i + tens.i * 10) , \"','\", -1)\n" +
                        "FROM INFORMATION_SCHEMA.COLUMNS\n" +
                        "CROSS JOIN (SELECT 0 AS i UNION SELECT 1 UNION SELECT 2 UNION SELECT 3 UNION SELECT 4 UNION SELECT 5 UNION SELECT 6 UNION SELECT 7 UNION SELECT 8 UNION SELECT 9) units\n" +
                        "CROSS JOIN (SELECT 0 AS i UNION SELECT 1 UNION SELECT 2 UNION SELECT 3 UNION SELECT 4 UNION SELECT 5 UNION SELECT 6 UNION SELECT 7 UNION SELECT 8 UNION SELECT 9) tens\n" +
                        "WHERE TABLE_NAME = '" + column.getRelation().getName() + "' \n" +
                        "AND COLUMN_NAME = '" + column.getName() + "'"), String.class);
                String enumClause = "";
                for (String enumValue : enumValues) {
                    enumClause += "'" + enumValue + "', ";
                }
                enumClause = enumClause.replaceFirst(", $", "");
                return new DataType(columnTypeName + "(" + enumClause + ")");
            } catch (DatabaseException e) {
                LogFactory.getLogger().warning("Error fetching enum values", e);
            }
        }
        DataType.ColumnSizeUnit columnSizeUnit = DataType.ColumnSizeUnit.BYTE;

        int dataType = columnMetadataResultSet.getInt("DATA_TYPE");
        Integer columnSize = null;
        Integer decimalDigits = null;
        if (!database.dataTypeIsNotModifiable(columnTypeName)) { // don't set size for types like int4, int8 etc
            columnSize = columnMetadataResultSet.getInt("COLUMN_SIZE");
            decimalDigits = columnMetadataResultSet.getInt("DECIMAL_DIGITS");
            if (decimalDigits != null && decimalDigits.equals(0)) {
                decimalDigits = null;
            }
        }

        Integer radix = columnMetadataResultSet.getInt("NUM_PREC_RADIX");

        Integer characterOctetLength = columnMetadataResultSet.getInt("CHAR_OCTET_LENGTH");

        if (database instanceof DB2Database) {
            String typeName = columnMetadataResultSet.getString("TYPE_NAME");
            if (typeName.equalsIgnoreCase("DBCLOB") || typeName.equalsIgnoreCase("GRAPHIC") || typeName.equalsIgnoreCase("VARGRAPHIC")) {
                if (columnSize != null) {
                    columnSize = columnSize / 2; //Stored as double length chars
                }
            }
            if (columnTypeName.equalsIgnoreCase("TIMESTAMP") && decimalDigits == null) { //actually a date
                columnTypeName = "DATE";
                dataType = Types.DATE;
            }
        }


        DataType type = new DataType(columnTypeName);
        type.setDataTypeId(dataType);
        type.setColumnSize(columnSize);
        type.setDecimalDigits(decimalDigits);
        type.setRadix(radix);
        type.setCharacterOctetLength(characterOctetLength);
        type.setColumnSizeUnit(columnSizeUnit);

        return type;
    }

    protected Object readDefaultValue(CachedRow columnMetadataResultSet, Column columnInfo, Database database) throws SQLException, DatabaseException {
        if (database instanceof MSSQLDatabase) {
            Object defaultValue = columnMetadataResultSet.get("COLUMN_DEF");

            if (defaultValue != null && defaultValue instanceof String) {
                if (defaultValue.equals("(NULL)")) {
                    columnMetadataResultSet.set("COLUMN_DEF", null);
                }
            }
        }

        if (database instanceof OracleDatabase) {
            if (columnMetadataResultSet.get("COLUMN_DEF") == null) {
                columnMetadataResultSet.set("COLUMN_DEF", columnMetadataResultSet.get("DATA_DEFAULT"));

                if (columnMetadataResultSet.get("COLUMN_DEF") != null && ((String) columnMetadataResultSet.get("COLUMN_DEF")).equalsIgnoreCase("NULL")) {
                    columnMetadataResultSet.set("COLUMN_DEF", null);
                }

                Object columnDef = columnMetadataResultSet.get("COLUMN_DEF");
                if (columnInfo.getType().getTypeName().equalsIgnoreCase("CHAR") && columnDef instanceof String && !((String) columnDef).startsWith("'") && !((String) columnDef).endsWith("'")) {
                    return new DatabaseFunction((String) columnDef);
                }

                if (columnMetadataResultSet.get("VIRTUAL_COLUMN").equals("YES")) {
                    Object column_def = columnMetadataResultSet.get("COLUMN_DEF");
                    if (column_def != null && !column_def.equals("null")) {
                        columnMetadataResultSet.set("COLUMN_DEF", "GENERATED ALWAYS AS (" + column_def + ")");
                    }
                }
            }

        }

        if (database instanceof PostgresDatabase) {
            Object defaultValue = columnMetadataResultSet.get("COLUMN_DEF");
            if (defaultValue != null && defaultValue instanceof String) {
                Matcher matcher = postgresValuePattern.matcher((String) defaultValue);
                if (matcher.matches()) {
                    defaultValue = matcher.group(1);
                }
                columnMetadataResultSet.set("COLUMN_DEF", defaultValue);
            }
        }

        if (database instanceof DB2Database) {
            if (columnMetadataResultSet.get("COLUMN_DEF") != null && ((String) columnMetadataResultSet.get("COLUMN_DEF")).equalsIgnoreCase("NULL")) {
                columnMetadataResultSet.set("COLUMN_DEF", null);
            }
        }

        return SqlUtil.parseValue(database, columnMetadataResultSet.get("COLUMN_DEF"), columnInfo.getType());
    }

    //START CODE FROM SQLITEDatabaseSnapshotGenerator

////    @Override
////    protected void readColumns(DatabaseSnapshot snapshot, String schema, DatabaseMetaData databaseMetaData) throws SQLException, DatabaseException {
////        Database database = snapshot.getDatabase();
////        updateListeners("Reading columns for " + database.toString() + " ...");
////
////        if (database instanceof SQLiteDatabase) {
////            // ...work around for SQLite
////            for (Table cur_table : snapshot.getTables()) {
////                Statement selectStatement = null;
////                ResultSet rs = null;
////                try {
////                    selectStatement = ((JdbcConnection) database.getConnection()).getUnderlyingConnection().createStatement();
////                    rs = databaseMetaData.getColumns(database.convertRequestedSchemaToCatalog(schema), database.convertRequestedSchemaToSchema(schema), cur_table.getName(), null);
////                    if (rs == null) {
////                        rs = databaseMetaData.getColumns(database.convertRequestedSchemaToCatalog(schema), database.convertRequestedSchemaToSchema(schema), cur_table.getName(), null);
////                    }
////                    while ((rs != null) && rs.next()) {
////                        readColumnInfo(snapshot, schema, rs);
////                    }
////                } finally {
////                    if (rs != null) {
////                        try {
////                            rs.close();
////                        } catch (SQLException ignored) {
////                        }
////                    }
////                    if (selectStatement != null) {
////                        selectStatement.close();
////                    }
////                }
////            }
////        } else {
////            // ...if it is no SQLite database
////            Statement selectStatement = null;
////            ResultSet rs = null;
////            try {
////                selectStatement = ((JdbcConnection) database.getConnection()).getUnderlyingConnection().createStatement();
////                rs = databaseMetaData.getColumns(database.convertRequestedSchemaToCatalog(schema), database.convertRequestedSchemaToSchema(schema), null, null);
////                while (rs.next()) {
////                    readColumnInfo(snapshot, schema, rs);
////                }
////            } finally {
////                if (rs != null) {
////                    try {
////                        rs.close();
////                    } catch (SQLException ignored) {
////                    }
////                }
////                if (selectStatement != null) {
////                    selectStatement.close();
////                }
////            }
////        }
////    }
//
////    private Column readColumnInfo(DatabaseSnapshot snapshot, String schema, ResultSet rs) throws SQLException, DatabaseException {
////        Database database = snapshot.getDatabase();
////        Column columnInfo = new Column();
////
////        String tableName = rs.getString("TABLE_NAME");
////        String columnName = rs.getString("COLUMN_NAME");
////        String schemaName = rs.getString("TABLE_SCHEM");
////        String catalogName = rs.getString("TABLE_CAT");
////
////        String upperCaseTableName = tableName.toUpperCase(Locale.ENGLISH);
////
////        if (database.isSystemTable(catalogName, schemaName, upperCaseTableName) ||
////                database.isLiquibaseTable(upperCaseTableName)) {
////            return null;
////        }
////
////        Table table = snapshot.getTable(tableName);
////        if (table == null) {
////            View view = snapshot.getView(tableName);
////            if (view == null) {
////                LogFactory.getLogger().debug("Could not find table or view " + tableName + " for column " + columnName);
////                return null;
////            } else {
////                columnInfo.setView(view);
////                view.getColumns().add(columnInfo);
////            }
////        } else {
////            columnInfo.setTable(table);
////            table.getColumns().add(columnInfo);
////        }
////
////        columnInfo.setName(columnName);
////        columnInfo.setDataType(rs.getInt("DATA_TYPE"));
////        columnInfo.setColumnSize(rs.getInt("COLUMN_SIZE"));
////        columnInfo.setDecimalDigits(rs.getInt("DECIMAL_POINTS"));
////        Object defaultValue = rs.getObject("COLUMN_DEF");
//////        try {
////            //todo columnInfo.setDefaultValue(TypeConverterFactory.getInstance().findTypeConverter(database).convertDatabaseValueToObject(defaultValue, columnInfo.getDataType(), columnInfo.getColumnSize(), columnInfo.getDecimalDigits(), database));
//////        } catch (ParseException e) {
//////            throw new DatabaseException(e);
//////        }
////
////        int nullable = rs.getInt("NULLABLE");
////        if (nullable == DatabaseMetaData.columnNoNulls) {
////            columnInfo.setNullable(false);
////        } else if (nullable == DatabaseMetaData.columnNullable) {
////            columnInfo.setNullable(true);
////        }
////
////        columnInfo.setPrimaryKey(snapshot.isPrimaryKey(columnInfo));
////        columnInfo.setAutoIncrement(isColumnAutoIncrement(database, schema, tableName, columnName));
////        String typeName = rs.getString("TYPE_NAME");
////        if (columnInfo.isAutoIncrement()) {
////            typeName += "{autoIncrement:true}";
////        }
////        columnInfo.setType(DataTypeFactory.getInstance().parse(typeName));
////
////        return columnInfo;
////    }
    //END CODE FROM SQLiteDatabaseSnapshotGenerator


    //method was from DerbyDatabaseSnapshotGenerator
//    @Override
//    protected Object readDefaultValue(Map<String, Object> columnMetadataResultSet, Column columnInfo, Database database) throws SQLException, DatabaseException {
//        Object val = columnMetadataResultSet.get("COLUMN_DEF");
//
//        if (val instanceof String && "GENERATED_BY_DEFAULT".equals(val)) {
//            return null;
//        }
//        return super.readDefaultValue(columnMetadataResultSet, columnInfo, database);
//    }


    //START CODE FROM MysqlDatabaseSnapshotGenerator


    //    @Override
//    protected Object readDefaultValue(Column columnInfo, ResultSet rs, Database database) throws SQLException, DatabaseException {
//            try {
//                Object tmpDefaultValue = columnInfo.getType().toLiquibaseType().sqlToObject(tableSchema.get(columnName).get(1), database);
//                // this just makes explicit the following implicit behavior defined in the mysql docs:
//                // "If an ENUM column is declared to permit NULL, the NULL value is a legal value for
//                // the column, and the default value is NULL. If an ENUM column is declared NOT NULL,
//                // its default value is the first element of the list of permitted values."
//                if (tmpDefaultValue == null && columnInfo.isNullable()) {
//                    columnInfo.setDefaultValue("NULL");
//                }
//                // column is NOT NULL, and this causes no "DEFAULT VALUE XXX" to be generated at all. per
//                // the above from MySQL docs, this will cause the first value in the enumeration to be the
//                // default.
//                else if (tmpDefaultValue == null) {
//                    columnInfo.setDefaultValue(null);
//                } else {
//                    columnInfo.setDefaultValue("'" + database.escapeStringForDatabase(tmpDefaultValue) + "'");
//                }
//            } catch (ParseException e) {
//                throw new DatabaseException(e);
//            }
//
//            // TEXT and BLOB column types always have null as default value
//        } else if (columnTypeName.toLowerCase().equals("text") || columnTypeName.toLowerCase().equals("blob")) {
//            columnInfo.setType(new DatabaseDataType(columnTypeName));
//            columnInfo.setDefaultValue(null);
//
//            // Parsing TIMESTAMP database.convertDatabaseValueToObject() produces incorrect results
//            // eg. for default value 0000-00-00 00:00:00 we have 0002-11-30T00:00:00.0 as parsing result
//        } else if (columnTypeName.toLowerCase().equals("timestamp") && !"CURRENT_TIMESTAMP".equals(tableSchema.get(columnName).get(1))) {
//            columnInfo.setType(new DatabaseDataType(columnTypeName));
//            columnInfo.setDefaultValue(tableSchema.get(columnName).get(1));
//        } else {
//            super.readDefaultValue(columnInfo, rs, database);
//        }
//
//    }

//    @Override
//    protected DatabaseDataType readDataType(ResultSet rs, Database database) throws SQLException {
//    	String columnTypeName = rs.getString("TYPE_NAME");
//        String columnName     = rs.getString("COLUMN_NAME");
//        String tableName      = rs.getString("TABLE_NAME");
//        String schemaName     = rs.getString("TABLE_CAT");
//
//        Map<String, List<String>> tableSchema = new HashMap<String, List<String>>();
//
//        if (!schemaCache.containsKey(tableName)) {
//
//            Statement selectStatement = null;
//            ResultSet rsColumnType = null;
//            try {
//                selectStatement = ((JdbcConnection) database.getConnection()).getUnderlyingConnection().createStatement();
//                rsColumnType = selectStatement.executeQuery("DESC "+database.escapeTableName(schemaName, tableName));
//
//                while(rsColumnType.next()) {
//                    List<String> colSchema = new ArrayList<String>();
//                    colSchema.add(rsColumnType.getString("Type"));
//                    colSchema.add(rsColumnType.getString("Default"));
//                    tableSchema.put(rsColumnType.getString("Field"), colSchema);
//                }
//            } finally {
//                if (rsColumnType != null) {
//                    try {
//                        rsColumnType.close();
//                    } catch (SQLException ignore) { }
//                }
//                if (selectStatement != null) {
//                    try {
//                        selectStatement.close();
//                    } catch (SQLException ignore) { }
//                }
//            }
//
//
//            schemaCache.put(tableName, tableSchema);
//
//        }
//
//        tableSchema = schemaCache.get(tableName);
//
//        // Parse ENUM and SET column types correctly
//        if (columnTypeName.toLowerCase().startsWith("enum") || columnTypeName.toLowerCase().startsWith("set")) {
//
//            DatabaseDataType dataType = new DatabaseDataType(tableSchema.get(columnName).get(0));
//        	try {
//                Object tmpDefaultValue = dataType.toLiquibaseType().sqlToObject(tableSchema.get(columnName).get(1), database);
//                // this just makes explicit the following implicit behavior defined in the mysql docs:
//                // "If an ENUM column is declared to permit NULL, the NULL value is a legal value for
//                // the column, and the default value is NULL. If an ENUM column is declared NOT NULL,
//                // its default value is the first element of the list of permitted values."
//                if (tmpDefaultValue == null && columnInfo.isNullable()) {
//                    columnInfo.setDefaultValue("NULL");
//                }
//                // column is NOT NULL, and this causes no "DEFAULT VALUE XXX" to be generated at all. per
//                // the above from MySQL docs, this will cause the first value in the enumeration to be the
//                // default.
//                else if (tmpDefaultValue == null) {
//                    columnInfo.setDefaultValue(null);
//                } else {
//                    columnInfo.setDefaultValue("'" + database.escapeStringForDatabase(tmpDefaultValue) + "'");
//                }
//        	} catch (ParseException e) {
//        		throw new DatabaseException(e);
//        	}
//
//        // TEXT and BLOB column types always have null as default value
//        } else if (columnTypeName.toLowerCase().equals("text") || columnTypeName.toLowerCase().equals("blob")) {
//        	columnInfo.setType(new DatabaseDataType(columnTypeName));
//        	columnInfo.setDefaultValue(null);
//
//        // Parsing TIMESTAMP database.convertDatabaseValueToObject() produces incorrect results
//        // eg. for default value 0000-00-00 00:00:00 we have 0002-11-30T00:00:00.0 as parsing result
//        } else if (columnTypeName.toLowerCase().equals("timestamp") && !"CURRENT_TIMESTAMP".equals(tableSchema.get(columnName).get(1))) {
//        	columnInfo.setType(new DatabaseDataType(columnTypeName));
//        	columnInfo.setDefaultValue(tableSchema.get(columnName).get(1));
//        } else {
//        	super.readDefaultValue(columnInfo, rs, database);
//        }
//    }


//    @Override
//    protected ForeignKeyInfo readForeignKey(ResultSet importedKeyMetadataResultSet) throws DatabaseException, SQLException {
//        ForeignKeyInfo fkinfo= super.readForeignKey(importedKeyMetadataResultSet);
//        //MySQL in reality doesn't has schemas. It has databases that can have relations like schemas.
//        fkinfo.setPkTableSchema(cleanObjectNameFromDatabase(importedKeyMetadataResultSet.getString("PKTABLE_CAT")));
//        fkinfo.setFkSchema(cleanObjectNameFromDatabase(importedKeyMetadataResultSet.getString("FKTABLE_CAT")));
//        return fkinfo;
//    }
//END CODE FROM MySQLDatabaseSNapshotGenerator

    //START CODE from InformixSnapshotGenerator
//    private static final Map<Integer, String> qualifiers = new HashMap<Integer, String>();
//
//    static {
//        qualifiers.put(0, "YEAR");
//        qualifiers.put(2, "MONTH");
//        qualifiers.put(4, "DAY");
//        qualifiers.put(6, "HOUR");
//        qualifiers.put(8, "MINUTE");
//        qualifiers.put(10, "SECOND");
//        qualifiers.put(11, "FRACTION(1)");
//        qualifiers.put(12, "FRACTION(2)");
//        qualifiers.put(13, "FRACTION(3)");
//        qualifiers.put(14, "FRACTION(4)");
//        qualifiers.put(15, "FRACTION(5)");
//    }
//    protected DataType readDataType(Map<String, Object> rs, Column column, Database database) throws SQLException {
//        // See http://publib.boulder.ibm.com/infocenter/idshelp/v115/topic/com.ibm.sqlr.doc/sqlr07.htm
//        String typeName = ((String) rs.get("TYPE_NAME")).toUpperCase();
//        if ("DATETIME".equals(typeName) || "INTERVAL".equals(typeName)) {
//            int collength = (Integer) rs.get("COLUMN_SIZE");
//            //int positions = collength / 256;
//            int firstQualifierType = (collength % 256) / 16;
//            int lastQualifierType = (collength % 256) % 16;
//            String type = "DATETIME".equals(typeName) ? "DATETIME" : "INTERVAL";
//            String firstQualifier = qualifiers.get(firstQualifierType);
//            String lastQualifier = qualifiers.get(lastQualifierType);
//            DataType dataTypeMetaData = new DataType(type + " " + firstQualifier + " TO " + lastQualifier);
//            dataTypeMetaData.setColumnSizeUnit(DataType.ColumnSizeUnit.BYTE);
//
//            return dataTypeMetaData;
//        } else {
//            return super.readDataType(rs, column, database);
//        }
//    }
    //END CODE FROM InformaixSnapshotGenerator

    //Code below was from OracleDatabaseSnapshotGenerator
    //    @Override
//    protected void readColumns(DatabaseSnapshot snapshot, String schema, DatabaseMetaData databaseMetaData) throws SQLException, DatabaseException {
//        findIntegerColumns(snapshot, schema);
//        super.readColumns(snapshot, schema, databaseMetaData);
//
//        /*
//          * Code Description:
//          * Finding all 'tablespace' attributes of column's PKs
//          * */
//        Database database = snapshot.getDatabase();
//        Statement statement = null;
//        ResultSet rs = null;
//        try {
//            statement = ((JdbcConnection) database.getConnection()).getUnderlyingConnection().createStatement();
//
//            // Setting default schema name. Needed for correct statement generation
//            if (schema == null)
//                schema = database.convertRequestedSchemaToSchema(schema);
//
//            String query = "select ui.tablespace_name TABLESPACE, ucc.table_name TABLE_NAME, ucc.column_name COLUMN_NAME FROM all_indexes ui , all_constraints uc , all_cons_columns ucc where uc.constraint_type = 'P' and ucc.constraint_name = uc.constraint_name and uc.index_name = ui.index_name and uc.owner = '" + schema + "' and ui.table_owner = '" + schema + "' and ucc.owner = '" + schema + "'";
//            rs = statement.executeQuery(query);
//
//            while (rs.next()) {
//                Column column = snapshot.getColumn(rs.getString("TABLE_NAME"), rs.getString("COLUMN_NAME"));
//                // setting up tablespace property to column, to configure it's PK-index
//                if (column == null) {
//                    continue; //probably a different schema
//                }
//                column.setTablespace(rs.getString("TABLESPACE"));
//            }
//        } finally {
//            if (rs != null) {
//                try {
//                    rs.close();
//                } catch (SQLException ignore) {
//                }
//            }
//            if (statement != null) {
//                try {
//                    statement.close();
//                } catch (SQLException ignore) {
//                }
//            }
//        }
//
//    }
//
//    /**
//     * Method finds all INTEGER columns in snapshot's database
//     *
//     * @param snapshot current database snapshot
//     * @return String list with names of all INTEGER columns
//     * @throws java.sql.SQLException execute statement error
//     */
//    private List<String> findIntegerColumns(DatabaseSnapshot snapshot, String schema) throws SQLException, DatabaseException {
//
//        Database database = snapshot.getDatabase();
//        // Setting default schema name. Needed for correct statement generation
//        if (schema == null) {
//            schema = database.convertRequestedSchemaToSchema(schema);
//        }
//        Statement statement = ((JdbcConnection) database.getConnection()).getUnderlyingConnection().createStatement();
//        ResultSet integerListRS = null;
//        // Finding all columns created as 'INTEGER'
//        try {
//            integerListRS = statement.executeQuery("select TABLE_NAME, COLUMN_NAME from all_tab_columns where data_precision is null and data_scale = 0 and data_type = 'NUMBER' and owner = '" + schema + "'");
//            while (integerListRS.next()) {
//                integerList.add(integerListRS.getString("TABLE_NAME") + "." + integerListRS.getString("COLUMN_NAME"));
//            }
//        } finally {
//            if (integerListRS != null) {
//                try {
//                    integerListRS.close();
//                } catch (SQLException ignore) {
//                }
//            }
//
//            if (statement != null) {
//                try {
//                    statement.close();
//                } catch (SQLException ignore) {
//                }
//            }
//        }
//
//
//        return integerList;
//    }
//
////    @Override
////    protected DatabaseDataType readDataType(ResultSet rs, Database database) throws SQLException {
////        if (integerList.contains(column.getTable().getName() + "." + column.getName())) {
////            column.setDataType(Types.INTEGER);
////        } else {
////            column.setDataType(rs.getInt("DATA_TYPE"));
////        }
////        column.setColumnSize(rs.getInt("COLUMN_SIZE"));
////        column.setDecimalDigits(rs.getInt("DECIMAL_DIGITS"));
////
////        // Set true, if precision should be initialize
////        column.setInitPrecision(
////                !((column.getDataType() == Types.DECIMAL ||
////                        column.getDataType() == Types.NUMERIC ||
////                        column.getDataType() == Types.REAL) && rs.getString("DECIMAL_DIGITS") == null)
////        );
////    }
//
//
    ////    @Override
////    protected Object readDefaultValue(Column columnInfo, ResultSet rs, Database database) throws SQLException, DatabaseException {
////        super.readDefaultValue(columnInfo, rs, database);
////
////        // Exclusive setting for oracle INTEGER type
////        // Details:
////        // INTEGER means NUMBER type with 'data_precision IS NULL and scale = 0'
////        if (columnInfo.getDataType() == Types.INTEGER) {
////            columnInfo.setType(DataTypeFactory.getInstance().parse("INTEGER"));
////        }
////
////        String columnTypeName = rs.getString("TYPE_NAME");
////        if ("VARCHAR2".equals(columnTypeName)) {
////            int charOctetLength = rs.getInt("CHAR_OCTET_LENGTH");
////            int columnSize = rs.getInt("COLUMN_SIZE");
////            if (columnSize == charOctetLength) {
////                columnInfo.setLengthSemantics(Column.ColumnSizeUnit.BYTE);
////            } else {
////                columnInfo.setLengthSemantics(Column.ColumnSizeUnit.CHAR);
////            }
////        }
////    }
}<|MERGE_RESOLUTION|>--- conflicted
+++ resolved
@@ -58,32 +58,7 @@
                     column = readColumn(data, relation, database);
                 }
             }
-            if (column != null && database instanceof MSSQLDatabase && database.getDatabaseMajorVersion() >= 8) {
-                String sql;
-                if (database.getDatabaseMajorVersion() >= 9) {
-                    // SQL Server 2005 or later
-                    // https://technet.microsoft.com/en-us/library/ms177541.aspx
-                    sql =
-                            "SELECT CAST([ep].[value] AS [nvarchar](MAX)) AS [REMARKS] " +
-                                    "FROM [sys].[extended_properties] AS [ep] " +
-                                    "WHERE [ep].[class] = 1 " +
-                                    "AND [ep].[major_id] = OBJECT_ID(N'" + database.escapeStringForDatabase(database.escapeTableName(schema.getCatalogName(), schema.getName(), relation.getName())) + "') " +
-                                    "AND [ep].[minor_id] = COLUMNPROPERTY([ep].[major_id], N'" + database.escapeStringForDatabase(column.getName()) + "', 'ColumnId') " +
-                                    "AND [ep].[name] = 'MS_Description'";
-                } else {
-                    // SQL Server 2000
-                    // https://technet.microsoft.com/en-us/library/aa224810%28v=sql.80%29.aspx
-                    sql =
-                            "SELECT CAST([p].[value] AS [ntext]) AS [REMARKS] " +
-                                    "FROM [dbo].[sysproperties] AS [p] " +
-                                    "WHERE [p].[id] = OBJECT_ID(N'" + database.escapeStringForDatabase(database.escapeTableName(schema.getCatalogName(), schema.getName(), relation.getName())) + "') " +
-                                    "AND [p].[smallid] = COLUMNPROPERTY([p].[id], N'" + database.escapeStringForDatabase(column.getName()) + "', 'ColumnId') " +
-                                    "AND [p].[type] = 4 " +
-                                    "AND [p].[name] = 'MS_Description'";
-                }
-
-<<<<<<< HEAD
-=======
+
             // sys.extended_properties is added to Azure on V12: https://feedback.azure.com/forums/217321-sql-database/suggestions/6549815-add-sys-extended-properties-for-meta-data-support
             if (column != null && database instanceof MSSQLDatabase && ((!((MSSQLDatabase)database).isAzureDb() && database.getDatabaseMajorVersion() >= 8) || database.getDatabaseMajorVersion() >= 12)) {
                 String sql;
@@ -109,7 +84,6 @@
                                     "AND [p].[name] = 'MS_Description'";
                 }
 
->>>>>>> cab63c81
                 List<String> remarks = ExecutorService.getInstance().getExecutor(snapshot.getDatabase()).queryForList(new RawSqlStatement(sql), String.class);
                 if (remarks != null && remarks.size() > 0) {
                     column.setRemarks(StringUtils.trimToNull(remarks.iterator().next()));
@@ -293,11 +267,8 @@
                     if ("C".equals(charUsed)) {
                         unit = DataType.ColumnSizeUnit.CHAR;
                         type.setColumnSize(columnMetadataResultSet.getInt("CHAR_LENGTH"));
-<<<<<<< HEAD
-=======
                     } else if ("B".equals(charUsed)) {
                         unit = DataType.ColumnSizeUnit.BYTE;
->>>>>>> cab63c81
                     }
                     type.setColumnSizeUnit(unit);
                 }
