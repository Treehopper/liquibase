--- conflicted
+++ resolved
@@ -171,7 +171,6 @@
             }
 
         } else if (database instanceof FirebirdDatabase) {
-<<<<<<< HEAD
             sql = "SELECT RDB$INDEX_SEGMENTS.RDB$FIELD_NAME AS column_name " +
                     "FROM RDB$INDEX_SEGMENTS " +
                     "LEFT JOIN RDB$INDICES ON RDB$INDICES.RDB$INDEX_NAME = RDB$INDEX_SEGMENTS.RDB$INDEX_NAME " +
@@ -184,13 +183,6 @@
                     "and sysconstraint.table_object_id = systable.object_id " +
                     "and sysconstraint.constraint_name = '"+database.correctObjectName(name, UniqueConstraint.class)+"' " +
                     "and systable.table_name = '" + database.correctObjectName(example.getTable().getName(), Table.class) + "'";
-=======
-            sql = "SELECT RDB$INDEX_SEGMENTS.RDB$FIELD_NAME AS column_name "
-                    + "FROM RDB$INDEX_SEGMENTS "
-                    + "LEFT JOIN RDB$INDICES ON RDB$INDICES.RDB$INDEX_NAME = RDB$INDEX_SEGMENTS.RDB$INDEX_NAME "
-                    + "WHERE UPPER(RDB$INDICES.RDB$INDEX_NAME)='" + database.correctObjectName(name, UniqueConstraint.class) + "' "
-                    + "ORDER BY RDB$INDEX_SEGMENTS.RDB$FIELD_POSITION";
->>>>>>> b9c0c1dc
         } else {
             String catalogName = database.correctObjectName(schema.getCatalogName(), Catalog.class);
             String schemaName = database.correctObjectName(schema.getName(), Schema.class);
