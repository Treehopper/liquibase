package liquibase.snapshot.jvm;

import java.sql.SQLException;
import java.util.List;

import liquibase.CatalogAndSchema;
import liquibase.database.AbstractJdbcDatabase;
import liquibase.database.Database;
import liquibase.exception.DatabaseException;
import liquibase.snapshot.CachedRow;
import liquibase.snapshot.DatabaseSnapshot;
import liquibase.snapshot.InvalidExampleException;
import liquibase.snapshot.JdbcDatabaseSnapshot;
import liquibase.statement.core.GetViewDefinitionStatement;
import liquibase.structure.DatabaseObject;
import liquibase.structure.core.Schema;
import liquibase.structure.core.View;
import liquibase.util.StringUtils;

public class ViewSnapshotGenerator extends JdbcSnapshotGenerator {

    public ViewSnapshotGenerator() {
        super(View.class, new Class[] { Schema.class });
    }

//    public Boolean has(DatabaseObject example, DatabaseSnapshot snapshot, SnapshotGeneratorChain chain) throws DatabaseException {
//        Database database = snapshot.getDatabase();
//        if (!(example instanceof View)) {
//            return chain.has(example, snapshot);
//        }
//        String viewName = example.getName();
//        Schema schema = example.getSchema();
//        try {
//            ResultSet rs = getMetaData(database).getTables(database.getJdbcCatalogName(schema), database.getJdbcSchemaName(schema), database.correctObjectName(viewName, View.class), new String[]{"VIEW"});
//            try {
//                return rs.next();
//            } finally {
//                try {
//                    rs.close();
//                } catch (SQLException ignore) {
//                }
//            }
//        } catch (SQLException e) {
//            throw new DatabaseException(e);
//        }
//    }


    @Override
    protected DatabaseObject snapshotObject(DatabaseObject example, DatabaseSnapshot snapshot) throws DatabaseException {
        Database database = snapshot.getDatabase();
        Schema schema = example.getSchema();

        List<CachedRow> viewsMetadataRs = null;
        try {
            viewsMetadataRs = ((JdbcDatabaseSnapshot) snapshot).getMetaData().getViews(((AbstractJdbcDatabase) database).getJdbcCatalogName(schema), ((AbstractJdbcDatabase) database).getJdbcSchemaName(schema), example.getName());
            if (viewsMetadataRs.size() > 0) {
                CachedRow row = viewsMetadataRs.get(0);
                String rawViewName = row.getString("TABLE_NAME");
                String rawSchemaName = StringUtils.trimToNull(row.getString("TABLE_SCHEM"));
                String rawCatalogName = StringUtils.trimToNull(row.getString("TABLE_CAT"));
                String remarks = row.getString("REMARKS");
                if (remarks != null) {
                    remarks = remarks.replace("''", "'"); //come back escaped sometimes
                }

                View view = new View().setName(cleanNameFromDatabase(rawViewName, database));
                view.setRemarks(remarks);

                CatalogAndSchema schemaFromJdbcInfo = ((AbstractJdbcDatabase) database).getSchemaFromJdbcInfo(rawCatalogName, rawSchemaName);
                view.setSchema(new Schema(schemaFromJdbcInfo.getCatalogName(), schemaFromJdbcInfo.getSchemaName()));

                try {
                    String definition = database.getViewDefinition(schemaFromJdbcInfo, view.getName());

                    if (definition.startsWith("FULL_DEFINITION: ")) {
                        definition = definition.replaceFirst("^FULL_DEFINITION: ", "");
                        view.setContainsFullDefinition(true);
                    }

<<<<<<< HEAD
//todo: action refactoring                    if (database instanceof InformixDatabase) {
//
//                        // Cleanup
//                        definition = definition.trim();
//                        definition = definition.replaceAll("\\s*,\\s*", ", ");
//                        definition = definition.replaceAll("\\s*;", "");
//
//                        // Strip the schema definition because it can optionally be included in the tag attribute
//                        definition = definition.replaceAll("(?i)\""+view.getSchema().getName()+"\"\\.", "");
//                    }
=======
                    // remove strange zero-termination seen on some Oracle view definitions
                    int length = definition.length();
                    if (definition.charAt(length-1) == 0) {
                      definition = definition.substring(0, length-1);
                    }

                    if (database instanceof InformixDatabase) {
                        // Cleanup
                        definition = definition.trim();
                        definition = definition.replaceAll("\\s*,\\s*", ", ");
                        definition = definition.replaceAll("\\s*;", "");

                        // Strip the schema definition because it can optionally be included in the tag attribute
                        definition = definition.replaceAll("(?i)\""+view.getSchema().getName()+"\"\\.", "");
                    }
>>>>>>> b25a47a0

                    view.setDefinition(definition);
                } catch (DatabaseException e) {
                    throw new DatabaseException("Error getting " + database.getConnection().getURL() + " view with " + new GetViewDefinitionStatement(view.getSchema().getCatalogName(), view.getSchema().getName(), rawViewName), e);
                }

                return view;
            } else {
                return null;
            }
        } catch (SQLException e) {
            throw new DatabaseException(e);
        }
    }

    @Override
    protected void addTo(DatabaseObject foundObject, DatabaseSnapshot snapshot) throws DatabaseException, InvalidExampleException {
        if (!snapshot.getSnapshotControl().shouldInclude(View.class)) {
            return;
        }

        if (foundObject instanceof Schema) {
            Schema schema = (Schema) foundObject;
            Database database = snapshot.getDatabase();
            List<CachedRow> viewsMetadataRs = null;
            try {
                viewsMetadataRs = ((JdbcDatabaseSnapshot) snapshot).getMetaData().getViews(((AbstractJdbcDatabase) database).getJdbcCatalogName(schema), ((AbstractJdbcDatabase) database).getJdbcSchemaName(schema), null);
                for (CachedRow row : viewsMetadataRs) {
                    schema.addDatabaseObject(new View().setName(row.getString("TABLE_NAME")).setSchema(schema));
                }
            } catch (SQLException e) {
                throw new DatabaseException(e);
            }
        }
    }

    //from SQLIteSnapshotGenerator
    //    protected void readViews(DatabaseSnapshot snapshot, String schema, DatabaseMetaData databaseMetaData) throws SQLException, DatabaseException {
//
//        Database database = snapshot.getDatabase();
//
//        updateListeners("Reading tables for " + database.toString() + " ...");
//        ResultSet rs = databaseMetaData.getTables(
//                database.convertRequestedSchemaToCatalog(schema),
//                database.convertRequestedSchemaToSchema(schema),
//                null,
//                new String[]{"TABLE", "VIEW"});
//
//        try {
//            while (rs.next()) {
//                String type = rs.getString("TABLE_TYPE");
//                String name = rs.getString("TABLE_NAME");
//                String schemaName = rs.getString("TABLE_SCHEM");
//                String catalogName = rs.getString("TABLE_CAT");
//                String remarks = rs.getString("REMARKS");
//
//                if (database.isSystemTable(catalogName, schemaName, name) ||
//                        database.isLiquibaseTable(name) ||
//                        database.isSystemView(catalogName, schemaName, name)) {
//                    continue;
//                }
//
//                if ("TABLE".equals(type)) {
//                    Table table = new Table(name);
//                    table.setRemarks(StringUtils.trimToNull(remarks));
//                    table.setDatabase(database);
//                    table.setSchema(schemaName);
//                    snapshot.getTables().add(table);
//                } else if ("VIEW".equals(type)) {
//                    View view = new View(name);
//                    view.setSchema(schemaName);
//                    try {
//                        view.setDefinition(database.
//                                getViewDefinition(schema, name));
//                    } catch (DatabaseException e) {
//                        System.out.println("Error getting view with " + new GetViewDefinitionStatement(schema, name));
//                        throw e;
//                    }
//                    snapshot.getViews().add(view);
//                }
//            }
//        } finally {
//            rs.close();
//        }
//    }
}<|MERGE_RESOLUTION|>--- conflicted
+++ resolved
@@ -78,9 +78,13 @@
                         view.setContainsFullDefinition(true);
                     }
 
-<<<<<<< HEAD
+                    // remove strange zero-termination seen on some Oracle view definitions
+                    int length = definition.length();
+                    if (definition.charAt(length-1) == 0) {
+                      definition = definition.substring(0, length-1);
+                    }
+
 //todo: action refactoring                    if (database instanceof InformixDatabase) {
-//
 //                        // Cleanup
 //                        definition = definition.trim();
 //                        definition = definition.replaceAll("\\s*,\\s*", ", ");
@@ -89,23 +93,6 @@
 //                        // Strip the schema definition because it can optionally be included in the tag attribute
 //                        definition = definition.replaceAll("(?i)\""+view.getSchema().getName()+"\"\\.", "");
 //                    }
-=======
-                    // remove strange zero-termination seen on some Oracle view definitions
-                    int length = definition.length();
-                    if (definition.charAt(length-1) == 0) {
-                      definition = definition.substring(0, length-1);
-                    }
-
-                    if (database instanceof InformixDatabase) {
-                        // Cleanup
-                        definition = definition.trim();
-                        definition = definition.replaceAll("\\s*,\\s*", ", ");
-                        definition = definition.replaceAll("\\s*;", "");
-
-                        // Strip the schema definition because it can optionally be included in the tag attribute
-                        definition = definition.replaceAll("(?i)\""+view.getSchema().getName()+"\"\\.", "");
-                    }
->>>>>>> b25a47a0
 
                     view.setDefinition(definition);
                 } catch (DatabaseException e) {
