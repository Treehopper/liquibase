package liquibase.snapshot;

import liquibase.CatalogAndSchema;
import liquibase.database.AbstractJdbcDatabase;
import liquibase.database.Database;
import liquibase.database.core.*;
import liquibase.database.jvm.JdbcConnection;
import liquibase.diff.compare.DatabaseObjectComparator;
import liquibase.diff.compare.DatabaseObjectComparatorFactory;
import liquibase.exception.DatabaseException;
import liquibase.exception.UnexpectedLiquibaseException;
import liquibase.logging.LogFactory;
import liquibase.structure.DatabaseObject;
import liquibase.structure.core.*;
import liquibase.util.StringUtils;

import java.sql.*;
import java.util.*;

public class JdbcDatabaseSnapshot extends DatabaseSnapshot {

    private CachingDatabaseMetaData cachingDatabaseMetaData;

    public JdbcDatabaseSnapshot(DatabaseObject[] examples, Database database, SnapshotControl snapshotControl) throws DatabaseException, InvalidExampleException {
        super(examples, database, snapshotControl);
    }

    public JdbcDatabaseSnapshot(DatabaseObject[] examples, Database database) throws DatabaseException, InvalidExampleException {
        super(examples, database);
    }

    public CachingDatabaseMetaData getMetaData() throws SQLException {
        if (cachingDatabaseMetaData == null) {
            DatabaseMetaData databaseMetaData = null;
            if (getDatabase().getConnection() != null) {
                databaseMetaData = ((JdbcConnection) getDatabase().getConnection()).getUnderlyingConnection().getMetaData();
            }

            cachingDatabaseMetaData = new CachingDatabaseMetaData(this.getDatabase(), databaseMetaData);
        }
        return cachingDatabaseMetaData;
    }

    public class CachingDatabaseMetaData {

        private DatabaseMetaData databaseMetaData;
        private Database database;

        public CachingDatabaseMetaData(Database database, DatabaseMetaData metaData) {
            this.databaseMetaData = metaData;
            this.database = database;
        }

        public DatabaseMetaData getDatabaseMetaData() {
            return databaseMetaData;
        }

        public List<CachedRow> getForeignKeys(final String catalogName, final String schemaName, final String tableName, final String fkName) throws DatabaseException {
            return getResultSetCache("getImportedKeys").get(new ResultSetCache.UnionResultSetExtractor(database) {

                @Override
                public ResultSetCache.RowData rowKeyParameters(CachedRow row) {
                    return new ResultSetCache.RowData(row.getString("FKTABLE_CAT"), row.getString("FKTABLE_SCHEM"), database, row.getString("FKTABLE_NAME"), row.getString("FK_NAME"));
                }

                @Override
                public ResultSetCache.RowData wantedKeyParameters() {
                    return new ResultSetCache.RowData(catalogName, schemaName, database, tableName, fkName);
                }

                @Override
                public List<CachedRow> fastFetch() throws SQLException, DatabaseException {
                    CatalogAndSchema catalogAndSchema = new CatalogAndSchema(catalogName, schemaName).customize(database);

                    List<CachedRow> returnList = new ArrayList<CachedRow>();

                    List<String> tables = new ArrayList<String>();
                    String jdbcCatalogName = ((AbstractJdbcDatabase) database).getJdbcCatalogName(catalogAndSchema);
                    String jdbcSchemaName = ((AbstractJdbcDatabase) database).getJdbcSchemaName(catalogAndSchema);
                    if (tableName == null) {
                        for (CachedRow row : getTables(jdbcCatalogName, jdbcSchemaName, null)) {
                            tables.add(row.getString("TABLE_NAME"));
                        }
                    } else {
                        tables.add(tableName);
                    }

                    for (String foundTable : tables) {
                        if (database instanceof OracleDatabase) {
                            throw new RuntimeException("Should have bulk selected");
                        } else {
                            returnList.addAll(extract(databaseMetaData.getImportedKeys(jdbcCatalogName, jdbcSchemaName, foundTable)));
                        }
                    }

                    return returnList;
                }

                @Override
				public List<CachedRow> bulkFetch() throws SQLException, DatabaseException {
                    if (database instanceof OracleDatabase) {
                        CatalogAndSchema catalogAndSchema = new CatalogAndSchema(catalogName, schemaName).customize(database);

                        String jdbcSchemaName = ((AbstractJdbcDatabase) database).getJdbcSchemaName(catalogAndSchema);

                        String sql = "SELECT  " +
                                "  NULL AS pktable_cat,  " +
                                "  p.owner as pktable_schem,  " +
                                "  p.table_name as pktable_name,  " +
                                "  pc.column_name as pkcolumn_name,  " +
                                "  NULL as fktable_cat,  " +
                                "  f.owner as fktable_schem,  " +
                                "  f.table_name as fktable_name,  " +
                                "  fc.column_name as fkcolumn_name,  " +
                                "  fc.position as key_seq,  " +
                                "  NULL as update_rule,  " +
                                "  decode (f.delete_rule, 'CASCADE', 0, 'SET NULL', 2, 1) as delete_rule,  " +
                                "  f.constraint_name as fk_name,  " +
                                "  p.constraint_name as pk_name,  " +
                                "  decode(f.deferrable, 'DEFERRABLE', 5, 'NOT DEFERRABLE', 7, 'DEFERRED', 6) deferrability  " +
                                "FROM " +
                                "all_constraints p " +
                                "INNER JOIN all_cons_columns pc " +
                                "ON pc.owner = p.owner " +
                                "AND pc.constraint_name = p.constraint_name " +
                                "AND pc.table_name = p.table_name " +
                                "INNER JOIN all_constraints f " +
                                "ON p.owner = f.r_owner " +
                                "AND p.constraint_name = f.r_constraint_name " +
                                "INNER JOIN all_cons_columns fc " +
                                "ON fc.owner = f.owner " +
                                "AND fc.constraint_name = f.constraint_name " +
                                "AND fc.table_name = f.table_name " +
                                "AND fc.position = pc.position " +
                                "WHERE p.owner = '" +jdbcSchemaName+"' "+
                                "AND p.constraint_type in ('P', 'U') " +
                                "AND f.constraint_type = 'R' " +
                                "ORDER BY fktable_schem, fktable_name, key_seq";
                        return executeAndExtract(sql, database);
                    } else {
                        throw new RuntimeException("Cannot bulk select");
                    }
                }

                @Override
                boolean shouldBulkSelect(String schemaKey, ResultSetCache resultSetCache) {
                    return database instanceof OracleDatabase; //oracle is slow, always bulk select while you are at it. Other databases need to go through all tables.
                }
            });
        }

        public List<CachedRow> getIndexInfo(final String catalogName, final String schemaName, final String tableName, final String indexName) throws DatabaseException {
            return getResultSetCache("getIndexInfo").get(new ResultSetCache.UnionResultSetExtractor(database) {

                public boolean bulkFetch = false;

                @Override
                public ResultSetCache.RowData rowKeyParameters(CachedRow row) {
                    return new ResultSetCache.RowData(row.getString("TABLE_CAT"), row.getString("TABLE_SCHEM"), database, row.getString("TABLE_NAME"), row.getString("INDEX_NAME"));
                }

                @Override
                public ResultSetCache.RowData wantedKeyParameters() {
                    return new ResultSetCache.RowData(catalogName, schemaName, database, tableName, indexName);
                }

                @Override
                public List<CachedRow> fastFetch() throws SQLException, DatabaseException {
                    List<CachedRow> returnList = new ArrayList<CachedRow>();

                    CatalogAndSchema catalogAndSchema = new CatalogAndSchema(catalogName, schemaName).customize(database);
                    if (database instanceof OracleDatabase) {
                        //oracle getIndexInfo is buggy and slow.  See Issue 1824548 and http://forums.oracle.com/forums/thread.jspa?messageID=578383&#578383
                        String sql = "SELECT c.INDEX_NAME, 3 AS TYPE, c.TABLE_NAME, c.COLUMN_NAME, c.COLUMN_POSITION AS ORDINAL_POSITION, e.COLUMN_EXPRESSION AS FILTER_CONDITION, case I.UNIQUENESS when 'UNIQUE' then 0 else 1 end as NON_UNIQUE " +
                                "FROM ALL_IND_COLUMNS c " +
                                "JOIN ALL_INDEXES i on i.index_name = c.index_name " +
                                "LEFT JOIN all_ind_expressions e on (e.column_position = c.column_position AND e.index_name = c.index_name) " +
                                "WHERE c.TABLE_OWNER='" + database.correctObjectName(catalogAndSchema.getCatalogName(), Schema.class) + "' " +
                                "AND i.OWNER=c.TABLE_OWNER";
                        if (!bulkFetch && tableName != null) {
                            sql += " AND c.TABLE_NAME='" + database.correctObjectName(tableName, Table.class) + "'";
                        }

                        if (!bulkFetch && indexName != null) {
                            sql += " AND c.INDEX_NAME='" + database.correctObjectName(indexName, Index.class) + "'";
                        }

                        sql += " ORDER BY c.INDEX_NAME, ORDINAL_POSITION";

                        returnList.addAll(executeAndExtract(sql, database));
                    } else {
                        List<String> tables = new ArrayList<String>();
                        if (tableName == null) {
                            for (CachedRow row : getTables(((AbstractJdbcDatabase) database).getJdbcCatalogName(catalogAndSchema), ((AbstractJdbcDatabase) database).getJdbcSchemaName(catalogAndSchema), null)) {
                                tables.add(row.getString("TABLE_NAME"));
                            }
                        } else {
                            tables.add(tableName);
                        }

                        for (String tableName : tables) {
                            ResultSet rs = databaseMetaData.getIndexInfo(((AbstractJdbcDatabase) database).getJdbcCatalogName(catalogAndSchema), ((AbstractJdbcDatabase) database).getJdbcSchemaName(catalogAndSchema), tableName, false, true);
                            List<CachedRow> rows = extract(rs, (database instanceof InformixDatabase));
                            returnList.addAll(rows);
                        }
                    }

                    return returnList;
                }

                @Override
                public List<CachedRow> bulkFetch() throws SQLException, DatabaseException {
                    this.bulkFetch = true;
                    return fastFetch();
                }

                @Override
                boolean shouldBulkSelect(String schemaKey, ResultSetCache resultSetCache) {
                    if (database instanceof OracleDatabase) {
                        return super.shouldBulkSelect(schemaKey, resultSetCache);
                    }
                    return false;
                }
            });
        }

        /**
         * Return the columns for the given catalog, schema, table, and column.
         */
        public List<CachedRow> getColumns(final String catalogName, final String schemaName, final String tableName, final String columnName) throws SQLException, DatabaseException {
            return getResultSetCache("getColumns").get(new ResultSetCache.SingleResultSetExtractor(database) {

                @Override
                public ResultSetCache.RowData rowKeyParameters(CachedRow row) {
                    return new ResultSetCache.RowData(row.getString("TABLE_CAT"), row.getString("TABLE_SCHEM"), database, row.getString("TABLE_NAME"), row.getString("COLUMN_NAME"));
                }

                @Override
                public ResultSetCache.RowData wantedKeyParameters() {
                    return new ResultSetCache.RowData(catalogName, schemaName, database, tableName, columnName);
                }

                //
                // DVONE-2188 Always return true for shouldBulkSelect to fix problem with
                // missing columns in snapshot/baseline
                //
                @Override
                boolean shouldBulkSelect(String schemaKey, ResultSetCache resultSetCache) {
                    //Set<String> seenTables = resultSetCache.getInfo("seenTables", Set.class);
                    //if (seenTables == null) {
                    //    seenTables = new HashSet<String>();
                    //    resultSetCache.putInfo("seenTables", seenTables);
                    //}

                    //seenTables.add(catalogName + ":" + schemaName + ":" + tableName);
                    //return seenTables.size() > 2;
                    return true;
                }

                @Override
                public List<CachedRow> fastFetchQuery() throws SQLException, DatabaseException {
                    if (database instanceof OracleDatabase) {
                        return oracleQuery(false);
                    }
                    CatalogAndSchema catalogAndSchema = new CatalogAndSchema(catalogName, schemaName).customize(database);

                    try {
                        return extract(databaseMetaData.getColumns(((AbstractJdbcDatabase) database).getJdbcCatalogName(catalogAndSchema), ((AbstractJdbcDatabase) database).getJdbcSchemaName(catalogAndSchema), tableName, null));
                    } catch (SQLException e) {
                        if (shouldReturnEmptyColumns(e)) { //view with table already dropped. Act like it has no columns.
                            return new ArrayList<CachedRow>();
                        } else {
                            throw e;
                        }
                    }
                }

                @Override
                public List<CachedRow> bulkFetchQuery() throws SQLException, DatabaseException {
                    if (database instanceof OracleDatabase) {
                        return oracleQuery(true);
                    }

                    CatalogAndSchema catalogAndSchema = new CatalogAndSchema(catalogName, schemaName).customize(database);

                    try {
                        return extract(databaseMetaData.getColumns(((AbstractJdbcDatabase) database).getJdbcCatalogName(catalogAndSchema), ((AbstractJdbcDatabase) database).getJdbcSchemaName(catalogAndSchema), null, null));
                    } catch (SQLException e) {
                        if (shouldReturnEmptyColumns(e)) {
                            return new ArrayList<CachedRow>();
                        } else {
                            throw e;
                        }
                    }
                }

                protected boolean shouldReturnEmptyColumns(SQLException e) {
                    return e.getMessage().contains("references invalid table"); //view with table already dropped. Act like it has no columns.
                }

                protected List<CachedRow> oracleQuery(boolean bulk) throws DatabaseException, SQLException {
                    CatalogAndSchema catalogAndSchema = new CatalogAndSchema(catalogName, schemaName).customize(database);

                    String sql = "select NULL AS TABLE_CAT, OWNER AS TABLE_SCHEM, 'NO' as IS_AUTOINCREMENT, cc.COMMENTS AS REMARKS,\n" +
                            "OWNER, TABLE_NAME, COLUMN_NAME, DATA_TYPE, DATA_TYPE_MOD, DATA_TYPE_OWNER, " +
                            // note: oracle reports DATA_LENGTH=4*CHAR_LENGTH when using VARCHAR( <N> CHAR ), thus BYTEs
                            "DECODE( CHAR_USED, 'C',CHAR_LENGTH, DATA_LENGTH ) as DATA_LENGTH, " +
                            "DATA_PRECISION, DATA_SCALE, NULLABLE, COLUMN_ID, DEFAULT_LENGTH, " +
                            "DATA_DEFAULT, NUM_DISTINCT, LOW_VALUE, HIGH_VALUE, DENSITY, NUM_NULLS, " +
                            "NUM_BUCKETS, LAST_ANALYZED, SAMPLE_SIZE, CHARACTER_SET_NAME, " +
                            "CHAR_COL_DECL_LENGTH, GLOBAL_STATS, USER_STATS, AVG_COL_LEN, CHAR_LENGTH, " +
<<<<<<< HEAD
                            "CHAR_USED, V80_FMT_IMAGE, DATA_UPGRADED, HISTOGRAM, VIRTUAL_COLUMN\n" +
                            "FROM ALL_TAB_COLS c " +
=======
                            "CHAR_USED, V80_FMT_IMAGE, DATA_UPGRADED\n" +
                            "FROM ALL_TAB_COLUMNS c " +
>>>>>>> 2b9b7268
                            "JOIN ALL_COL_COMMENTS cc USING ( OWNER, TABLE_NAME, COLUMN_NAME ) " +
                            "WHERE OWNER='"+((AbstractJdbcDatabase) database).getJdbcSchemaName(catalogAndSchema)+"' AND hidden_column='NO'";
                    if (!bulk) {
                        if (tableName != null) {
                            sql += " AND TABLE_NAME='"+database.escapeObjectName(tableName, Table.class)+"'";
                        }
                        if (columnName != null) {
                            sql += " AND COLUMN_NAME='"+database.escapeObjectName(columnName, Column.class)+"'";
                        }
                    }
                    sql += " ORDER BY OWNER, TABLE_NAME, c.COLUMN_ID";

                    return this.executeAndExtract(sql, database);
                }
            });
        }

        public List<CachedRow> getTables(final String catalogName, final String schemaName, final String table) throws SQLException, DatabaseException {
            return getResultSetCache("getTables").get(new ResultSetCache.SingleResultSetExtractor(database) {

                @Override
                public ResultSetCache.RowData rowKeyParameters(CachedRow row) {
                    return new ResultSetCache.RowData(row.getString("TABLE_CAT"), row.getString("TABLE_SCHEM"), database, row.getString("TABLE_NAME"));
                }

                @Override
                public ResultSetCache.RowData wantedKeyParameters() {
                    return new ResultSetCache.RowData(catalogName, schemaName, database, table);
                }

                @Override
                public List<CachedRow> fastFetchQuery() throws SQLException, DatabaseException {
                    CatalogAndSchema catalogAndSchema = new CatalogAndSchema(catalogName, schemaName).customize(database);

                    if (database instanceof OracleDatabase) {
                        return queryOracle(catalogAndSchema, table);
                    }

                    String catalog = ((AbstractJdbcDatabase) database).getJdbcCatalogName(catalogAndSchema);
                    String schema = ((AbstractJdbcDatabase) database).getJdbcSchemaName(catalogAndSchema);
                    return extract(databaseMetaData.getTables(catalog, schema, database.correctObjectName(table, Table.class), new String[]{"TABLE"}));
                }

                @Override
                public List<CachedRow> bulkFetchQuery() throws SQLException, DatabaseException {
                    CatalogAndSchema catalogAndSchema = new CatalogAndSchema(catalogName, schemaName).customize(database);

                    if (database instanceof OracleDatabase) {
                        return queryOracle(catalogAndSchema, null);
                    }

                    String catalog = ((AbstractJdbcDatabase) database).getJdbcCatalogName(catalogAndSchema);
                    String schema = ((AbstractJdbcDatabase) database).getJdbcSchemaName(catalogAndSchema);
                    return extract(databaseMetaData.getTables(catalog, schema, null, new String[]{"TABLE"}));
                }

                private List<CachedRow> queryOracle(CatalogAndSchema catalogAndSchema, String tableName) throws DatabaseException, SQLException {
                    String ownerName = database.correctObjectName(catalogAndSchema.getCatalogName(), Schema.class);
                    
                    String sql = "SELECT null as TABLE_CAT, a.OWNER as TABLE_SCHEM, a.TABLE_NAME as TABLE_NAME, a.TEMPORARY as TEMPORARY, a.DURATION as DURATION, 'TABLE' as TABLE_TYPE, c.COMMENTS as REMARKS " +
                        "from ALL_TABLES a " +
                        "join ALL_TAB_COMMENTS c on a.TABLE_NAME=c.table_name and a.owner=c.owner " +
                        "WHERE a.OWNER='" + ownerName + "'";
                    if (tableName != null) {
                        sql += " AND a.TABLE_NAME='" + database.correctObjectName(tableName, Table.class) + "'";
                    }

                    return executeAndExtract(sql, database);
                }
            });
        }
		
        public List<CachedRow> getViews(final String catalogName, final String schemaName, final String view) throws SQLException, DatabaseException {
            return getResultSetCache("getViews").get(new ResultSetCache.SingleResultSetExtractor(database) {


                @Override
                public ResultSetCache.RowData rowKeyParameters(CachedRow row) {
                    return new ResultSetCache.RowData(row.getString("TABLE_CAT"), row.getString("TABLE_SCHEM"), database, row.getString("TABLE_NAME"));
                }


                @Override
				public ResultSetCache.RowData wantedKeyParameters() {
                    return new ResultSetCache.RowData(catalogName, schemaName, database, view);
                }


                @Override
				public List<CachedRow> fastFetchQuery() throws SQLException, DatabaseException {
                    CatalogAndSchema catalogAndSchema = new CatalogAndSchema(catalogName, schemaName).customize(database);

                    if (database instanceof OracleDatabase) {
                        return queryOracle(catalogAndSchema, view);
                    }

                    String catalog = ((AbstractJdbcDatabase) database).getJdbcCatalogName(catalogAndSchema);
                    String schema = ((AbstractJdbcDatabase) database).getJdbcSchemaName(catalogAndSchema);
                    return extract(databaseMetaData.getTables(catalog, schema, database.correctObjectName(view, View.class), new String[]{"VIEW"}));
                }


                @Override
				public List<CachedRow> bulkFetchQuery() throws SQLException, DatabaseException {
                    CatalogAndSchema catalogAndSchema = new CatalogAndSchema(catalogName, schemaName).customize(database);

                    if (database instanceof OracleDatabase) {
                        return queryOracle(catalogAndSchema, null);
                    }

                    String catalog = ((AbstractJdbcDatabase) database).getJdbcCatalogName(catalogAndSchema);
                    String schema = ((AbstractJdbcDatabase) database).getJdbcSchemaName(catalogAndSchema);
                    return extract(databaseMetaData.getTables(catalog, schema, null, new String[]{"VIEW"}));
                }

                private List<CachedRow> queryOracle(CatalogAndSchema catalogAndSchema, String viewName) throws DatabaseException, SQLException {
                    String ownerName = database.correctObjectName(catalogAndSchema.getCatalogName(), Schema.class);
                    
                    String sql = "SELECT null as TABLE_CAT, a.OWNER as TABLE_SCHEM, a.VIEW_NAME as TABLE_NAME, 'TABLE' as TABLE_TYPE, c.COMMENTS as REMARKS " +
                        "from ALL_VIEWS a " +
                        "join ALL_TAB_COMMENTS c on a.VIEW_NAME=c.table_name and a.owner=c.owner " +
                        "WHERE a.OWNER='" + ownerName + "'";
                    if (viewName != null) {
                        sql += " AND a.VIEW_NAME='" + database.correctObjectName(viewName, View.class) + "'";
                    }
                    sql += " AND a.VIEW_NAME not in (select mv.name from all_registered_mviews mv where mv.owner='"+ownerName+"')";

                    return executeAndExtract(sql, database);
                }
            });
        }

        public List<CachedRow> getPrimaryKeys(final String catalogName, final String schemaName, final String table) throws SQLException, DatabaseException {
            return getResultSetCache("getPrimaryKeys").get(new ResultSetCache.SingleResultSetExtractor(database) {

                @Override
                public ResultSetCache.RowData rowKeyParameters(CachedRow row) {
                    return new ResultSetCache.RowData(row.getString("TABLE_CAT"), row.getString("TABLE_SCHEM"), database, row.getString("TABLE_NAME"));
                }

                @Override
                public ResultSetCache.RowData wantedKeyParameters() {
                    return new ResultSetCache.RowData(catalogName, schemaName, database, table);
                }

                @Override
                public List<CachedRow> fastFetchQuery() throws SQLException {
                    CatalogAndSchema catalogAndSchema = new CatalogAndSchema(catalogName, schemaName).customize(database);

                    if (table == null) {
                        try {
                            List<CachedRow> foundPks = new ArrayList<CachedRow>();
                            List<CachedRow> tables = CachingDatabaseMetaData.this.getTables(catalogName, schemaName, null);
                            for (CachedRow table : tables) {
                                List<CachedRow> pkInfo = extract(databaseMetaData.getPrimaryKeys(((AbstractJdbcDatabase) database).getJdbcCatalogName(catalogAndSchema), ((AbstractJdbcDatabase) database).getJdbcSchemaName(catalogAndSchema), table.getString("TABLE_NAME")));
                                if (pkInfo != null) {
                                    foundPks.addAll(pkInfo);
                                }
                            }
                            return foundPks;
                        } catch (DatabaseException e) {
                            throw new SQLException(e);
                        }
                    } else {
                        return extract(databaseMetaData.getPrimaryKeys(((AbstractJdbcDatabase) database).getJdbcCatalogName(catalogAndSchema), ((AbstractJdbcDatabase) database).getJdbcSchemaName(catalogAndSchema), table));
                    }
                }

                @Override
                public List<CachedRow> bulkFetchQuery() throws SQLException {
                    return null;
                }

                @Override
                boolean shouldBulkSelect(String schemaKey, ResultSetCache resultSetCache) {
                    return false;
                }
            });
        }

        public List<CachedRow> getUniqueConstraints(final String catalogName, final String schemaName, final String tableName) throws SQLException, DatabaseException {
            return getResultSetCache("getUniqueConstraints").get(new ResultSetCache.SingleResultSetExtractor(database) {

                @Override
                public ResultSetCache.RowData rowKeyParameters(CachedRow row) {
                    return new ResultSetCache.RowData(row.getString("TABLE_CAT"), row.getString("TABLE_SCHEM"), database, row.getString("TABLE_NAME"));
                }

                @Override
                public ResultSetCache.RowData wantedKeyParameters() {
                    return new ResultSetCache.RowData(catalogName, schemaName, database, tableName);
                }

                @Override
                public List<CachedRow> fastFetchQuery() throws SQLException, DatabaseException {
                    CatalogAndSchema catalogAndSchema = new CatalogAndSchema(catalogName, schemaName).customize(database);

                    return executeAndExtract(createSql(((AbstractJdbcDatabase) database).getJdbcCatalogName(catalogAndSchema), ((AbstractJdbcDatabase) database).getJdbcSchemaName(catalogAndSchema), tableName), JdbcDatabaseSnapshot.this.getDatabase());
                }

                @Override
                public List<CachedRow> bulkFetchQuery() throws SQLException, DatabaseException {
                    CatalogAndSchema catalogAndSchema = new CatalogAndSchema(catalogName, schemaName).customize(database);

                    return executeAndExtract(createSql(((AbstractJdbcDatabase) database).getJdbcCatalogName(catalogAndSchema), ((AbstractJdbcDatabase) database).getJdbcSchemaName(catalogAndSchema), null), JdbcDatabaseSnapshot.this.getDatabase());
                }

                private String createSql(String catalogName, String schemaName, String tableName) throws SQLException {
                    CatalogAndSchema catalogAndSchema = new CatalogAndSchema(catalogName, schemaName).customize(database);

                    String jdbcCatalogName = database.correctObjectName(((AbstractJdbcDatabase) database).getJdbcCatalogName(catalogAndSchema), Catalog.class);
                    String jdbcSchemaName = database.correctObjectName(((AbstractJdbcDatabase) database).getJdbcSchemaName(catalogAndSchema), Schema.class);

                    Database database = JdbcDatabaseSnapshot.this.getDatabase();
                    String sql;
                    if (database instanceof MySQLDatabase || database instanceof HsqlDatabase) {
                        sql = "select CONSTRAINT_NAME, TABLE_NAME "
                                + "from " + database.getSystemSchema() + ".table_constraints "
                                + "where constraint_schema='" + jdbcCatalogName + "' "
                                + "and constraint_type='UNIQUE'";
                        if (tableName != null) {
                            sql += " and table_name='" + database.correctObjectName(tableName, Table.class) + "'";
                        }
                    } else if (database instanceof PostgresDatabase) {
                        sql = "select CONSTRAINT_NAME, TABLE_NAME "
                                + "from " + database.getSystemSchema() + ".table_constraints "
                                + "where constraint_catalog='" + jdbcCatalogName + "' "
                                + "and constraint_schema='" + jdbcSchemaName + "' "
                                + "and constraint_type='UNIQUE'";
                        if (tableName != null) {
                            sql += " and table_name='" + database.correctObjectName(tableName, Table.class) + "'";
                        }
                    } else if (database instanceof MSSQLDatabase) {
                        sql = "select CONSTRAINT_NAME, TABLE_NAME from INFORMATION_SCHEMA.TABLE_CONSTRAINTS "
                                + "where CONSTRAINT_TYPE = 'Unique' "
                                + "and CONSTRAINT_SCHEMA='" + jdbcSchemaName + "'";
                        if (tableName != null) {
                            sql += " and TABLE_NAME='" + database.correctObjectName(tableName, Table.class) + "'";
                        }
                    } else if (database instanceof OracleDatabase) {
                        sql = "select uc.constraint_name, uc.table_name,uc.status,uc.deferrable,uc.deferred,ui.tablespace_name from all_constraints uc, all_indexes ui "
                                + "where uc.constraint_type='U' and uc.index_name = ui.index_name "
                                + "and uc.owner = '" + jdbcSchemaName + "' "
                                + "and ui.table_owner = '" + jdbcSchemaName + "' ";
                        if (tableName != null) {
                            sql += " and uc.table_name = '" + database.correctObjectName(tableName, Table.class) + "'";
                        }
                    } else if (database instanceof DB2Database) {
                        // if we are on DB2 AS400 iSeries
                        if (database.getDatabaseProductName().startsWith("DB2 UDB for AS/400")) {
                            sql = "select constraint_name as constraint_name, table_name as table_name from QSYS2.TABLE_CONSTRAINTS where table_schema='" + jdbcSchemaName + "' and constraint_type='UNIQUE'";
                            if (tableName != null) {
                                sql += " and table_name = '" + database.correctObjectName(tableName, Table.class) + "'";
                            }
                        }
                        // here we are on DB2 UDB
                        else {
                            sql = "select distinct k.constname as constraint_name, t.tabname as TABLE_NAME from syscat.keycoluse k, syscat.tabconst t "
                                    + "where k.constname = t.constname "
                                    + "and t.tabschema = '" + jdbcCatalogName + "' "
                                    + "and t.type='U'";
                            if (tableName != null) {
                                sql += " and t.tabname = '" + database.correctObjectName(tableName, Table.class) + "'";
                            }
                        }
                    } else if (database instanceof FirebirdDatabase) {
                        sql = "SELECT RDB$INDICES.RDB$INDEX_NAME AS CONSTRAINT_NAME, RDB$INDICES.RDB$RELATION_NAME AS TABLE_NAME FROM RDB$INDICES "
                                + "LEFT JOIN RDB$RELATION_CONSTRAINTS ON RDB$RELATION_CONSTRAINTS.RDB$INDEX_NAME = RDB$INDICES.RDB$INDEX_NAME "
                                + "WHERE RDB$INDICES.RDB$UNIQUE_FLAG IS NOT NULL "
                                + "AND RDB$RELATION_CONSTRAINTS.RDB$CONSTRAINT_TYPE != 'PRIMARY KEY' "
                                + "AND NOT(RDB$INDICES.RDB$INDEX_NAME LIKE 'RDB$%')";
                        if (tableName != null) {
                            sql += " AND RDB$INDICES.RDB$RELATION_NAME='" + database.correctObjectName(tableName, Table.class) + "'";
                        }
                    } else if (database instanceof DerbyDatabase) {
                        sql = "select c.constraintname as CONSTRAINT_NAME, tablename AS TABLE_NAME "
                                + "from sys.systables t, sys.sysconstraints c, sys.sysschemas s "
                                + "where s.schemaname='" + jdbcCatalogName + "' "
                                + "and t.tableid = c.tableid "
                                + "and t.schemaid=s.schemaid "
                                + "and c.type = 'U'";
                        if (tableName != null) {
                            sql += " AND t.tablename = '" + database.correctObjectName(tableName, Table.class) + "'";
                        }
                    } else if (database instanceof InformixDatabase) {
                        sql = "select sysindexes.idxname, sysindexes.idxtype, systables.tabname "
                                + "from sysindexes, systables "
                                + "where sysindexes.tabid = systables.tabid "
                                + "and sysindexes.idxtype ='U'";
                        if (tableName != null) {
                            sql += " AND systables.tabname = '" + database.correctObjectName(tableName, Table.class) + "'";
                        }
                    } else if (database instanceof SybaseDatabase) {
                        LogFactory.getLogger().warning("Finding unique constraints not currently supported for Sybase");
                        return null; //TODO: find sybase sql
                    } else if (database instanceof SybaseASADatabase) {
                        sql = "select sysconstraint.constraint_name, sysconstraint.constraint_type, systable.table_name " +
                                "from sysconstraint, systable " +
                                "where sysconstraint.table_object_id = systable.object_id " +
                                "and sysconstraint.constraint_type = 'U'";
                        if (tableName != null) {
                            sql += " and systable.table_name = '" + database.correctObjectName(tableName, Table.class) + "'";
                        }
                    } else {
                        sql = "select CONSTRAINT_NAME, CONSTRAINT_TYPE, TABLE_NAME "
                                + "from " + database.getSystemSchema() + ".constraints "
                                + "where constraint_schema='" + jdbcSchemaName + "' "
                                + "and constraint_catalog='" + jdbcCatalogName + "' "
                                + "and constraint_type='UNIQUE'";
                        if (tableName != null) {
                            sql += " and table_name='" + database.correctObjectName(tableName, Table.class) + "'";
                        }

                    }

                    return sql;
                }
            });
        }
    }

}<|MERGE_RESOLUTION|>--- conflicted
+++ resolved
@@ -309,13 +309,8 @@
                             "DATA_DEFAULT, NUM_DISTINCT, LOW_VALUE, HIGH_VALUE, DENSITY, NUM_NULLS, " +
                             "NUM_BUCKETS, LAST_ANALYZED, SAMPLE_SIZE, CHARACTER_SET_NAME, " +
                             "CHAR_COL_DECL_LENGTH, GLOBAL_STATS, USER_STATS, AVG_COL_LEN, CHAR_LENGTH, " +
-<<<<<<< HEAD
-                            "CHAR_USED, V80_FMT_IMAGE, DATA_UPGRADED, HISTOGRAM, VIRTUAL_COLUMN\n" +
+                            "CHAR_USED, V80_FMT_IMAGE, DATA_UPGRADED, VIRTUAL_COLUMN\n" +
                             "FROM ALL_TAB_COLS c " +
-=======
-                            "CHAR_USED, V80_FMT_IMAGE, DATA_UPGRADED\n" +
-                            "FROM ALL_TAB_COLUMNS c " +
->>>>>>> 2b9b7268
                             "JOIN ALL_COL_COMMENTS cc USING ( OWNER, TABLE_NAME, COLUMN_NAME ) " +
                             "WHERE OWNER='"+((AbstractJdbcDatabase) database).getJdbcSchemaName(catalogAndSchema)+"' AND hidden_column='NO'";
                     if (!bulk) {
