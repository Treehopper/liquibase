package liquibase.sqlgenerator.core;

import liquibase.database.Database;
import liquibase.database.core.*;
import liquibase.datatype.DataTypeFactory;
import liquibase.exception.ValidationErrors;
import liquibase.sql.Sql;
import liquibase.sql.UnparsedSql;
import liquibase.sqlgenerator.SqlGeneratorChain;
import liquibase.statement.core.AddAutoIncrementStatement;
import liquibase.structure.core.Column;
import liquibase.structure.core.Schema;
import liquibase.structure.core.Table;

public class AddAutoIncrementGenerator extends AbstractSqlGenerator<AddAutoIncrementStatement> {

    @Override
    public int getPriority() {
        return PRIORITY_DEFAULT;
    }

    @Override
    public boolean supports(AddAutoIncrementStatement statement, Database database) {
        return (database.supportsAutoIncrement()
                && !(database instanceof DerbyDatabase)
                && !(database instanceof MSSQLDatabase)
                && !(database instanceof HsqlDatabase)
                && !(database instanceof H2Database)
                && !(database instanceof OracleDatabase));
    }

    @Override
    public ValidationErrors validate(
            AddAutoIncrementStatement statement,
            Database database,
            SqlGeneratorChain sqlGeneratorChain) {
        ValidationErrors validationErrors = new ValidationErrors();

        validationErrors.checkRequiredField("columnName", statement.getColumnName());
        validationErrors.checkRequiredField("tableName", statement.getTableName());
        validationErrors.checkRequiredField("columnDataType", statement.getColumnDataType());


        return validationErrors;
    }

    @Override
    public Sql[] generateSql(
<<<<<<< HEAD
            AddAutoIncrementStatement statement,
            Database database,
            SqlGeneratorChain sqlGeneratorChain) {
        String sql = "ALTER TABLE "
            + database.escapeTableName(statement.getCatalogName(), statement.getSchemaName(), statement.getTableName())
            + " MODIFY "
            + database.escapeColumnName(statement.getCatalogName(), statement.getSchemaName(), statement.getTableName(), statement.getColumnName())
            + " "
            + DataTypeFactory.getInstance().fromDescription(statement.getColumnDataType() + "{autoIncrement:true}", database).toDatabaseDataType(database)
            + " " 
            + database.getAutoIncrementClause(statement.getStartWith(), statement.getIncrementBy());

=======
    		AddAutoIncrementStatement statement,
    		Database database,
    		SqlGeneratorChain sqlGeneratorChain) {
    	String sql;
    	if (database instanceof SybaseASADatabase) {
	        sql = "ALTER TABLE "
		            + database.escapeTableName(statement.getCatalogName(), statement.getSchemaName(), statement.getTableName())
		            + " ALTER "
		            + database.escapeColumnName(statement.getCatalogName(), statement.getSchemaName(), statement.getTableName(), statement.getColumnName())
		            + " SET " 
		            + database.getAutoIncrementClause(statement.getStartWith(), statement.getIncrementBy());
    	} else {
	        sql = "ALTER TABLE "
	            + database.escapeTableName(statement.getCatalogName(), statement.getSchemaName(), statement.getTableName())
	            + " MODIFY "
	            + database.escapeColumnName(statement.getCatalogName(), statement.getSchemaName(), statement.getTableName(), statement.getColumnName())
	            + " "
	            + DataTypeFactory.getInstance().fromDescription(statement.getColumnDataType() + "{autoIncrement:true}", database).toDatabaseDataType(database)
	            + " " 
	            + database.getAutoIncrementClause(statement.getStartWith(), statement.getIncrementBy());
    	}
>>>>>>> f36f931b
        return new Sql[]{
            new UnparsedSql(sql, getAffectedColumn(statement))
        };
    }

    protected Column getAffectedColumn(AddAutoIncrementStatement statement) {
        return new Column()
            .setRelation(new Table().setName(statement.getTableName()).setSchema(new Schema(statement.getCatalogName(), statement.getSchemaName())))
            .setName(statement.getColumnName());
    }
}<|MERGE_RESOLUTION|>--- conflicted
+++ resolved
@@ -46,30 +46,16 @@
 
     @Override
     public Sql[] generateSql(
-<<<<<<< HEAD
             AddAutoIncrementStatement statement,
             Database database,
             SqlGeneratorChain sqlGeneratorChain) {
-        String sql = "ALTER TABLE "
-            + database.escapeTableName(statement.getCatalogName(), statement.getSchemaName(), statement.getTableName())
-            + " MODIFY "
-            + database.escapeColumnName(statement.getCatalogName(), statement.getSchemaName(), statement.getTableName(), statement.getColumnName())
-            + " "
-            + DataTypeFactory.getInstance().fromDescription(statement.getColumnDataType() + "{autoIncrement:true}", database).toDatabaseDataType(database)
-            + " " 
-            + database.getAutoIncrementClause(statement.getStartWith(), statement.getIncrementBy());
-
-=======
-    		AddAutoIncrementStatement statement,
-    		Database database,
-    		SqlGeneratorChain sqlGeneratorChain) {
     	String sql;
     	if (database instanceof SybaseASADatabase) {
 	        sql = "ALTER TABLE "
 		            + database.escapeTableName(statement.getCatalogName(), statement.getSchemaName(), statement.getTableName())
 		            + " ALTER "
 		            + database.escapeColumnName(statement.getCatalogName(), statement.getSchemaName(), statement.getTableName(), statement.getColumnName())
-		            + " SET " 
+		            + " SET "
 		            + database.getAutoIncrementClause(statement.getStartWith(), statement.getIncrementBy());
     	} else {
 	        sql = "ALTER TABLE "
@@ -78,10 +64,9 @@
 	            + database.escapeColumnName(statement.getCatalogName(), statement.getSchemaName(), statement.getTableName(), statement.getColumnName())
 	            + " "
 	            + DataTypeFactory.getInstance().fromDescription(statement.getColumnDataType() + "{autoIncrement:true}", database).toDatabaseDataType(database)
-	            + " " 
+	            + " "
 	            + database.getAutoIncrementClause(statement.getStartWith(), statement.getIncrementBy());
     	}
->>>>>>> f36f931b
         return new Sql[]{
             new UnparsedSql(sql, getAffectedColumn(statement))
         };
