package liquibase.sqlgenerator.core;

import liquibase.database.Database;
import liquibase.database.core.Db2zDatabase;
import liquibase.database.core.FirebirdDatabase;
import liquibase.database.core.H2Database;
import liquibase.database.core.HsqlDatabase;
import liquibase.database.core.MariaDBDatabase;
import liquibase.database.core.OracleDatabase;
import liquibase.database.core.PostgresDatabase;
import liquibase.database.core.SybaseASADatabase;
import liquibase.exception.ValidationErrors;
import liquibase.sql.Sql;
import liquibase.sql.UnparsedSql;
import liquibase.sqlgenerator.SqlGeneratorChain;
import liquibase.statement.core.CreateSequenceStatement;
import liquibase.structure.core.Sequence;

import java.math.BigInteger;

public class CreateSequenceGenerator extends AbstractSqlGenerator<CreateSequenceStatement> {

    @Override
    public boolean supports(CreateSequenceStatement statement, Database database) {
        return database.supportsSequences();
    }

    @Override
    public ValidationErrors validate(CreateSequenceStatement statement, Database database, SqlGeneratorChain sqlGeneratorChain) {
        ValidationErrors validationErrors = new ValidationErrors();

        validationErrors.checkRequiredField("sequenceName", statement.getSequenceName());

        validationErrors.checkDisallowedField("startValue", statement.getStartValue(), database, FirebirdDatabase.class);
        validationErrors.checkDisallowedField("incrementBy", statement.getIncrementBy(), database, FirebirdDatabase.class);

        if (isH2WithMinMaxSupport(database)) {

<<<<<<< HEAD
            validationErrors.checkDisallowedField("minValue", statement.getMinValue(), database, FirebirdDatabase.class, HsqlDatabase.class);
            validationErrors.checkDisallowedField("maxValue", statement.getMaxValue(), database, FirebirdDatabase.class, HsqlDatabase.class);
        } else {

            validationErrors.checkDisallowedField("minValue", statement.getMinValue(), database, FirebirdDatabase.class, H2Database.class, HsqlDatabase.class);
            validationErrors.checkDisallowedField("maxValue", statement.getMaxValue(), database, FirebirdDatabase.class, H2Database.class, HsqlDatabase.class);
        }

        validationErrors.checkDisallowedField("ordered", statement.getOrdered(), database, HsqlDatabase.class, PostgresDatabase.class);

=======
        validationErrors.checkDisallowedField("ordered", statement.getOrdered(), database, DB2Database.class, HsqlDatabase.class, PostgresDatabase.class);
        validationErrors.checkDisallowedField("dataType", statement.getDataType(), database, DB2Database.class, HsqlDatabase.class, OracleDatabase.class, MySQLDatabase.class, MSSQLDatabase.class);
>>>>>>> ba7df9be

        return validationErrors;
    }

    @Override
    public Sql[] generateSql(CreateSequenceStatement statement, Database database, SqlGeneratorChain sqlGeneratorChain) {
<<<<<<< HEAD
        StringBuilder buffer = new StringBuilder();
        buffer.append("CREATE SEQUENCE ");
        buffer.append(database.escapeSequenceName(statement.getCatalogName(), statement.getSchemaName(), statement.getSequenceName()));
=======
        StringBuffer queryStringBuilder = new StringBuffer();
        queryStringBuilder.append("CREATE SEQUENCE ");
        if (database instanceof PostgresDatabase) {
            queryStringBuilder.append(" IF NOT EXISTS ");
        }
        queryStringBuilder.append(database.escapeSequenceName(statement.getCatalogName(), statement.getSchemaName(), statement.getSequenceName()));
>>>>>>> ba7df9be
        if (database instanceof HsqlDatabase || database instanceof Db2zDatabase) {
            queryStringBuilder.append(" AS BIGINT ");
        } else if (statement.getDataType() != null) {
            queryStringBuilder.append(" AS " + statement.getDataType());
        }
<<<<<<< HEAD
        if (!(database instanceof MariaDBDatabase) && statement.getStartValue() != null) {
            buffer.append(" START WITH ").append(statement.getStartValue());
=======
        if (statement.getStartValue() != null) {
            queryStringBuilder.append(" START WITH ").append(statement.getStartValue());
>>>>>>> ba7df9be
        }
        if (statement.getIncrementBy() != null) {
            queryStringBuilder.append(" INCREMENT BY ").append(statement.getIncrementBy());
        }
        if (statement.getMinValue() != null) {
            queryStringBuilder.append(" MINVALUE ").append(statement.getMinValue());
        }
        if (statement.getMaxValue() != null) {
            queryStringBuilder.append(" MAXVALUE ").append(statement.getMaxValue());
        }
        if (database instanceof MariaDBDatabase && statement.getStartValue() != null) {
            buffer.append(" START WITH ").append(statement.getStartValue());
        }

        if (statement.getCacheSize() != null) {
            if (database instanceof OracleDatabase || database instanceof Db2zDatabase || database instanceof PostgresDatabase) {
                if (BigInteger.ZERO.equals(statement.getCacheSize())) {
                    if (database instanceof OracleDatabase) {
                        queryStringBuilder.append(" NOCACHE ");
                    }
                } else {
                    queryStringBuilder.append(" CACHE ").append(statement.getCacheSize());
                }
            }
        }

<<<<<<< HEAD
        if (!(database instanceof MariaDBDatabase) && statement.getOrdered() != null) {
            if (!(database instanceof SybaseASADatabase)) {
                if (statement.getOrdered()) {
                    buffer.append(" ORDER");
                } else {
                   if (database instanceof OracleDatabase) {
                       buffer.append(" NOORDER");
                   }
                }
=======
        if (statement.getOrdered() != null) {
            if (statement.getOrdered()) {
                queryStringBuilder.append(" ORDER");
            } else {
               if (database instanceof OracleDatabase) {
                   queryStringBuilder.append(" NOORDER");
               }
>>>>>>> ba7df9be
            }
        }
        if (!(database instanceof MariaDBDatabase) && statement.getCycle() != null) {
            if (statement.getCycle()) {
                queryStringBuilder.append(" CYCLE");
            }
        }

        return new Sql[]{new UnparsedSql(queryStringBuilder.toString(), getAffectedSequence(statement))};
    }

    protected Sequence getAffectedSequence(CreateSequenceStatement statement) {
        return new Sequence().setName(statement.getSequenceName()).setSchema(statement.getCatalogName(), statement.getSchemaName());
    }

    private boolean isH2WithMinMaxSupport(Database database) {
        return H2Database.class.isAssignableFrom(database.getClass())
                && ((H2Database) database).supportsMinMaxForSequences();
    }
}<|MERGE_RESOLUTION|>--- conflicted
+++ resolved
@@ -1,14 +1,7 @@
 package liquibase.sqlgenerator.core;
 
 import liquibase.database.Database;
-import liquibase.database.core.Db2zDatabase;
-import liquibase.database.core.FirebirdDatabase;
-import liquibase.database.core.H2Database;
-import liquibase.database.core.HsqlDatabase;
-import liquibase.database.core.MariaDBDatabase;
-import liquibase.database.core.OracleDatabase;
-import liquibase.database.core.PostgresDatabase;
-import liquibase.database.core.SybaseASADatabase;
+import liquibase.database.core.*;
 import liquibase.exception.ValidationErrors;
 import liquibase.sql.Sql;
 import liquibase.sql.UnparsedSql;
@@ -36,7 +29,6 @@
 
         if (isH2WithMinMaxSupport(database)) {
 
-<<<<<<< HEAD
             validationErrors.checkDisallowedField("minValue", statement.getMinValue(), database, FirebirdDatabase.class, HsqlDatabase.class);
             validationErrors.checkDisallowedField("maxValue", statement.getMaxValue(), database, FirebirdDatabase.class, HsqlDatabase.class);
         } else {
@@ -46,41 +38,26 @@
         }
 
         validationErrors.checkDisallowedField("ordered", statement.getOrdered(), database, HsqlDatabase.class, PostgresDatabase.class);
-
-=======
-        validationErrors.checkDisallowedField("ordered", statement.getOrdered(), database, DB2Database.class, HsqlDatabase.class, PostgresDatabase.class);
         validationErrors.checkDisallowedField("dataType", statement.getDataType(), database, DB2Database.class, HsqlDatabase.class, OracleDatabase.class, MySQLDatabase.class, MSSQLDatabase.class);
->>>>>>> ba7df9be
 
         return validationErrors;
     }
 
     @Override
     public Sql[] generateSql(CreateSequenceStatement statement, Database database, SqlGeneratorChain sqlGeneratorChain) {
-<<<<<<< HEAD
-        StringBuilder buffer = new StringBuilder();
-        buffer.append("CREATE SEQUENCE ");
-        buffer.append(database.escapeSequenceName(statement.getCatalogName(), statement.getSchemaName(), statement.getSequenceName()));
-=======
-        StringBuffer queryStringBuilder = new StringBuffer();
+        StringBuilder queryStringBuilder = new StringBuilder();
         queryStringBuilder.append("CREATE SEQUENCE ");
         if (database instanceof PostgresDatabase) {
             queryStringBuilder.append(" IF NOT EXISTS ");
         }
         queryStringBuilder.append(database.escapeSequenceName(statement.getCatalogName(), statement.getSchemaName(), statement.getSequenceName()));
->>>>>>> ba7df9be
         if (database instanceof HsqlDatabase || database instanceof Db2zDatabase) {
             queryStringBuilder.append(" AS BIGINT ");
         } else if (statement.getDataType() != null) {
             queryStringBuilder.append(" AS " + statement.getDataType());
         }
-<<<<<<< HEAD
         if (!(database instanceof MariaDBDatabase) && statement.getStartValue() != null) {
-            buffer.append(" START WITH ").append(statement.getStartValue());
-=======
-        if (statement.getStartValue() != null) {
             queryStringBuilder.append(" START WITH ").append(statement.getStartValue());
->>>>>>> ba7df9be
         }
         if (statement.getIncrementBy() != null) {
             queryStringBuilder.append(" INCREMENT BY ").append(statement.getIncrementBy());
@@ -92,7 +69,7 @@
             queryStringBuilder.append(" MAXVALUE ").append(statement.getMaxValue());
         }
         if (database instanceof MariaDBDatabase && statement.getStartValue() != null) {
-            buffer.append(" START WITH ").append(statement.getStartValue());
+            queryStringBuilder.append(" START WITH ").append(statement.getStartValue());
         }
 
         if (statement.getCacheSize() != null) {
@@ -107,25 +84,15 @@
             }
         }
 
-<<<<<<< HEAD
         if (!(database instanceof MariaDBDatabase) && statement.getOrdered() != null) {
             if (!(database instanceof SybaseASADatabase)) {
                 if (statement.getOrdered()) {
-                    buffer.append(" ORDER");
+                    queryStringBuilder.append(" ORDER");
                 } else {
                    if (database instanceof OracleDatabase) {
-                       buffer.append(" NOORDER");
+                       queryStringBuilder.append(" NOORDER");
                    }
                 }
-=======
-        if (statement.getOrdered() != null) {
-            if (statement.getOrdered()) {
-                queryStringBuilder.append(" ORDER");
-            } else {
-               if (database instanceof OracleDatabase) {
-                   queryStringBuilder.append(" NOORDER");
-               }
->>>>>>> ba7df9be
             }
         }
         if (!(database instanceof MariaDBDatabase) && statement.getCycle() != null) {
