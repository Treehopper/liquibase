package liquibase.sqlgenerator.core;

import liquibase.change.ColumnConfig;
import liquibase.database.Database;
import liquibase.datatype.DatabaseDataType;
import liquibase.statement.NotNullConstraint;
import liquibase.statement.core.AddUniqueConstraintStatement;
import liquibase.structure.core.Schema;
import liquibase.database.core.*;
import liquibase.datatype.DataTypeFactory;
import liquibase.datatype.DatabaseDataType;
import liquibase.exception.UnexpectedLiquibaseException;
import liquibase.exception.ValidationErrors;
import liquibase.sql.Sql;
import liquibase.sql.UnparsedSql;
import liquibase.sqlgenerator.SqlGeneratorChain;
import liquibase.sqlgenerator.SqlGeneratorFactory;
import liquibase.statement.AutoIncrementConstraint;
import liquibase.statement.ColumnConstraint;
import liquibase.statement.DatabaseFunction;
import liquibase.statement.ForeignKeyConstraint;
import liquibase.statement.core.AddColumnStatement;
import liquibase.statement.core.AddForeignKeyConstraintStatement;
import liquibase.statement.core.AddUniqueConstraintStatement;
import liquibase.structure.core.Column;
import liquibase.structure.core.Schema;
import liquibase.structure.core.Table;
<<<<<<< HEAD
import liquibase.util.StringUtil;
=======
import liquibase.util.StringUtils;
>>>>>>> 3a073b32

import java.util.ArrayList;
import java.util.Arrays;
import java.util.List;
import java.util.regex.Matcher;
import java.util.regex.Pattern;

public class AddColumnGenerator extends AbstractSqlGenerator<AddColumnStatement> {

    @Override
    public ValidationErrors validate(AddColumnStatement statement, Database database, SqlGeneratorChain sqlGeneratorChain) {
        if (statement.isMultiple()) {
            ValidationErrors validationErrors = new ValidationErrors();
            AddColumnStatement firstColumn = statement.getColumns().get(0);

            for (AddColumnStatement column : statement.getColumns()) {
                validationErrors.addAll(validateSingleColumn(column, database));
                if ((firstColumn.getTableName() != null) && !firstColumn.getTableName().equals(column.getTableName())) {
                    validationErrors.addError("All columns must be targeted at the same table");
                }
                if (column.isMultiple()) {
                    validationErrors.addError("Nested multiple add column statements are not supported");
                }
            }
            return validationErrors;
        } else {
            return validateSingleColumn(statement, database);
        }
    }

    private ValidationErrors validateSingleColumn(AddColumnStatement statement, Database database) {
        ValidationErrors validationErrors = new ValidationErrors();

        validationErrors.checkRequiredField("columnName", statement.getColumnName());
        validationErrors.checkRequiredField("columnType", statement.getColumnType());
        validationErrors.checkRequiredField("tableName", statement.getTableName());

        if (statement.isPrimaryKey() && ((database instanceof H2Database) || (database instanceof AbstractDb2Database) ||
                (database instanceof DerbyDatabase) || (database instanceof SQLiteDatabase))) {
            validationErrors.addError("Cannot add a primary key column");
        }

        // TODO HsqlDatabase autoincrement on non primary key? other databases?
        if ((database instanceof MySQLDatabase) && statement.isAutoIncrement() && !statement.isPrimaryKey()) {
            validationErrors.addError("Cannot add a non-primary key identity column");
        }

        // TODO is this feature valid for other databases?
        if ((statement.getAddAfterColumn() != null) && !(database instanceof MySQLDatabase)) {
            validationErrors.addError("Cannot add column on specific position");
        }
        if ((statement.getAddBeforeColumn() != null) && !((database instanceof H2Database) || (database instanceof HsqlDatabase))) {
            validationErrors.addError("Cannot add column on specific position");
        }
        if ((statement.getAddAtPosition() != null) && !(database instanceof FirebirdDatabase)) {
            validationErrors.addError("Cannot add column on specific position");
        }

        return validationErrors;
    }

    @Override
    public Sql[] generateSql(AddColumnStatement statement, Database database, SqlGeneratorChain sqlGeneratorChain) {
        if (statement.isMultiple()) {
            return generateMultipleColumns(statement.getColumns(), database);
        } else {
            return generateSingleColumn(statement, database);
        }
    }

    private Sql[] generateMultipleColumns(List<AddColumnStatement> columns, Database database) {
        List<Sql> result = new ArrayList<>();
        if (database instanceof MySQLDatabase) {
            String alterTable = generateSingleColumBaseSQL(columns.get(0), database);
            for (int i = 0; i < columns.size(); i++) {
                alterTable += generateSingleColumnSQL(columns.get(i), database);
                if (i < (columns.size() - 1)) {
                    alterTable += ",";
                }
            }
            result.add(new UnparsedSql(alterTable, getAffectedColumns(columns)));

            for (AddColumnStatement statement : columns) {
                addUniqueConstraintStatements(statement, database, result);
                addForeignKeyStatements(statement, database, result);
            }

        } else {
            for (AddColumnStatement column : columns) {
                result.addAll(Arrays.asList(generateSingleColumn(column, database)));
            }
        }
        return result.toArray(new Sql[result.size()]);
    }

    protected Sql[] generateSingleColumn(AddColumnStatement statement, Database database) {
        String alterTable = generateSingleColumBaseSQL(statement, database);
        alterTable += generateSingleColumnSQL(statement, database);

        List<Sql> returnSql = new ArrayList<>();
        returnSql.add(new UnparsedSql(alterTable, getAffectedColumn(statement)));

        addUniqueConstraintStatements(statement, database, returnSql);
        addForeignKeyStatements(statement, database, returnSql);

        return returnSql.toArray(new Sql[returnSql.size()]);
    }

    protected String generateSingleColumBaseSQL(AddColumnStatement statement, Database database) {
        return "ALTER TABLE " + database.escapeTableName(statement.getCatalogName(), statement.getSchemaName(), statement.getTableName());
    }

    protected String generateSingleColumnSQL(AddColumnStatement statement, Database database) {
        DatabaseDataType columnType = DataTypeFactory.getInstance().fromDescription(statement.getColumnType() + (statement.isAutoIncrement() ? "{autoIncrement:true}" : ""), database).toDatabaseDataType(database);

        String alterTable = " ADD " + database.escapeColumnName(statement.getCatalogName(), statement.getSchemaName(), statement.getTableName(), statement.getColumnName()) + " " + columnType;

        if (statement.isAutoIncrement() && database.supportsAutoIncrement()) {
            AutoIncrementConstraint autoIncrementConstraint = statement.getAutoIncrementConstraint();
            alterTable += " " + database.getAutoIncrementClause(autoIncrementConstraint.getStartWith(), autoIncrementConstraint.getIncrementBy(), autoIncrementConstraint.getGenerationType(), autoIncrementConstraint.getDefaultOnNull());
        }

        alterTable += getDefaultClause(statement, database);

        if (!statement.isNullable()) {
            for (ColumnConstraint constraint : statement.getConstraints()) {
                if (constraint instanceof NotNullConstraint) {
                    NotNullConstraint notNullConstraint = (NotNullConstraint) constraint;
                    if (StringUtils.isNotEmpty(notNullConstraint.getConstraintName())) {
                        alterTable += " CONSTRAINT " + database.escapeConstraintName(notNullConstraint.getConstraintName());
                        break;
                    }
                }
            }
            alterTable += " NOT NULL";
            if (database instanceof OracleDatabase) {
                alterTable += !statement.shouldValidateNullable() ? " ENABLE NOVALIDATE " : "";
            }
        } else {
            if ((database instanceof SybaseDatabase) || (database instanceof SybaseASADatabase) || (database
                    instanceof MySQLDatabase) || ((database instanceof MSSQLDatabase) && "timestamp".equalsIgnoreCase
                    (columnType.toString()))) {
                alterTable += " NULL";
            }
        }

        if (statement.isPrimaryKey()) {
            alterTable += " PRIMARY KEY";
            if (database instanceof OracleDatabase) {
                alterTable += !statement.shouldValidatePrimaryKey() ? " ENABLE NOVALIDATE " : "";
            }
        }

<<<<<<< HEAD
        if((database instanceof MySQLDatabase) && (statement.getRemarks() != null)) {
            alterTable += " COMMENT '" + database.escapeStringForDatabase(StringUtil.trimToEmpty(statement.getRemarks())) + "' ";
=======
        if ((database instanceof MySQLDatabase) && (statement.getRemarks() != null)) {
            alterTable += " COMMENT '" + database.escapeStringForDatabase(StringUtils.trimToEmpty(statement.getRemarks())) + "' ";
>>>>>>> 3a073b32
        }

        if ((statement.getAddAfterColumn() != null) && !statement.getAddAfterColumn().isEmpty()) {
            alterTable += " AFTER `" + statement.getAddAfterColumn() + "` ";
        }

        return alterTable;
    }

    protected Column[] getAffectedColumns(List<AddColumnStatement> columns) {
        List<Column> cols = new ArrayList<>();
        for (AddColumnStatement c : columns) {
            cols.add(getAffectedColumn(c));
        }
        return cols.toArray(new Column[cols.size()]);
    }

    protected Column getAffectedColumn(AddColumnStatement statement) {
        return new Column()
                .setRelation(new Table().setName(statement.getTableName()).setSchema(new Schema(statement.getCatalogName(), statement.getSchemaName())))
                .setName(statement.getColumnName());
    }

    protected void addUniqueConstraintStatements(AddColumnStatement statement, Database database, List<Sql> returnSql) {
        if (statement.isUnique()) {
            AddUniqueConstraintStatement addConstraintStmt = new AddUniqueConstraintStatement(statement.getCatalogName(), statement.getSchemaName(), statement.getTableName(), ColumnConfig.arrayFromNames(statement.getColumnName()), statement.getUniqueStatementName());
            addConstraintStmt.setShouldValidate(statement.shouldValidateUnique());
            returnSql.addAll(Arrays.asList(SqlGeneratorFactory.getInstance().generateSql(addConstraintStmt, database)));
        }
    }

    protected void addForeignKeyStatements(AddColumnStatement statement, Database database, List<Sql> returnSql) {
        for (ColumnConstraint constraint : statement.getConstraints()) {
            if (constraint instanceof ForeignKeyConstraint) {
                ForeignKeyConstraint fkConstraint = (ForeignKeyConstraint) constraint;
                String refSchemaName = null;
                String refTableName;
                String refColName;
                if (fkConstraint.getReferences() != null) {
                    Matcher referencesMatcher = Pattern.compile("([\\w\\._]+)\\(([\\w_]+)\\)").matcher(fkConstraint.getReferences());
                    if (!referencesMatcher.matches()) {
                        throw new UnexpectedLiquibaseException("Don't know how to find table and column names from " + fkConstraint.getReferences());
                    }
                    refTableName = referencesMatcher.group(1);
                    refColName = referencesMatcher.group(2);
                } else {
                    refTableName = ((ForeignKeyConstraint) constraint).getReferencedTableName();
                    refColName = ((ForeignKeyConstraint) constraint).getReferencedColumnNames();
                }

                if (refTableName.indexOf(".") > 0) {
                    refSchemaName = refTableName.split("\\.")[0];
                    refTableName = refTableName.split("\\.")[1];
                }


                AddForeignKeyConstraintStatement addForeignKeyConstraintStatement = new AddForeignKeyConstraintStatement(fkConstraint.getForeignKeyName(), statement.getCatalogName(), statement.getSchemaName(), statement.getTableName(), ColumnConfig.arrayFromNames(statement.getColumnName()), null, refSchemaName, refTableName, ColumnConfig.arrayFromNames(refColName));
                addForeignKeyConstraintStatement.setShouldValidate(fkConstraint.shouldValidateForeignKey());
                returnSql.addAll(Arrays.asList(SqlGeneratorFactory.getInstance().generateSql(addForeignKeyConstraintStatement, database)));
            }
        }
    }

    private String getDefaultClause(AddColumnStatement statement, Database database) {
        String clause = "";
        Object defaultValue = statement.getDefaultValue();
        if (defaultValue != null) {
            if ((database instanceof OracleDatabase) && defaultValue.toString().startsWith("GENERATED ALWAYS ")) {
                clause += " " + DataTypeFactory.getInstance().fromObject(defaultValue, database).objectToSql(defaultValue, database);
            } else {
                if (database instanceof MSSQLDatabase) {
                    String constraintName = statement.getDefaultValueConstraintName();
                    if (constraintName == null) {
                        constraintName = ((MSSQLDatabase) database).generateDefaultConstraintName(statement.getTableName(), statement.getColumnName());
                    }
                    clause += " CONSTRAINT " + constraintName;
                }
                if (defaultValue instanceof DatabaseFunction) {
                    clause += " DEFAULT " + DataTypeFactory.getInstance().fromObject(defaultValue, database).objectToSql(defaultValue, database);
                } else {
                    clause += " DEFAULT " + DataTypeFactory.getInstance().fromDescription(statement.getColumnType(), database).objectToSql(defaultValue, database);
                }
            }
        }
        return clause;
    }
}<|MERGE_RESOLUTION|>--- conflicted
+++ resolved
@@ -25,11 +25,7 @@
 import liquibase.structure.core.Column;
 import liquibase.structure.core.Schema;
 import liquibase.structure.core.Table;
-<<<<<<< HEAD
 import liquibase.util.StringUtil;
-=======
-import liquibase.util.StringUtils;
->>>>>>> 3a073b32
 
 import java.util.ArrayList;
 import java.util.Arrays;
@@ -183,13 +179,8 @@
             }
         }
 
-<<<<<<< HEAD
-        if((database instanceof MySQLDatabase) && (statement.getRemarks() != null)) {
+        if ((database instanceof MySQLDatabase) && (statement.getRemarks() != null)) {
             alterTable += " COMMENT '" + database.escapeStringForDatabase(StringUtil.trimToEmpty(statement.getRemarks())) + "' ";
-=======
-        if ((database instanceof MySQLDatabase) && (statement.getRemarks() != null)) {
-            alterTable += " COMMENT '" + database.escapeStringForDatabase(StringUtils.trimToEmpty(statement.getRemarks())) + "' ";
->>>>>>> 3a073b32
         }
 
         if ((statement.getAddAfterColumn() != null) && !statement.getAddAfterColumn().isEmpty()) {
