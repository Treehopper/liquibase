--- conflicted
+++ resolved
@@ -65,15 +65,9 @@
                         .addNewColumnValue("MD5SUM", changeSet.generateCheckSum().toString())
                         .addNewColumnValue("EXECTYPE", statement.getExecType().value)
                         .addNewColumnValue("DEPLOYMENT_ID", ChangeLogHistoryServiceFactory.getInstance().getChangeLogService(database).getDeploymentId())
-<<<<<<< HEAD
-                        .setWhereClause(database.escapeObjectName("ID", Column.class) + " = ? " +
-                                                "AND " + database.escapeObjectName("AUTHOR", Column.class) + " = ? " +
-                                                "AND " + database.escapeObjectName("FILENAME", Column.class) + " = ?")
-=======
                         .setWhereClause(database.escapeObjectName("ID", LiquibaseColumn.class) + " = ? " +
-                                "AND " + database.escapeObjectName("AUTHOR", LiquibaseColumn.class) + " = ? " +
-                                "AND " + database.escapeObjectName("FILENAME", LiquibaseColumn.class) + " = ?")
->>>>>>> fd1c7e1f
+                                                "AND " + database.escapeObjectName("AUTHOR", LiquibaseColumn.class) + " = ? " +
+                                                "AND " + database.escapeObjectName("FILENAME", LiquibaseColumn.class) + " = ?")
                         .addWhereParameters(changeSet.getId(), changeSet.getAuthor(), changeSet.getFilePath());
 
                 if (tag != null) {
