--- conflicted
+++ resolved
@@ -28,21 +28,11 @@
 		
 		ColumnConfig[] columns = statement.getColumnsToSelect();
 		int numberOfColumns = columns.length;
-<<<<<<< HEAD
-
-        String sql = "SELECT " + StringUtil.join(statement.getColumnsToSelect(), ",", new StringUtil.StringUtilFormatter<ColumnConfig>() {
-            @Override
-            public String toString(ColumnConfig col) {
-                if ((col.getComputed() != null) && col.getComputed()) {
-                    return col.getName();
-                } else {
-                    return database.escapeColumnName(null, null, null, col.getName());
-=======
         // use LEGACY quoting since we're dealing with system objects
         ObjectQuotingStrategy currentStrategy = database.getObjectQuotingStrategy();
         database.setObjectQuotingStrategy(ObjectQuotingStrategy.LEGACY);
         try {
-            String sql = "SELECT " + StringUtils.join(statement.getColumnsToSelect(), ",", new StringUtils.StringUtilsFormatter<ColumnConfig>() {
+            String sql = "SELECT " + StringUtil.join(statement.getColumnsToSelect(), ",", new StringUtil.StringUtilFormatter<ColumnConfig>() {
                 @Override
                 public String toString(ColumnConfig col) {
                     if ((col.getComputed() != null) && col.getComputed()) {
@@ -50,7 +40,6 @@
                     } else {
                         return database.escapeColumnName(null, null, null, col.getName());
                     }
->>>>>>> 07981060
                 }
             }) + " FROM " +
                     database.escapeTableName(database.getLiquibaseCatalogName(), liquibaseSchema, database.getDatabaseChangeLogLockTableName()) +
