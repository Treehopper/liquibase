--- conflicted
+++ resolved
@@ -6,13 +6,8 @@
 import liquibase.command.AbstractSelfConfiguratingCommand;
 import liquibase.command.CommandResult;
 import liquibase.command.CommandValidationErrors;
-<<<<<<< HEAD
 import liquibase.GlobalConfiguration;
 import liquibase.hub.HubConfiguration;
-=======
-import liquibase.configuration.HubConfiguration;
-import liquibase.configuration.LiquibaseConfiguration;
->>>>>>> d17e3911
 import liquibase.exception.CommandLineParsingException;
 import liquibase.exception.LiquibaseException;
 import liquibase.hub.HubService;
@@ -142,39 +137,12 @@
 
         hubChangeLog = service.createChangeLog(newChangeLog);
 
-<<<<<<< HEAD
-        //
-        // Make changes to the changelog file
-        //
-        final ResourceAccessor resourceAccessor = Scope.getCurrentScope().getResourceAccessor();
-        InputStreamList list = null;
-        try {
-            list = resourceAccessor.openStreams("", changeLogFile);
-            List<URI> uris = list.getURIs();
-            InputStream is = list.iterator().next();
-            String encoding = GlobalConfiguration.OUTPUT_ENCODING.getCurrentValue();
-            String changeLogString = StreamUtil.readStreamAsString(is, encoding);
-            if (changeLogFile.toLowerCase().endsWith(".xml")) {
-                String patternString = "(?ms).*<databaseChangeLog[^>]*>";
-                Pattern pattern = Pattern.compile(patternString);
-                Matcher matcher = pattern.matcher(changeLogString);
-                if (matcher.find()) {
-                    //
-                    // Update the XSD versions
-                    //
-                    String header = changeLogString.substring(matcher.start(), matcher.end() - 1);
-                    String xsdPatternString = "([dbchangelog|liquibase-pro])-3.[0-9]?[0-9]?.xsd";
-                    Pattern xsdPattern = Pattern.compile(xsdPatternString);
-                    Matcher xsdMatcher = xsdPattern.matcher(header);
-                    String editedString = xsdMatcher.replaceAll("$1-" + XMLChangeLogSAXParser.getSchemaVersion() + ".xsd");
-=======
         ChangelogRewriter.ChangeLogRewriterResult changeLogRewriterResult =
             ChangelogRewriter.addChangeLogId(changeLogFile, hubChangeLog.getId().toString(), databaseChangeLog);
         Scope.getCurrentScope().getLog(RegisterChangeLogCommand.class).info(changeLogRewriterResult.message);
         String message = "* Changelog file '" + changeLogFile + "' with changelog ID '" + hubChangeLog.getId().toString() + "' has been registered";
         return new CommandResult(message, changeLogRewriterResult.success);
     }
->>>>>>> d17e3911
 
     private Project retrieveOrCreateProject(HubService service)
         throws CommandLineParsingException, LiquibaseException, LiquibaseHubException {
