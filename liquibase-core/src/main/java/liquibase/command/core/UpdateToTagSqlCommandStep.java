package liquibase.command.core;

import liquibase.command.*;
import liquibase.configuration.ConfigurationValueObfuscator;
import liquibase.exception.CommandExecutionException;

public class UpdateToTagSqlCommandStep extends AbstractCliWrapperCommandStep {

    public static final String[] COMMAND_NAME = {"updateToTagSql"};

    public static final CommandArgumentDefinition<String> URL_ARG;
    public static final CommandArgumentDefinition<String> DEFAULT_SCHEMA_NAME_ARG;
    public static final CommandArgumentDefinition<String> DEFAULT_CATALOG_NAME_ARG;
    public static final CommandArgumentDefinition<String> USERNAME_ARG;
    public static final CommandArgumentDefinition<String> PASSWORD_ARG;
    public static final CommandArgumentDefinition<String> CHANGELOG_FILE_ARG;
    public static final CommandArgumentDefinition<String> LABELS_ARG;
    public static final CommandArgumentDefinition<String> CONTEXTS_ARG;
    public static final CommandArgumentDefinition<String> TAG_ARG;
    public static final CommandArgumentDefinition<String> CHANGE_EXEC_LISTENER_CLASS_ARG;
    public static final CommandArgumentDefinition<String> CHANGE_EXEC_LISTENER_PROPERTIES_FILE_ARG;

    static {
        CommandBuilder builder = new CommandBuilder(COMMAND_NAME);
        URL_ARG = builder.argument("url", String.class).required()
                .description("The JDBC database connection URL").build();
        DEFAULT_SCHEMA_NAME_ARG = builder.argument("defaultSchemaName", String.class)
                .description("The default schema name to use for the database connection").build();
        DEFAULT_CATALOG_NAME_ARG = builder.argument("defaultCatalogName", String.class)
                .description("The default catalog name to use for the database connection").build();
        USERNAME_ARG = builder.argument("username", String.class)
                .description("Username to use to connect to the database").build();
        PASSWORD_ARG = builder.argument("password", String.class)
                .description("Password to use to connect to the database")
                .setValueObfuscator(ConfigurationValueObfuscator.STANDARD)
                .build();
        CHANGELOG_FILE_ARG = builder.argument("changelogFile", String.class).required()
                .description("The root changelog").build();
        LABELS_ARG = builder.argument("labels", String.class)
                .description("Changeset labels to match").build();
        CONTEXTS_ARG = builder.argument("contexts", String.class)
                .description("Changeset contexts to match").build();
        TAG_ARG = builder.argument("tag", String.class).required()
<<<<<<< HEAD
            .description("The tag to genenerate SQL up to").build();
        CHANGE_EXEC_LISTENER_CLASS_ARG = builder.argument("changeExecListenerClass", String.class)
            .description("Fully-qualified class which specifies a ChangeExecListener").build();
        CHANGE_EXEC_LISTENER_PROPERTIES_FILE_ARG = builder.argument("changeExecListenerPropertiesFile", String.class)
            .description("Path to a properties file for the ChangeExecListenerClass").build();
=======
                .description("The tag to genenerate SQL up to").build();
>>>>>>> e5a9391d
    }

    @Override
    public String[] getName() {
        return COMMAND_NAME;
    }

    @Override
    protected String[] collectArguments(CommandScope commandScope) throws CommandExecutionException {
        return createParametersFromArgs(createArgs(commandScope), "tag");
    }

    @Override
    public void adjustCommandDefinition(CommandDefinition commandDefinition) {
        commandDefinition.setShortDescription("Generate the SQL to deploy changes up to the tag");
    }
}<|MERGE_RESOLUTION|>--- conflicted
+++ resolved
@@ -41,15 +41,11 @@
         CONTEXTS_ARG = builder.argument("contexts", String.class)
                 .description("Changeset contexts to match").build();
         TAG_ARG = builder.argument("tag", String.class).required()
-<<<<<<< HEAD
             .description("The tag to genenerate SQL up to").build();
         CHANGE_EXEC_LISTENER_CLASS_ARG = builder.argument("changeExecListenerClass", String.class)
             .description("Fully-qualified class which specifies a ChangeExecListener").build();
         CHANGE_EXEC_LISTENER_PROPERTIES_FILE_ARG = builder.argument("changeExecListenerPropertiesFile", String.class)
             .description("Path to a properties file for the ChangeExecListenerClass").build();
-=======
-                .description("The tag to genenerate SQL up to").build();
->>>>>>> e5a9391d
     }
 
     @Override
