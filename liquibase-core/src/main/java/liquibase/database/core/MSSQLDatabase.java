--- conflicted
+++ resolved
@@ -176,13 +176,8 @@
         boolean isRealSqlServerConnection = PRODUCT_NAME.equalsIgnoreCase(databaseProductName)
                 || "SQLOLEDB".equalsIgnoreCase(databaseProductName);
 
-<<<<<<< HEAD
-        if (isRealSqlServerConnection && (majorVersion <= MSSQL_SERVER_VERSIONS.MSSQL2008)) {
+        if (isRealSqlServerConnection && (majorVersion < MSSQL_SERVER_VERSIONS.MSSQL2008)) {
             Scope.getCurrentScope().getLog(getClass()).warning(
-=======
-        if (isRealSqlServerConnection && (majorVersion < MSSQL_SERVER_VERSIONS.MSSQL2008)) {
-            LogService.getLog(getClass()).warning(
->>>>>>> ef9cf885
                 LogType.LOG, String.format("Your SQL Server major version (%d) seems to indicate that your " +
                         "software is older than SQL Server 2008. Unfortunately, this is not supported, and this " +
                         "connection cannot be used.",
