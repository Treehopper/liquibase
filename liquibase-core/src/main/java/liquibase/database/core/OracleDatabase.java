--- conflicted
+++ resolved
@@ -227,13 +227,8 @@
 
     @Override
     protected String getAutoIncrementClause(final String generationType, final Boolean defaultOnNull) {
-<<<<<<< HEAD
         if (StringUtil.isEmpty(generationType)) {
-            return "";
-=======
-        if (StringUtils.isEmpty(generationType)) {
             return super.getAutoIncrementClause();
->>>>>>> 1dc17187
         }
 
         String autoIncrementClause = "GENERATED %s AS IDENTITY"; // %s -- [ ALWAYS | BY DEFAULT [ ON NULL ] ]
