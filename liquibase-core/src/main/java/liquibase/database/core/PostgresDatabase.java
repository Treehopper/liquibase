package liquibase.database.core;

import liquibase.CatalogAndSchema;
import liquibase.database.AbstractJdbcDatabase;
import liquibase.database.DatabaseConnection;
import liquibase.database.ObjectQuotingStrategy;
import liquibase.database.OfflineConnection;
import liquibase.database.jvm.JdbcConnection;
import liquibase.structure.DatabaseObject;
import liquibase.exception.DatabaseException;
import liquibase.executor.ExecutorService;
import liquibase.logging.LogFactory;
import liquibase.statement.core.RawCallStatement;
import liquibase.statement.core.RawSqlStatement;
import liquibase.structure.core.Index;
import liquibase.structure.core.Table;
import liquibase.util.StringUtils;

import java.math.BigInteger;
import java.sql.Types;
import java.util.*;

/**
 * Encapsulates PostgreSQL database support.
 */
public class PostgresDatabase extends AbstractJdbcDatabase {
    public static final String PRODUCT_NAME = "PostgreSQL";

    private Set<String> systemTablesAndViews = new HashSet<String>();

    private Set<String> reservedWords = new HashSet<String>();

    public PostgresDatabase() {
        super.setCurrentDateTimeFunction("NOW()");
        //got list from http://www.postgresql.org/docs/9.1/static/sql-keywords-appendix.html?
        reservedWords.addAll(Arrays.asList("ALL","ANALYSE", "AND", "ANY","ARRAY","AS", "ASC","ASYMMETRIC", "AUTHORIZATION", "BINARY", "BOTH","CASE","CAST","CHECK", "COLLATE","COLLATION", "COLUMN","CONCURRENTLY", "CONSTRAINT", "CREATE", "CURRENT_CATALOG", "CURRENT_DATE", "CURRENT_ROLE", "CURRENT_SCHEMA", "CURRENT_TIME", "CURRENT_TIMESTAMP", "CURRENT_USER", "DEFAULT", "DEFERRABLE", "DESC", "DISTINCT", "DO",
                "ELSE", "END", "EXCEPT", "FALSE", "FETCH", "FOR", "FOREIGN", "FROM", "FULL", "GRANT", "GROUP", "HAVING", "ILIKE", "IN", "INITIALLY", "INTERSECT", "INTO", "IS", "ISNULL", "JOIN", "LEADING", "LEFT", "LIKE", "LIMIT", "LITERAL", "LOCALTIME", "LOCALTIMESTAMP", "NOT", "NULL", "OFFSET", "ON", "ONLY", "OR", "ORDER", "OUTER", "OVER", "OVERLAPS",
                "PLACING", "PRIMARY", "REFERENCES", "RETURNING", "RIGHT", "SELECT", "SESSION_USER", "SIMILAR", "SOME", "SYMMETRIC", "TABLE", "THEN", "TO", "TRAILING", "TRUE", "UNION", "UNIQUE", "USER", "USING", "VARIADIC", "VERBOSE", "WHEN", "WHERE", "WINDOW", "WITH"));
        super.sequenceNextValueFunction = "nextval('%s')";
        super.sequenceCurrentValueFunction = "currval('%s')";
        super.unmodifiableDataTypes.addAll(Arrays.asList("bool", "int4", "int8", "float4", "float8", "bigserial", "serial", "bytea", "timestamptz", "text"));
        super.unquotedObjectsAreUppercased=false;
    }

    @Override
    public String getShortName() {
        return "postgresql";
    }

    @Override
    protected String getDefaultDatabaseProductName() {
        return "PostgreSQL";
    }

    @Override
    public Integer getDefaultPort() {
        return 5432;
    }

    @Override
    public Set<String> getSystemViews() {
        return systemTablesAndViews;
    }

    @Override
    public int getPriority() {
        return PRIORITY_DEFAULT;
    }

    @Override
    public boolean supportsInitiallyDeferrableColumns() {
        return true;
    }

    @Override
    public boolean isCorrectDatabaseImplementation(DatabaseConnection conn) throws DatabaseException {
        return PRODUCT_NAME.equalsIgnoreCase(conn.getDatabaseProductName());
    }

    @Override
    public String getDefaultDriver(String url) {
        if (url.startsWith("jdbc:postgresql:")) {
            return "org.postgresql.Driver";
        }
        return null;
    }

    @Override
    public boolean supportsCatalogInObjectName(Class<? extends DatabaseObject> type) {
        return false;
    }

    @Override
    public boolean supportsSequences() {
        return true;
    }

    @Override
    public String getDatabaseChangeLogTableName() {
        return super.getDatabaseChangeLogTableName().toLowerCase();
    }

    @Override
    public String getDatabaseChangeLogLockTableName() {
        return super.getDatabaseChangeLogLockTableName().toLowerCase();
    }


//    public void dropDatabaseObjects(String schema) throws DatabaseException {
//        try {
//            if (schema == null) {
//                schema = getConnectionUsername();
//            }
//            new Executor(this).execute(new RawSqlStatement("DROP OWNED BY " + schema));
//
//            getConnection().commit();
//
//            changeLogTableExists = false;
//            changeLogLockTableExists = false;
//            changeLogCreateAttempted = false;
//            changeLogLockCreateAttempted = false;
//
//        } catch (SQLException e) {
//            throw new DatabaseException(e);
//        }
//    }


    @Override
    public boolean isSystemObject(DatabaseObject example) {
        if (example instanceof Table) {
            if (example.getSchema() != null) {
                if ("pg_catalog".equals(example.getSchema().getName())
                        || "pg_toast".equals(example.getSchema().getName())) {
                    return true;
                }
            }
        }
        return super.isSystemObject(example);
    }

    @Override
    public boolean supportsTablespaces() {
        return true;
    }

    @Override
    public String getAutoIncrementClause() {
        return "";
    }

    @Override
    public boolean generateAutoIncrementStartWith(BigInteger startWith) {
        return false;
    }

    @Override
    public boolean generateAutoIncrementBy(BigInteger incrementBy) {
        return false;
    }

    @Override
    public String escapeObjectName(String objectName, Class<? extends DatabaseObject> objectType) {
        if (hasMixedCase(objectName)) {
            return "\"" + objectName + "\"";
        } else {
            return super.escapeObjectName(objectName, objectType);
        }
    }

    @Override
    public String escapeObjectName(String catalogName, String schemaName, String objectName, Class<? extends DatabaseObject> objectType) {
        if (Index.class.isAssignableFrom(objectType)) {
            return escapeObjectName(objectName, objectType);
        }

        return super.escapeObjectName(catalogName, schemaName, objectName, objectType);
    }

    @Override
    public String correctObjectName(String objectName, Class<? extends DatabaseObject> objectType) {
        if (objectName == null || quotingStrategy != ObjectQuotingStrategy.LEGACY) {
            return super.correctObjectName(objectName, objectType);
        }
        if (objectName.contains("-") || hasMixedCase(objectName) || startsWithNumeric(objectName) || isReservedWord(objectName)) {
            return objectName;
        } else {
            return objectName.toLowerCase();
        }
    }

    /*
    * Check if given string has case problems according to postgresql documentation.
    * If there are at least one characters with upper case while all other are in lower case (or vice versa) this string should be escaped.
    *
    * Note: This may make postgres support more case sensitive than normally is, but needs to be left in for backwards compatibility.
    * Method is public so a subclass extension can override it to always return false.
    */
    protected boolean hasMixedCase(String tableName) {
        if (tableName == null) {
            return false;
        }
        return StringUtils.hasUpperCase(tableName) && StringUtils.hasLowerCase(tableName);
    }

    @Override
    public boolean isReservedWord(String tableName) {
        return reservedWords.contains(tableName.toUpperCase());
    }

    /*
     * Get the current search paths
     */
    private List<String> getSearchPaths() {
        List<String> searchPaths = null;

        try {
            DatabaseConnection con = getConnection();

            if (con != null) {
                String searchPathResult = (String) ExecutorService.getInstance().getExecutor(this).queryForObject(new RawSqlStatement("SHOW search_path"), String.class);

                if (searchPathResult != null) {
                    String dirtySearchPaths[] = searchPathResult.split("\\,");
                    searchPaths = new ArrayList<String>();
                    for (String searchPath : dirtySearchPaths) {
                        searchPath = searchPath.trim();

                        // Ensure there is consistency ..
                        if (searchPath.equals("\"$user\"")) {
                            searchPath = "$user";
                        }

                        searchPaths.add(searchPath);
                    }
                }

            }
        } catch (Exception e) {
            // TODO: Something?
            e.printStackTrace();
            LogFactory.getLogger().severe("Failed to get default catalog name from postgres", e);
        }

        return searchPaths;
    }

    @Override
<<<<<<< HEAD
    protected String getConnectionSchemaNameCallStatement() {
        return "select current_schema()";
=======
    protected String getConnectionSchemaName() {
        if (getConnection() == null || getConnection() instanceof OfflineConnection) {
          return null;
        }
        try {
            String currentSchema = ExecutorService.getInstance().getExecutor(this)
                    .queryForObject(new RawCallStatement("select current_schema"), String.class);
            return currentSchema;

        } catch (Exception e) {
            throw new RuntimeException("Failed to get current schema", e);
        }
>>>>>>> 96640cc7
    }

    private boolean catalogExists(String catalogName) throws DatabaseException {
        return catalogName != null && runExistsQuery(
                "select count(*) from information_schema.schemata where catalog_name='" + catalogName + "'");
    }

    private boolean schemaExists(String schemaName) throws DatabaseException {
        return schemaName != null && runExistsQuery("select count(*) from information_schema.schemata where schema_name='" + schemaName + "'");
    }

    private boolean runExistsQuery(String query) throws DatabaseException {
        Long count = ExecutorService.getInstance().getExecutor(this).queryForLong(new RawSqlStatement(query));

        return count != null && count > 0;
    }
}<|MERGE_RESOLUTION|>--- conflicted
+++ resolved
@@ -4,7 +4,6 @@
 import liquibase.database.AbstractJdbcDatabase;
 import liquibase.database.DatabaseConnection;
 import liquibase.database.ObjectQuotingStrategy;
-import liquibase.database.OfflineConnection;
 import liquibase.database.jvm.JdbcConnection;
 import liquibase.structure.DatabaseObject;
 import liquibase.exception.DatabaseException;
@@ -12,7 +11,6 @@
 import liquibase.logging.LogFactory;
 import liquibase.statement.core.RawCallStatement;
 import liquibase.statement.core.RawSqlStatement;
-import liquibase.structure.core.Index;
 import liquibase.structure.core.Table;
 import liquibase.util.StringUtils;
 
@@ -169,15 +167,6 @@
     }
 
     @Override
-    public String escapeObjectName(String catalogName, String schemaName, String objectName, Class<? extends DatabaseObject> objectType) {
-        if (Index.class.isAssignableFrom(objectType)) {
-            return escapeObjectName(objectName, objectType);
-        }
-
-        return super.escapeObjectName(catalogName, schemaName, objectName, objectType);
-    }
-
-    @Override
     public String correctObjectName(String objectName, Class<? extends DatabaseObject> objectType) {
         if (objectName == null || quotingStrategy != ObjectQuotingStrategy.LEGACY) {
             return super.correctObjectName(objectName, objectType);
@@ -246,10 +235,6 @@
     }
 
     @Override
-<<<<<<< HEAD
-    protected String getConnectionSchemaNameCallStatement() {
-        return "select current_schema()";
-=======
     protected String getConnectionSchemaName() {
         if (getConnection() == null || getConnection() instanceof OfflineConnection) {
           return null;
@@ -262,7 +247,6 @@
         } catch (Exception e) {
             throw new RuntimeException("Failed to get current schema", e);
         }
->>>>>>> 96640cc7
     }
 
     private boolean catalogExists(String catalogName) throws DatabaseException {
