package liquibase.database.core;

import liquibase.CatalogAndSchema;
import liquibase.database.AbstractJdbcDatabase;
import liquibase.database.DatabaseConnection;
import liquibase.database.OfflineConnection;
import liquibase.database.jvm.JdbcConnection;
import liquibase.exception.DatabaseException;
import liquibase.exception.DateParseException;
import liquibase.executor.ExecutorService;
import liquibase.statement.core.GetViewDefinitionStatement;
import liquibase.structure.DatabaseObject;
import liquibase.structure.core.Catalog;
import liquibase.structure.core.Index;
import liquibase.util.JdbcUtils;
import liquibase.util.StringUtils;

import java.sql.ResultSet;
import java.sql.Statement;
import java.text.ParseException;
import java.text.SimpleDateFormat;
import java.util.HashSet;
import java.util.Set;

public class DB2Database extends AbstractJdbcDatabase {

    private static final Set<String> systemTablesAndViews;

    static {
    	systemTablesAndViews = new HashSet<String>();
      systemTablesAndViews.add("SYSCHKCST");
      systemTablesAndViews.add("SYSCST");
      systemTablesAndViews.add("SYSCSTCOL");
      systemTablesAndViews.add("SYSCSTDEP");
      systemTablesAndViews.add("SYSKEYCST");
      systemTablesAndViews.add("SYSREFCST");
    }
    
    private DataServerType dataServerType;
    
    public DB2Database() {
        super.setCurrentDateTimeFunction("CURRENT TIMESTAMP");
        super.sequenceNextValueFunction = "NEXT VALUE FOR %s";
        super.sequenceCurrentValueFunction = "PREVIOUS VALUE FOR %s";
        super.unquotedObjectsAreUppercased=true;
    }

    @Override
    public boolean isCorrectDatabaseImplementation(DatabaseConnection conn) throws DatabaseException {
        return conn.getDatabaseProductName().startsWith("DB2");
    }

    @Override
    public String getDefaultDriver(String url) {
        if (url.startsWith("jdbc:db2")) {
            return "com.ibm.db2.jcc.DB2Driver";
        }
        return null;
    }

    @Override
    public int getPriority() {
        return PRIORITY_DEFAULT;
    }

    @Override
    public Integer getDefaultPort() {
        return 446;
    }

    @Override
    public boolean supportsSchemas() {
        return false;
    }

    @Override
    public boolean supportsCatalogs() {
        return true;
    }

    @Override
    protected String getDefaultDatabaseProductName() {
        return "DB2";
    }

    @Override
    public String getShortName() {
        return "db2";
    }

    @Override
    public String getDefaultCatalogName() {

        if (defaultCatalogName != null) {
            return defaultCatalogName;
        }

        if (defaultSchemaName != null) {
            return defaultSchemaName;
        }


        if (getConnection() == null) {
            return null;
        }
        if (getConnection() instanceof OfflineConnection) {
            return ((OfflineConnection) getConnection()).getSchema();
        }

        Statement stmt = null;
        ResultSet rs = null;
        try {
            stmt = ((JdbcConnection) getConnection()).createStatement();
            rs = stmt.executeQuery("select current schema from sysibm.sysdummy1");
            if (rs.next()) {
                String result = rs.getString(1);
                if (result != null) {
                    this.defaultSchemaName = StringUtils.trimToNull(result);
                } else {
                    this.defaultSchemaName = StringUtils.trimToNull(super.getDefaultSchemaName());
                }
            }
        } catch (Exception e) {
            throw new RuntimeException("Could not determine current schema", e);
        } finally {
            JdbcUtils.close(rs, stmt);
        }

        return defaultSchemaName;
    }

    @Override
    public boolean supportsInitiallyDeferrableColumns() {
        return false;
    }

    /**
     * Return an DB2 date literal with the same value as a string formatted using ISO 8601.
     * <p/>
     * Convert an ISO8601 date string to one of the following results:
     * to_date('1995-05-23', 'YYYY-MM-DD')
     * to_date('1995-05-23 09:23:59', 'YYYY-MM-DD HH24:MI:SS')
     * <p/>
     * Implementation restriction:
     * Currently, only the following subsets of ISO8601 are supported:
     * YYYY-MM-DD
     * hh:mm:ss
     * YYYY-MM-DDThh:mm:ss
     */
    @Override
    public String getDateLiteral(String isoDate) {
        String normalLiteral = super.getDateLiteral(isoDate);

        if (isDateOnly(isoDate)) {
            StringBuffer val = new StringBuffer();
            val.append("DATE(");
            val.append(normalLiteral);
            val.append(')');
            return val.toString();
        } else if (isTimeOnly(isoDate)) {
            StringBuffer val = new StringBuffer();
            val.append("TIME(");
            val.append(normalLiteral);
            val.append(')');
            return val.toString();
        } else if (isDateTime(isoDate)) {
            StringBuffer val = new StringBuffer();
            val.append("TIMESTAMP(");
            val.append(normalLiteral);
            val.append(')');
            return val.toString();
        } else {
            return "UNSUPPORTED:" + isoDate;
        }
    }

    @Override
    public boolean supportsTablespaces() {
        return true;
    }

    @Override
    public String getViewDefinition(CatalogAndSchema schema, String viewName) throws DatabaseException {
        schema = schema.customize(this);
        String definition = ExecutorService.getInstance().getExecutor(this).queryForObject(new GetViewDefinitionStatement(schema.getCatalogName(), schema.getSchemaName(), viewName), String.class);

        return "FULL_DEFINITION: " + definition;
    }

    @Override
    public java.util.Date parseDate(String dateAsString) throws DateParseException {
        try {
            if (dateAsString.indexOf(' ') > 0) {
                return new SimpleDateFormat("yyyy-MM-dd HH:mm:ss").parse(dateAsString);
            } else if (dateAsString.indexOf('.') > 0 && dateAsString.indexOf('-') > 0) {
                return new SimpleDateFormat("yyyy-MM-dd-HH.mm.ss.SSSSSS").parse(dateAsString);

            } else {
                if (dateAsString.indexOf(':') > 0) {
                    return new SimpleDateFormat("HH:mm:ss").parse(dateAsString);
                } else if (dateAsString.indexOf('.') > 0) {
                    return new SimpleDateFormat("HH.mm.ss").parse(dateAsString);
                } else {
                    return new SimpleDateFormat("yyyy-MM-dd").parse(dateAsString);
                }
            }
        } catch (ParseException e) {
            throw new DateParseException(dateAsString);
        }
    }

    @Override
    public String generatePrimaryKeyName(String tableName) {
        if (tableName.equals(getDatabaseChangeLogTableName())) {
            tableName = "DbChgLog".toUpperCase();
        } else if (tableName.equals(getDatabaseChangeLogLockTableName())) {
            tableName = "DbChgLogLock".toUpperCase();
        }

        String pkName = super.generatePrimaryKeyName(tableName);
        if (pkName.length() > 18) {
            pkName = pkName.substring(0, 17);
        }
        return pkName;
    }

    @Override
    public CatalogAndSchema getSchemaFromJdbcInfo(String rawCatalogName, String rawSchemaName) {
        if (rawCatalogName != null && rawSchemaName == null) {
            rawSchemaName = rawCatalogName;
        }
        return new CatalogAndSchema(rawSchemaName, null).customize(this);
    }

    @Override
    public String getJdbcCatalogName(CatalogAndSchema schema) {
        return null;
    }

    @Override
    public String getJdbcSchemaName(CatalogAndSchema schema) {
        return correctObjectName(schema.getCatalogName(), Catalog.class);
    }

    @Override
    public boolean jdbcCallsCatalogsSchemas() {
        return true;
    }

    /**
     * Determine the DB2 data server type. This replaces the isZOS() and
     * isAS400() methods, which was based on DatabaseMetaData
     * getDatabaseProductName(), which does not work correctly for some DB2
     * types.
     *
     * @see <a href="http://www.ibm.com/support/knowledgecenter/SSEPEK_10.0.0/com.ibm.db2z10.doc.java/src/tpc/imjcc_c0053013.html">ibm.com</a>
     * @return the data server type
     */
    public DataServerType getDataServerType() {
        if (this.dataServerType == null) {
            DatabaseConnection databaseConnection = getConnection();
            if (databaseConnection != null && databaseConnection instanceof JdbcConnection) {
                try {
                    String databaseProductVersion = databaseConnection.getDatabaseProductVersion();
                    String databaseProductName = databaseConnection.getDatabaseProductName();
                    if (databaseProductVersion.startsWith("SQL")) {
                        this.dataServerType = DataServerType.DB2LUW;
                    } else if (databaseProductVersion.startsWith("QSQ") || databaseProductName.startsWith("DB2 UDB for AS/400")) {
                        this.dataServerType = DataServerType.DB2I;
                    } else if (databaseProductVersion.startsWith("DSN")) {
                        this.dataServerType = DataServerType.DB2Z;
                    }
                } catch (DatabaseException e) {
                    this.dataServerType = DataServerType.DB2LUW;
                }
            } else {
                this.dataServerType = DataServerType.DB2LUW;
            }
        }
        return this.dataServerType;
    }

    public boolean isZOS() {
        return getDataServerType() == DataServerType.DB2Z;
    }

    public boolean isAS400() {
       return getDataServerType() == DataServerType.DB2I;
    }

    @Override
    public boolean isSystemObject(DatabaseObject example) {
        if (example instanceof Index && example.getName() != null && example.getName().matches("SQL\\d+")) {
            return true;
        }
        return super.isSystemObject(example);
    }

<<<<<<< HEAD
    @Override
    public int getMaxFractionalDigitsForTimestamp() {
        // According to
        // https://www.ibm.com/support/knowledgecenter/SSEPGG_9.7.0/com.ibm.db2.luw.sql.ref.doc/doc/r0000859.html
        return 12;
    }

    @Override
    public int getDefaultFractionalDigitsForTimestamp() {
        return 6;
    }

    public enum DataServerType {
        /**
         * DB2 on Linux, Unix and Windows
         */
        DB2LUW,

        /**
         * DB2 on IBM iSeries
         */
        DB2I,

        /**
         * DB2 on IBM zSeries
         */
        DB2Z
=======
   	@Override
    public Set<String> getSystemViews() {
        return systemTablesAndViews;
>>>>>>> ca775fa6
    }
}<|MERGE_RESOLUTION|>--- conflicted
+++ resolved
@@ -27,7 +27,7 @@
     private static final Set<String> systemTablesAndViews;
 
     static {
-    	systemTablesAndViews = new HashSet<String>();
+      systemTablesAndViews = new HashSet<String>();
       systemTablesAndViews.add("SYSCHKCST");
       systemTablesAndViews.add("SYSCST");
       systemTablesAndViews.add("SYSCSTCOL");
@@ -35,9 +35,9 @@
       systemTablesAndViews.add("SYSKEYCST");
       systemTablesAndViews.add("SYSREFCST");
     }
-    
+
     private DataServerType dataServerType;
-    
+
     public DB2Database() {
         super.setCurrentDateTimeFunction("CURRENT TIMESTAMP");
         super.sequenceNextValueFunction = "NEXT VALUE FOR %s";
@@ -296,7 +296,6 @@
         return super.isSystemObject(example);
     }
 
-<<<<<<< HEAD
     @Override
     public int getMaxFractionalDigitsForTimestamp() {
         // According to
@@ -324,10 +323,10 @@
          * DB2 on IBM zSeries
          */
         DB2Z
-=======
-   	@Override
+    }
+
+    @Override
     public Set<String> getSystemViews() {
         return systemTablesAndViews;
->>>>>>> ca775fa6
     }
 }