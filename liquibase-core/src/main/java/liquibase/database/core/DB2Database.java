package liquibase.database.core;

import liquibase.database.DatabaseConnection;
<<<<<<< HEAD
import liquibase.database.OfflineConnection;
import liquibase.database.jvm.JdbcConnection;
import liquibase.exception.DatabaseException;
import liquibase.exception.DateParseException;
import liquibase.executor.ExecutorService;
import liquibase.statement.core.GetViewDefinitionStatement;
import liquibase.structure.DatabaseObject;
import liquibase.structure.core.Catalog;
import liquibase.structure.core.Index;
import liquibase.util.JdbcUtils;
import liquibase.util.StringUtils;

import java.sql.ResultSet;
import java.sql.Statement;
import java.text.ParseException;
import java.text.SimpleDateFormat;
import java.util.HashSet;
import java.util.Set;

public class DB2Database extends AbstractJdbcDatabase {

    private static final Set<String> systemTablesAndViews;

    static {
      systemTablesAndViews = new HashSet<String>();
      systemTablesAndViews.add("SYSCHKCST");
      systemTablesAndViews.add("SYSCST");
      systemTablesAndViews.add("SYSCSTCOL");
      systemTablesAndViews.add("SYSCSTDEP");
      systemTablesAndViews.add("SYSKEYCST");
      systemTablesAndViews.add("SYSREFCST");
    }

    private DataServerType dataServerType;

    public DB2Database() {
        super.setCurrentDateTimeFunction("CURRENT TIMESTAMP");
        super.sequenceNextValueFunction = "NEXT VALUE FOR %s";
        super.sequenceCurrentValueFunction = "PREVIOUS VALUE FOR %s";
        super.unquotedObjectsAreUppercased=true;
    }
=======
import liquibase.exception.DatabaseException;
import liquibase.util.StringUtils;

public class DB2Database extends AbstractDb2Database {
>>>>>>> fd1c7e1f

    @Override
    public boolean isCorrectDatabaseImplementation(DatabaseConnection conn) throws DatabaseException {
        return conn.getDatabaseProductName().startsWith("DB2") && !StringUtils.startsWith(conn.getDatabaseProductVersion(), "DSN");
    }

    @Override
    public String getShortName() {
        return "db2";
    }
<<<<<<< HEAD

    @Override
    public String getDefaultCatalogName() {

        if (defaultCatalogName != null) {
            return defaultCatalogName;
        }

        if (defaultSchemaName != null) {
            return defaultSchemaName;
        }


        if (getConnection() == null) {
            return null;
        }
        if (getConnection() instanceof OfflineConnection) {
            return ((OfflineConnection) getConnection()).getSchema();
        }

        Statement stmt = null;
        ResultSet rs = null;
        try {
            stmt = ((JdbcConnection) getConnection()).createStatement();
            rs = stmt.executeQuery("select current schema from sysibm.sysdummy1");
            if (rs.next()) {
                String result = rs.getString(1);
                if (result != null) {
                    this.defaultSchemaName = StringUtils.trimToNull(result);
                } else {
                    this.defaultSchemaName = StringUtils.trimToNull(super.getDefaultSchemaName());
                }
            }
        } catch (Exception e) {
            throw new RuntimeException("Could not determine current schema", e);
        } finally {
            JdbcUtils.close(rs, stmt);
        }

        return defaultSchemaName;
    }

    @Override
    public boolean supportsInitiallyDeferrableColumns() {
        return false;
    }

    /**
     * Return an DB2 date literal with the same value as a string formatted using ISO 8601.
     * <p/>
     * Convert an ISO8601 date string to one of the following results:
     * to_date('1995-05-23', 'YYYY-MM-DD')
     * to_date('1995-05-23 09:23:59', 'YYYY-MM-DD HH24:MI:SS')
     * <p/>
     * Implementation restriction:
     * Currently, only the following subsets of ISO8601 are supported:
     * YYYY-MM-DD
     * hh:mm:ss
     * YYYY-MM-DDThh:mm:ss
     */
    @Override
    public String getDateLiteral(String isoDate) {
        String normalLiteral = super.getDateLiteral(isoDate);

        if (isDateOnly(isoDate)) {
            StringBuffer val = new StringBuffer();
            val.append("DATE(");
            val.append(normalLiteral);
            val.append(')');
            return val.toString();
        } else if (isTimeOnly(isoDate)) {
            StringBuffer val = new StringBuffer();
            val.append("TIME(");
            val.append(normalLiteral);
            val.append(')');
            return val.toString();
        } else if (isDateTime(isoDate)) {
            StringBuffer val = new StringBuffer();
            val.append("TIMESTAMP(");
            val.append(normalLiteral);
            val.append(')');
            return val.toString();
        } else {
            return "UNSUPPORTED:" + isoDate;
        }
    }

    @Override
    public boolean supportsTablespaces() {
        return true;
    }

    @Override
    public String getViewDefinition(CatalogAndSchema schema, String viewName) throws DatabaseException {
        schema = schema.customize(this);
        String definition = ExecutorService.getInstance().getExecutor(this).queryForObject(new GetViewDefinitionStatement(schema.getCatalogName(), schema.getSchemaName(), viewName), String.class);

        return "FULL_DEFINITION: " + definition;
    }

    @Override
    public java.util.Date parseDate(String dateAsString) throws DateParseException {
        try {
            if (dateAsString.indexOf(' ') > 0) {
                return new SimpleDateFormat("yyyy-MM-dd HH:mm:ss").parse(dateAsString);
            } else if ((dateAsString.indexOf('.') > 0) && (dateAsString.indexOf('-') > 0)) {
                return new SimpleDateFormat("yyyy-MM-dd-HH.mm.ss.SSSSSS").parse(dateAsString);

            } else {
                if (dateAsString.indexOf(':') > 0) {
                    return new SimpleDateFormat("HH:mm:ss").parse(dateAsString);
                } else if (dateAsString.indexOf('.') > 0) {
                    return new SimpleDateFormat("HH.mm.ss").parse(dateAsString);
                } else {
                    return new SimpleDateFormat("yyyy-MM-dd").parse(dateAsString);
                }
            }
        } catch (ParseException e) {
            throw new DateParseException(dateAsString);
        }
    }

    @Override
    public String generatePrimaryKeyName(String tableName) {
        if (tableName.equals(getDatabaseChangeLogTableName())) {
            tableName = "DbChgLog".toUpperCase();
        } else if (tableName.equals(getDatabaseChangeLogLockTableName())) {
            tableName = "DbChgLogLock".toUpperCase();
        }

        String pkName = super.generatePrimaryKeyName(tableName);
        if (pkName.length() > 18) {
            pkName = pkName.substring(0, 17);
        }
        return pkName;
    }

    @Override
    public CatalogAndSchema getSchemaFromJdbcInfo(String rawCatalogName, String rawSchemaName) {
        if ((rawCatalogName != null) && (rawSchemaName == null)) {
            rawSchemaName = rawCatalogName;
        }
        return new CatalogAndSchema(rawSchemaName, null).customize(this);
    }

    @Override
    public String getJdbcCatalogName(CatalogAndSchema schema) {
        return null;
    }

    @Override
    public String getJdbcSchemaName(CatalogAndSchema schema) {
        return correctObjectName(schema.getCatalogName(), Catalog.class);
    }

    @Override
    public boolean jdbcCallsCatalogsSchemas() {
        return true;
    }

    /**
     * Determine the DB2 data server type. This replaces the isZOS() and
     * isAS400() methods, which was based on DatabaseMetaData
     * getDatabaseProductName(), which does not work correctly for some DB2
     * types.
     *
     * @see <a href="http://www.ibm.com/support/knowledgecenter/SSEPEK_10.0.0/com.ibm.db2z10.doc.java/src/tpc/imjcc_c0053013.html">ibm.com</a>
     * @return the data server type
     */
    public DataServerType getDataServerType() {
        if (this.dataServerType == null) {
            DatabaseConnection databaseConnection = getConnection();
            if ((databaseConnection != null) && (databaseConnection instanceof JdbcConnection)) {
                try {
                    String databaseProductVersion = databaseConnection.getDatabaseProductVersion();
                    String databaseProductName = databaseConnection.getDatabaseProductName();
                    if (databaseProductVersion.startsWith("SQL")) {
                        this.dataServerType = DataServerType.DB2LUW;
                    } else if (databaseProductVersion.startsWith("QSQ") || databaseProductName.startsWith("DB2 UDB for AS/400")) {
                        this.dataServerType = DataServerType.DB2I;
                    } else if (databaseProductVersion.startsWith("DSN")) {
                        this.dataServerType = DataServerType.DB2Z;
                    }
                } catch (DatabaseException e) {
                    this.dataServerType = DataServerType.DB2LUW;
                }
            } else {
                this.dataServerType = DataServerType.DB2LUW;
            }
        }
        return this.dataServerType;
    }

    public boolean isZOS() {
        return getDataServerType() == DataServerType.DB2Z;
    }

    public boolean isAS400() {
       return getDataServerType() == DataServerType.DB2I;
    }

    @Override
    public boolean isSystemObject(DatabaseObject example) {
        if ((example instanceof Index) && (example.getName() != null) && example.getName().matches("SQL\\d+")) {
            return true;
        }
        return super.isSystemObject(example);
    }

    @Override
    public int getMaxFractionalDigitsForTimestamp() {
        // According to
        // https://www.ibm.com/support/knowledgecenter/SSEPGG_9.7.0/com.ibm.db2.luw.sql.ref.doc/doc/r0000859.html
        return 12;
    }

    @Override
    public int getDefaultFractionalDigitsForTimestamp() {
        return 6;
    }

    public enum DataServerType {
        /**
         * DB2 on Linux, Unix and Windows
         */
        DB2LUW,

        /**
         * DB2 on IBM iSeries
         */
        DB2I,

        /**
         * DB2 on IBM zSeries
         */
        DB2Z
    }

    @Override
    public Set<String> getSystemViews() {
        return systemTablesAndViews;
    }
=======
>>>>>>> fd1c7e1f
}<|MERGE_RESOLUTION|>--- conflicted
+++ resolved
@@ -1,54 +1,10 @@
 package liquibase.database.core;
 
 import liquibase.database.DatabaseConnection;
-<<<<<<< HEAD
-import liquibase.database.OfflineConnection;
-import liquibase.database.jvm.JdbcConnection;
-import liquibase.exception.DatabaseException;
-import liquibase.exception.DateParseException;
-import liquibase.executor.ExecutorService;
-import liquibase.statement.core.GetViewDefinitionStatement;
-import liquibase.structure.DatabaseObject;
-import liquibase.structure.core.Catalog;
-import liquibase.structure.core.Index;
-import liquibase.util.JdbcUtils;
-import liquibase.util.StringUtils;
-
-import java.sql.ResultSet;
-import java.sql.Statement;
-import java.text.ParseException;
-import java.text.SimpleDateFormat;
-import java.util.HashSet;
-import java.util.Set;
-
-public class DB2Database extends AbstractJdbcDatabase {
-
-    private static final Set<String> systemTablesAndViews;
-
-    static {
-      systemTablesAndViews = new HashSet<String>();
-      systemTablesAndViews.add("SYSCHKCST");
-      systemTablesAndViews.add("SYSCST");
-      systemTablesAndViews.add("SYSCSTCOL");
-      systemTablesAndViews.add("SYSCSTDEP");
-      systemTablesAndViews.add("SYSKEYCST");
-      systemTablesAndViews.add("SYSREFCST");
-    }
-
-    private DataServerType dataServerType;
-
-    public DB2Database() {
-        super.setCurrentDateTimeFunction("CURRENT TIMESTAMP");
-        super.sequenceNextValueFunction = "NEXT VALUE FOR %s";
-        super.sequenceCurrentValueFunction = "PREVIOUS VALUE FOR %s";
-        super.unquotedObjectsAreUppercased=true;
-    }
-=======
 import liquibase.exception.DatabaseException;
 import liquibase.util.StringUtils;
 
 public class DB2Database extends AbstractDb2Database {
->>>>>>> fd1c7e1f
 
     @Override
     public boolean isCorrectDatabaseImplementation(DatabaseConnection conn) throws DatabaseException {
@@ -59,249 +15,4 @@
     public String getShortName() {
         return "db2";
     }
-<<<<<<< HEAD
-
-    @Override
-    public String getDefaultCatalogName() {
-
-        if (defaultCatalogName != null) {
-            return defaultCatalogName;
-        }
-
-        if (defaultSchemaName != null) {
-            return defaultSchemaName;
-        }
-
-
-        if (getConnection() == null) {
-            return null;
-        }
-        if (getConnection() instanceof OfflineConnection) {
-            return ((OfflineConnection) getConnection()).getSchema();
-        }
-
-        Statement stmt = null;
-        ResultSet rs = null;
-        try {
-            stmt = ((JdbcConnection) getConnection()).createStatement();
-            rs = stmt.executeQuery("select current schema from sysibm.sysdummy1");
-            if (rs.next()) {
-                String result = rs.getString(1);
-                if (result != null) {
-                    this.defaultSchemaName = StringUtils.trimToNull(result);
-                } else {
-                    this.defaultSchemaName = StringUtils.trimToNull(super.getDefaultSchemaName());
-                }
-            }
-        } catch (Exception e) {
-            throw new RuntimeException("Could not determine current schema", e);
-        } finally {
-            JdbcUtils.close(rs, stmt);
-        }
-
-        return defaultSchemaName;
-    }
-
-    @Override
-    public boolean supportsInitiallyDeferrableColumns() {
-        return false;
-    }
-
-    /**
-     * Return an DB2 date literal with the same value as a string formatted using ISO 8601.
-     * <p/>
-     * Convert an ISO8601 date string to one of the following results:
-     * to_date('1995-05-23', 'YYYY-MM-DD')
-     * to_date('1995-05-23 09:23:59', 'YYYY-MM-DD HH24:MI:SS')
-     * <p/>
-     * Implementation restriction:
-     * Currently, only the following subsets of ISO8601 are supported:
-     * YYYY-MM-DD
-     * hh:mm:ss
-     * YYYY-MM-DDThh:mm:ss
-     */
-    @Override
-    public String getDateLiteral(String isoDate) {
-        String normalLiteral = super.getDateLiteral(isoDate);
-
-        if (isDateOnly(isoDate)) {
-            StringBuffer val = new StringBuffer();
-            val.append("DATE(");
-            val.append(normalLiteral);
-            val.append(')');
-            return val.toString();
-        } else if (isTimeOnly(isoDate)) {
-            StringBuffer val = new StringBuffer();
-            val.append("TIME(");
-            val.append(normalLiteral);
-            val.append(')');
-            return val.toString();
-        } else if (isDateTime(isoDate)) {
-            StringBuffer val = new StringBuffer();
-            val.append("TIMESTAMP(");
-            val.append(normalLiteral);
-            val.append(')');
-            return val.toString();
-        } else {
-            return "UNSUPPORTED:" + isoDate;
-        }
-    }
-
-    @Override
-    public boolean supportsTablespaces() {
-        return true;
-    }
-
-    @Override
-    public String getViewDefinition(CatalogAndSchema schema, String viewName) throws DatabaseException {
-        schema = schema.customize(this);
-        String definition = ExecutorService.getInstance().getExecutor(this).queryForObject(new GetViewDefinitionStatement(schema.getCatalogName(), schema.getSchemaName(), viewName), String.class);
-
-        return "FULL_DEFINITION: " + definition;
-    }
-
-    @Override
-    public java.util.Date parseDate(String dateAsString) throws DateParseException {
-        try {
-            if (dateAsString.indexOf(' ') > 0) {
-                return new SimpleDateFormat("yyyy-MM-dd HH:mm:ss").parse(dateAsString);
-            } else if ((dateAsString.indexOf('.') > 0) && (dateAsString.indexOf('-') > 0)) {
-                return new SimpleDateFormat("yyyy-MM-dd-HH.mm.ss.SSSSSS").parse(dateAsString);
-
-            } else {
-                if (dateAsString.indexOf(':') > 0) {
-                    return new SimpleDateFormat("HH:mm:ss").parse(dateAsString);
-                } else if (dateAsString.indexOf('.') > 0) {
-                    return new SimpleDateFormat("HH.mm.ss").parse(dateAsString);
-                } else {
-                    return new SimpleDateFormat("yyyy-MM-dd").parse(dateAsString);
-                }
-            }
-        } catch (ParseException e) {
-            throw new DateParseException(dateAsString);
-        }
-    }
-
-    @Override
-    public String generatePrimaryKeyName(String tableName) {
-        if (tableName.equals(getDatabaseChangeLogTableName())) {
-            tableName = "DbChgLog".toUpperCase();
-        } else if (tableName.equals(getDatabaseChangeLogLockTableName())) {
-            tableName = "DbChgLogLock".toUpperCase();
-        }
-
-        String pkName = super.generatePrimaryKeyName(tableName);
-        if (pkName.length() > 18) {
-            pkName = pkName.substring(0, 17);
-        }
-        return pkName;
-    }
-
-    @Override
-    public CatalogAndSchema getSchemaFromJdbcInfo(String rawCatalogName, String rawSchemaName) {
-        if ((rawCatalogName != null) && (rawSchemaName == null)) {
-            rawSchemaName = rawCatalogName;
-        }
-        return new CatalogAndSchema(rawSchemaName, null).customize(this);
-    }
-
-    @Override
-    public String getJdbcCatalogName(CatalogAndSchema schema) {
-        return null;
-    }
-
-    @Override
-    public String getJdbcSchemaName(CatalogAndSchema schema) {
-        return correctObjectName(schema.getCatalogName(), Catalog.class);
-    }
-
-    @Override
-    public boolean jdbcCallsCatalogsSchemas() {
-        return true;
-    }
-
-    /**
-     * Determine the DB2 data server type. This replaces the isZOS() and
-     * isAS400() methods, which was based on DatabaseMetaData
-     * getDatabaseProductName(), which does not work correctly for some DB2
-     * types.
-     *
-     * @see <a href="http://www.ibm.com/support/knowledgecenter/SSEPEK_10.0.0/com.ibm.db2z10.doc.java/src/tpc/imjcc_c0053013.html">ibm.com</a>
-     * @return the data server type
-     */
-    public DataServerType getDataServerType() {
-        if (this.dataServerType == null) {
-            DatabaseConnection databaseConnection = getConnection();
-            if ((databaseConnection != null) && (databaseConnection instanceof JdbcConnection)) {
-                try {
-                    String databaseProductVersion = databaseConnection.getDatabaseProductVersion();
-                    String databaseProductName = databaseConnection.getDatabaseProductName();
-                    if (databaseProductVersion.startsWith("SQL")) {
-                        this.dataServerType = DataServerType.DB2LUW;
-                    } else if (databaseProductVersion.startsWith("QSQ") || databaseProductName.startsWith("DB2 UDB for AS/400")) {
-                        this.dataServerType = DataServerType.DB2I;
-                    } else if (databaseProductVersion.startsWith("DSN")) {
-                        this.dataServerType = DataServerType.DB2Z;
-                    }
-                } catch (DatabaseException e) {
-                    this.dataServerType = DataServerType.DB2LUW;
-                }
-            } else {
-                this.dataServerType = DataServerType.DB2LUW;
-            }
-        }
-        return this.dataServerType;
-    }
-
-    public boolean isZOS() {
-        return getDataServerType() == DataServerType.DB2Z;
-    }
-
-    public boolean isAS400() {
-       return getDataServerType() == DataServerType.DB2I;
-    }
-
-    @Override
-    public boolean isSystemObject(DatabaseObject example) {
-        if ((example instanceof Index) && (example.getName() != null) && example.getName().matches("SQL\\d+")) {
-            return true;
-        }
-        return super.isSystemObject(example);
-    }
-
-    @Override
-    public int getMaxFractionalDigitsForTimestamp() {
-        // According to
-        // https://www.ibm.com/support/knowledgecenter/SSEPGG_9.7.0/com.ibm.db2.luw.sql.ref.doc/doc/r0000859.html
-        return 12;
-    }
-
-    @Override
-    public int getDefaultFractionalDigitsForTimestamp() {
-        return 6;
-    }
-
-    public enum DataServerType {
-        /**
-         * DB2 on Linux, Unix and Windows
-         */
-        DB2LUW,
-
-        /**
-         * DB2 on IBM iSeries
-         */
-        DB2I,
-
-        /**
-         * DB2 on IBM zSeries
-         */
-        DB2Z
-    }
-
-    @Override
-    public Set<String> getSystemViews() {
-        return systemTablesAndViews;
-    }
-=======
->>>>>>> fd1c7e1f
 }