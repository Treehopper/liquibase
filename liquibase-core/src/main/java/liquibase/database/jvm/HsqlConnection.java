package liquibase.database.jvm;

import liquibase.Scope;
import liquibase.exception.DatabaseException;
<<<<<<< HEAD
import liquibase.listener.SqlListener;
=======
import liquibase.logging.LogService;
import liquibase.logging.LogType;
>>>>>>> 7cff3005
import liquibase.servicelocator.LiquibaseService;
import liquibase.util.JdbcUtils;

import java.sql.Connection;
import java.sql.SQLException;
import java.sql.Statement;
<<<<<<< HEAD

=======
>>>>>>> 7cff3005
@LiquibaseService(skip=true)
public class HsqlConnection extends JdbcConnection {

    public HsqlConnection() {}

    public HsqlConnection(Connection connection) {
        super(connection);
    }


    @Override
    public void commit() throws DatabaseException {
        super.commit();

        Statement st = null;
        try {
            st = createStatement();
            final String sql = "CHECKPOINT";
<<<<<<< HEAD
            for (SqlListener listener : Scope.getCurrentScope().getListeners(SqlListener.class)) {
                listener.writeSqlWillRun(sql);
            }
=======
            LogService.getLog(getClass()).debug(LogType.WRITE_SQL, sql);
>>>>>>> 7cff3005
            st.execute(sql);
        } catch (SQLException e) {
            throw new DatabaseException(e);
        } finally {
            JdbcUtils.closeStatement(st);
        }
    }

    @Override
    public void rollback() throws DatabaseException {
        super.rollback();

        Statement st = null;
        try {
            st = createStatement();
            final String sql = "CHECKPOINT";
<<<<<<< HEAD
            for (SqlListener listener : Scope.getCurrentScope().getListeners(SqlListener.class)) {
                listener.writeSqlWillRun(sql);
            }

=======
            LogService.getLog(getClass()).debug(LogType.WRITE_SQL, sql);
>>>>>>> 7cff3005
            st.execute(sql);
        } catch (SQLException e) {
            throw new DatabaseException(e);
        } finally {
            JdbcUtils.closeStatement(st);
        }
    }
}<|MERGE_RESOLUTION|>--- conflicted
+++ resolved
@@ -2,22 +2,15 @@
 
 import liquibase.Scope;
 import liquibase.exception.DatabaseException;
-<<<<<<< HEAD
 import liquibase.listener.SqlListener;
-=======
-import liquibase.logging.LogService;
-import liquibase.logging.LogType;
->>>>>>> 7cff3005
+import liquibase.servicelocator.LiquibaseService;
 import liquibase.servicelocator.LiquibaseService;
 import liquibase.util.JdbcUtils;
 
 import java.sql.Connection;
 import java.sql.SQLException;
 import java.sql.Statement;
-<<<<<<< HEAD
 
-=======
->>>>>>> 7cff3005
 @LiquibaseService(skip=true)
 public class HsqlConnection extends JdbcConnection {
 
@@ -36,13 +29,9 @@
         try {
             st = createStatement();
             final String sql = "CHECKPOINT";
-<<<<<<< HEAD
             for (SqlListener listener : Scope.getCurrentScope().getListeners(SqlListener.class)) {
                 listener.writeSqlWillRun(sql);
             }
-=======
-            LogService.getLog(getClass()).debug(LogType.WRITE_SQL, sql);
->>>>>>> 7cff3005
             st.execute(sql);
         } catch (SQLException e) {
             throw new DatabaseException(e);
@@ -59,14 +48,10 @@
         try {
             st = createStatement();
             final String sql = "CHECKPOINT";
-<<<<<<< HEAD
             for (SqlListener listener : Scope.getCurrentScope().getListeners(SqlListener.class)) {
                 listener.writeSqlWillRun(sql);
             }
 
-=======
-            LogService.getLog(getClass()).debug(LogType.WRITE_SQL, sql);
->>>>>>> 7cff3005
             st.execute(sql);
         } catch (SQLException e) {
             throw new DatabaseException(e);
