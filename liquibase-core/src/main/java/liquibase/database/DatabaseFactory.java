package liquibase.database;

import liquibase.Scope;
import liquibase.database.core.UnsupportedDatabase;
import liquibase.database.jvm.JdbcConnection;
import liquibase.exception.DatabaseException;
import liquibase.exception.UnexpectedLiquibaseException;
import liquibase.logging.LogService;
import liquibase.logging.LogType;
import liquibase.logging.Logger;
import liquibase.resource.ResourceAccessor;
import liquibase.util.StringUtil;

import java.io.File;
import java.io.FileInputStream;
import java.sql.Connection;
import java.sql.Driver;
import java.util.*;

public class DatabaseFactory {
    private static final Logger LOG = LogService.getLog(DatabaseFactory.class);
    private static DatabaseFactory instance;
    private Map<String, SortedSet<Database>> implementedDatabases = new HashMap<>();
    private Map<String, SortedSet<Database>> internalDatabases = new HashMap<>();

    private DatabaseFactory() {
        try {
            for (Database database : Scope.getCurrentScope().getServiceLocator().findInstances(Database.class)) {
                register(database);
            }
        } catch (Exception e) {
            throw new RuntimeException(e);
        }

    }

    public static synchronized DatabaseFactory getInstance() {
        if (instance == null) {
            instance = new DatabaseFactory();
        }
        return instance;
    }

    /**
     * Set singleton instance. Primarily used in testing
     */
    public static synchronized void setInstance(DatabaseFactory databaseFactory) {
        instance = databaseFactory;
    }

    public static synchronized void reset() {
        instance = new DatabaseFactory();
    }

    /**
     * Returns instances of all implemented database types.
     */
    public List<Database> getImplementedDatabases() {
        List<Database> returnList = new ArrayList<>();
        for (SortedSet<Database> set : implementedDatabases.values()) {
            returnList.add(set.iterator().next());
        }
        return returnList;
    }

    /**
     * Returns instances of all "internal" database types.
     */
    public List<Database> getInternalDatabases() {
        List<Database> returnList = new ArrayList<>();
        for (SortedSet<Database> set : internalDatabases.values()) {
            returnList.add(set.iterator().next());
        }
        return returnList;
    }

    public void register(Database database) {
        Map<String, SortedSet<Database>> map = null;
        if (database instanceof InternalDatabase) {
            map = internalDatabases;
        } else {
            map = implementedDatabases;

        }

        if (!map.containsKey(database.getShortName())) {
            map.put(database.getShortName(), new TreeSet<>(new TreeSet<>(new DatabaseComparator())));
        }
        map.get(database.getShortName()).add(database);
    }

    public Database findCorrectDatabaseImplementation(DatabaseConnection connection) throws DatabaseException {

        SortedSet<Database> foundDatabases = new TreeSet<>(new DatabaseComparator());

        for (Database implementedDatabase : getImplementedDatabases()) {
            if (connection instanceof OfflineConnection) {
                if (((OfflineConnection) connection).isCorrectDatabaseImplementation(implementedDatabase)) {
                    foundDatabases.add(implementedDatabase);
                }
            } else {
                if (implementedDatabase.isCorrectDatabaseImplementation(connection)) {
                    foundDatabases.add(implementedDatabase);
                }
            }
        }

        if (foundDatabases.isEmpty()) {
            LOG.warning(LogType.LOG, "Unknown database: " + connection.getDatabaseProductName());
            UnsupportedDatabase unsupportedDB = new UnsupportedDatabase();
            unsupportedDB.setConnection(connection);
            return unsupportedDB;
        }

        Database returnDatabase;
        try {
            returnDatabase = foundDatabases.iterator().next().getClass().getConstructor().newInstance();
        } catch (Exception e) {
            throw new UnexpectedLiquibaseException(e);
        }

        returnDatabase.setConnection(connection);
        return returnDatabase;
    }

    public Database openDatabase(String url,
                            String username,
                            String password,
                            String propertyProviderClass,
                            ResourceAccessor resourceAccessor) throws DatabaseException {
        return openDatabase(url, username, password, null, null, null, propertyProviderClass, resourceAccessor);
    }

    public Database openDatabase(String url,
                            String username,
                            String password,
                            String driver,
                            String databaseClass,
                            String driverPropertiesFile,
                            String propertyProviderClass,
                            ResourceAccessor resourceAccessor) throws DatabaseException {
        return this.findCorrectDatabaseImplementation(openConnection(url, username, password, driver, databaseClass, driverPropertiesFile, propertyProviderClass, resourceAccessor));
    }

    public DatabaseConnection openConnection(String url,
                                             String username,
                                             String password,
                                             String propertyProvider,
                                             ResourceAccessor resourceAccessor) throws DatabaseException {

        return openConnection(url, username, password, null, null, null, propertyProvider, resourceAccessor);
    }

    public DatabaseConnection openConnection(String url,
                                             String username,
                                             String password,
                                             String driver,
                                             String databaseClass,
                                             String driverPropertiesFile,
                                             String propertyProviderClass,
                                             ResourceAccessor resourceAccessor) throws DatabaseException {

        if (url.startsWith("offline:")) {
            OfflineConnection offlineConnection = new OfflineConnection(url, resourceAccessor);
            offlineConnection.setConnectionUserName(username);
            return offlineConnection;
        }

        driver = StringUtil.trimToNull(driver);
        if (driver == null) {
            driver = DatabaseFactory.getInstance().findDefaultDriver(url);
        }

        try {
            Driver driverObject;
            DatabaseFactory databaseFactory = DatabaseFactory.getInstance();
            if (databaseClass != null) {
                databaseFactory.clearRegistry();
<<<<<<< HEAD
                databaseFactory.register((Database) Class.forName(databaseClass, true, Scope.getCurrentScope().getClassLoader()).newInstance());
=======
                databaseFactory.register((Database) Class.forName(databaseClass, true, resourceAccessor.toClassLoader()).getConstructor().newInstance());
>>>>>>> c58b9325
            }

            try {
                if (driver == null) {
                    driver = databaseFactory.findDefaultDriver(url);
                }

                if (driver == null) {
                    throw new RuntimeException("Driver class was not specified and could not be determined from the url (" + url + ")");
                }

<<<<<<< HEAD
                driverObject = (Driver) Class.forName(driver, true, Scope.getCurrentScope().getClassLoader()).newInstance();
=======
                driverObject = (Driver) Class.forName(driver, true, resourceAccessor.toClassLoader()).getConstructor().newInstance();
>>>>>>> c58b9325
            } catch (Exception e) {
                throw new RuntimeException("Cannot find database driver: " + e.getMessage());
            }

            if (driverObject instanceof LiquibaseExtDriver) {
                ((LiquibaseExtDriver)driverObject).setResourceAccessor(resourceAccessor);
            }

            Properties driverProperties;
            if (propertyProviderClass == null) {
                driverProperties = new Properties();
            } else {
<<<<<<< HEAD
                driverProperties = (Properties) Class.forName(propertyProviderClass, true, Scope.getCurrentScope().getClassLoader()).newInstance();
=======
                driverProperties = (Properties) Class.forName(propertyProviderClass, true, resourceAccessor.toClassLoader()).getConstructor().newInstance();
>>>>>>> c58b9325
            }

            if (username != null) {
                driverProperties.put("user", username);
            }
            if (password != null) {
                driverProperties.put("password", password);
            }
            if (null != driverPropertiesFile) {
                File propertiesFile = new File(driverPropertiesFile);
                if (propertiesFile.exists()) {
                    LOG.debug(
                            LogType.LOG, "Loading properties from the file:'" + driverPropertiesFile + "'"
                    );
                    FileInputStream inputStream = new FileInputStream(propertiesFile);
                    try {
                        driverProperties.load(inputStream);
                    } finally {
                        inputStream.close();
                    }
                } else {
                    throw new RuntimeException("Can't open JDBC Driver specific properties from the file: '"
                            + driverPropertiesFile + "'");
                }
            }


            LOG.debug(LogType.LOG, "Properties:");
            for (Map.Entry entry : driverProperties.entrySet()) {
                LOG.debug(LogType.LOG, "Key:'" + entry.getKey().toString() + "' Value:'" + entry.getValue().toString() + "'");
            }


            LOG.debug(LogType.LOG, "Connecting to the URL:'" + url + "' using driver:'" + driverObject.getClass().getName() + "'");
            Connection connection = driverObject.connect(url, driverProperties);
            LOG.debug(LogType.LOG, "Connection has been created");
            if (connection == null) {
                throw new DatabaseException("Connection could not be created to " + url + " with driver " + driverObject.getClass().getName() + ".  Possibly the wrong driver for the given database URL");
            }

            return new JdbcConnection(connection);
        } catch (Exception e) {
            throw new DatabaseException(e);
        }
    }

    /**
     * Returns the Java class name of the JDBC driver class (e.g. "org.mariadb.jdbc.Driver")
     * for the specified JDBC URL, if any Database class supports that URL.
     *
     * @param url the JDBC URL to analyse
     * @return a Database object supporting the URL. May also return null if the JDBC URL is unknown to all handlers.
     */
    public String findDefaultDriver(String url) {
        for (Database database : this.getImplementedDatabases()) {
            String defaultDriver = database.getDefaultDriver(url);
            if (defaultDriver != null) {
                return defaultDriver;
            }
        }

        return null;
    }

    /**
     * Removes all registered databases, even built in ones.  Useful for forcing a particular database implementation
     */
    public void clearRegistry() {
        implementedDatabases.clear();
    }

    public Database getDatabase(String shortName) {
        if (!implementedDatabases.containsKey(shortName)) {
            return null;
        }
        return implementedDatabases.get(shortName).iterator().next();

    }

    private static class DatabaseComparator implements Comparator<Database> {
        @Override
        public int compare(Database o1, Database o2) {
            return -1 * Integer.valueOf(o1.getPriority()).compareTo(o2.getPriority());
        }
    }
}<|MERGE_RESOLUTION|>--- conflicted
+++ resolved
@@ -176,11 +176,7 @@
             DatabaseFactory databaseFactory = DatabaseFactory.getInstance();
             if (databaseClass != null) {
                 databaseFactory.clearRegistry();
-<<<<<<< HEAD
-                databaseFactory.register((Database) Class.forName(databaseClass, true, Scope.getCurrentScope().getClassLoader()).newInstance());
-=======
-                databaseFactory.register((Database) Class.forName(databaseClass, true, resourceAccessor.toClassLoader()).getConstructor().newInstance());
->>>>>>> c58b9325
+                databaseFactory.register((Database) Class.forName(databaseClass, true, Scope.getCurrentScope().getClassLoader()).getConstructor().newInstance());
             }
 
             try {
@@ -192,11 +188,7 @@
                     throw new RuntimeException("Driver class was not specified and could not be determined from the url (" + url + ")");
                 }
 
-<<<<<<< HEAD
-                driverObject = (Driver) Class.forName(driver, true, Scope.getCurrentScope().getClassLoader()).newInstance();
-=======
-                driverObject = (Driver) Class.forName(driver, true, resourceAccessor.toClassLoader()).getConstructor().newInstance();
->>>>>>> c58b9325
+                driverObject = (Driver) Class.forName(driver, true, Scope.getCurrentScope().getClassLoader()).getConstructor().newInstance();
             } catch (Exception e) {
                 throw new RuntimeException("Cannot find database driver: " + e.getMessage());
             }
@@ -209,11 +201,7 @@
             if (propertyProviderClass == null) {
                 driverProperties = new Properties();
             } else {
-<<<<<<< HEAD
-                driverProperties = (Properties) Class.forName(propertyProviderClass, true, Scope.getCurrentScope().getClassLoader()).newInstance();
-=======
-                driverProperties = (Properties) Class.forName(propertyProviderClass, true, resourceAccessor.toClassLoader()).getConstructor().newInstance();
->>>>>>> c58b9325
+                driverProperties = (Properties) Class.forName(propertyProviderClass, true, Scope.getCurrentScope().getClassLoader()).getConstructor().newInstance();
             }
 
             if (username != null) {
