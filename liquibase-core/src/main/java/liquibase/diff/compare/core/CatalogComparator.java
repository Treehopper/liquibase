package liquibase.diff.compare.core;

import liquibase.CatalogAndSchema;
import liquibase.configuration.LiquibaseConfiguration;
import liquibase.database.Database;
import liquibase.diff.ObjectDifferences;
import liquibase.diff.compare.CompareControl;
import liquibase.diff.compare.DatabaseObjectComparatorChain;
import liquibase.structure.DatabaseObject;
import liquibase.structure.core.Catalog;
import liquibase.structure.core.Schema;
import liquibase.util.StringUtil;

import java.util.Set;

public class CatalogComparator extends CommonCatalogSchemaComparator {
    @Override
    public int getPriority(Class<? extends DatabaseObject> objectType, Database database) {
        if (Catalog.class.isAssignableFrom(objectType)) {
            return PRIORITY_TYPE;
        }
        return PRIORITY_NONE;
    }

    @Override
    public String[] hash(DatabaseObject databaseObject, Database accordingTo, DatabaseObjectComparatorChain chain) {
        return null;
    }

    @Override
    public boolean isSameObject(DatabaseObject databaseObject1, DatabaseObject databaseObject2, Database accordingTo, DatabaseObjectComparatorChain chain) {
        if (!((databaseObject1 instanceof Catalog) && (databaseObject2 instanceof Catalog))) {
            return false;
        }

        if (!accordingTo.supportsCatalogs()) {
            return true;
        }

        // the flag will be set true in multi catalog environments
        boolean shouldIncludeCatalog = LiquibaseConfiguration.getInstance().shouldIncludeCatalogInSpecification();
        String object1Name;
        if (!shouldIncludeCatalog && ((Catalog) databaseObject1).isDefault()) {
            object1Name = null;
        } else {
            object1Name = databaseObject1.getName();
        }

        String object2Name;
        if (!shouldIncludeCatalog && ((Catalog) databaseObject2).isDefault()) {
            object2Name = null;
        } else {
            object2Name = databaseObject2.getName();
        }

        CatalogAndSchema thisSchema = new CatalogAndSchema(object1Name, null).standardize(accordingTo);
        CatalogAndSchema otherSchema = new CatalogAndSchema(object2Name, null).standardize(accordingTo);

        if (thisSchema.getCatalogName() == null) {
            return otherSchema.getCatalogName() == null;
        }

<<<<<<< HEAD
        if (CatalogAndSchema.CatalogAndSchemaCase.ORIGINAL_CASE.equals(accordingTo.getSchemaAndCatalogCase())) {
            if (StringUtil.trimToEmpty(object1Name).equals(StringUtil.trimToEmpty(object2Name))){
                return true;
            }
        } else {
            if (StringUtil.trimToEmpty(object1Name).equalsIgnoreCase(StringUtil.trimToEmpty(object2Name))) {
                return true;
            }
        }
        if (accordingTo.supportsSchemas()) { //no need to check schema mappings
            return false;
        }
=======
        if (equalsSchemas(accordingTo,object1Name,  object2Name)) return true;
>>>>>>> 668c59ae

        //check with schemaComparisons
        if ((chain.getSchemaComparisons() != null) && (chain.getSchemaComparisons().length > 0)) {
            for (CompareControl.SchemaComparison comparison : chain.getSchemaComparisons()) {
                String comparisonCatalog1 = getComparisonSchemaOrCatalog(accordingTo, comparison);
                String comparisonCatalog2 = getReferenceSchemaOrCatalog(accordingTo, comparison);

                String finalCatalog1 = thisSchema.getCatalogName();
                String finalCatalog2 = otherSchema.getCatalogName();

                if ((comparisonCatalog1 != null) && comparisonCatalog1.equalsIgnoreCase(finalCatalog1)) {
                    finalCatalog1 = comparisonCatalog2;
                } else if ((comparisonCatalog2 != null) && comparisonCatalog2.equalsIgnoreCase(finalCatalog1)) {
                    finalCatalog1 = comparisonCatalog1;
                }

                if (StringUtil.trimToEmpty(finalCatalog1).equalsIgnoreCase(StringUtil.trimToEmpty(finalCatalog2))) {
                    return true;
                }

                if ((comparisonCatalog1 != null) && comparisonCatalog1.equalsIgnoreCase(finalCatalog2)) {
                    finalCatalog2 = comparisonCatalog2;
                } else if ((comparisonCatalog2 != null) && comparisonCatalog2.equalsIgnoreCase(finalCatalog2)) {
                    finalCatalog2 = comparisonCatalog1;
                }

                if (StringUtil.trimToEmpty(finalCatalog1).equalsIgnoreCase(StringUtil.trimToEmpty(finalCatalog2))) {
                    return true;
                }
            }
        }

        return false;
    }

    @Override
    public ObjectDifferences findDifferences(DatabaseObject databaseObject1, DatabaseObject databaseObject2, Database accordingTo, CompareControl compareControl, DatabaseObjectComparatorChain chain, Set<String> exclude) {
        ObjectDifferences differences = new ObjectDifferences(compareControl);
        differences.compare("name", databaseObject1, databaseObject2, new ObjectDifferences.DatabaseObjectNameCompareFunction(Schema.class, accordingTo));

        return differences;
    }
}<|MERGE_RESOLUTION|>--- conflicted
+++ resolved
@@ -60,22 +60,7 @@
             return otherSchema.getCatalogName() == null;
         }
 
-<<<<<<< HEAD
-        if (CatalogAndSchema.CatalogAndSchemaCase.ORIGINAL_CASE.equals(accordingTo.getSchemaAndCatalogCase())) {
-            if (StringUtil.trimToEmpty(object1Name).equals(StringUtil.trimToEmpty(object2Name))){
-                return true;
-            }
-        } else {
-            if (StringUtil.trimToEmpty(object1Name).equalsIgnoreCase(StringUtil.trimToEmpty(object2Name))) {
-                return true;
-            }
-        }
-        if (accordingTo.supportsSchemas()) { //no need to check schema mappings
-            return false;
-        }
-=======
         if (equalsSchemas(accordingTo,object1Name,  object2Name)) return true;
->>>>>>> 668c59ae
 
         //check with schemaComparisons
         if ((chain.getSchemaComparisons() != null) && (chain.getSchemaComparisons().length > 0)) {
