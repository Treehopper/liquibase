--- conflicted
+++ resolved
@@ -38,12 +38,8 @@
     public Change[] fixChanged(DatabaseObject changedObject, ObjectDifferences differences, DiffOutputControl control, Database referenceDatabase, Database comparisonDatabase, ChangeGeneratorChain chain) {
         Sequence sequence = (Sequence) changedObject;
 
-<<<<<<< HEAD
         List<Change> changes = new ArrayList<>();
-=======
-        List<Change> changes = new ArrayList<Change>();
         AlterSequenceChange accumulatedChange = createAlterSequenceChange(sequence, control);
->>>>>>> e5be0a9c
 
         if (differences.isDifferent("incrementBy")) {
             AlterSequenceChange change = createAlterSequenceChange(sequence, control);
