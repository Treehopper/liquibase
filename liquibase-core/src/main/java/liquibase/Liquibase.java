--- conflicted
+++ resolved
@@ -1571,8 +1571,6 @@
         this.changeLogParameters.set(key, value);
     }
 
-<<<<<<< HEAD
-=======
     /**
      * Add safe database properties as changelog parameters.<br/>
      * Safe properties are the ones that doesn't have side effects in liquibase state and also don't change in during the liquibase execution
@@ -1590,7 +1588,7 @@
             setChangeLogParameter("database.databaseProductVersion", database.getDatabaseProductVersion());
             setChangeLogParameter("database.defaultCatalogName", database.getDefaultCatalogName());
             setChangeLogParameter("database.defaultSchemaName", database.getDefaultSchemaName());
-            setChangeLogParameter("database.defaultSchemaNamePrefix", StringUtils.trimToNull(database.getDefaultSchemaName())==null?"":"."+database.getDefaultSchemaName());
+            setChangeLogParameter("database.defaultSchemaNamePrefix", StringUtil.trimToNull(database.getDefaultSchemaName())==null?"":"."+database.getDefaultSchemaName());
             setChangeLogParameter("database.lineComment", database.getLineComment());
             setChangeLogParameter("database.liquibaseSchemaName", database.getLiquibaseSchemaName());
             setChangeLogParameter("database.liquibaseTablespaceName", database.getLiquibaseTablespaceName());
@@ -1610,7 +1608,6 @@
         return LockServiceFactory.getInstance().getLockService(database);
     }
 
->>>>>>> 668c59ae
     public void setChangeExecListener(ChangeExecListener listener) {
         this.changeExecListener = listener;
     }
