package liquibase;

import liquibase.change.CheckSum;
import liquibase.change.core.RawSQLChange;
import liquibase.changelog.*;
import liquibase.changelog.filter.*;
import liquibase.changelog.visitor.*;
import liquibase.command.CommandExecutionException;
import liquibase.command.CommandFactory;
import liquibase.command.core.DropAllCommand;
import liquibase.database.Database;
import liquibase.database.DatabaseConnection;
import liquibase.database.DatabaseFactory;
import liquibase.database.ObjectQuotingStrategy;
import liquibase.database.core.MSSQLDatabase;
import liquibase.database.core.OracleDatabase;
import liquibase.diff.DiffGeneratorFactory;
import liquibase.diff.DiffResult;
import liquibase.diff.compare.CompareControl;
import liquibase.diff.output.changelog.DiffToChangeLog;
import liquibase.exception.DatabaseException;
import liquibase.exception.LiquibaseException;
import liquibase.exception.LockException;
import liquibase.exception.UnexpectedLiquibaseException;
import liquibase.executor.Executor;
import liquibase.executor.ExecutorService;
import liquibase.executor.LoggingExecutor;
import liquibase.lockservice.DatabaseChangeLogLock;
import liquibase.lockservice.LockService;
import liquibase.lockservice.LockServiceFactory;
import liquibase.logging.LogService;
import liquibase.logging.LogType;
import liquibase.logging.Logger;
import liquibase.parser.ChangeLogParser;
import liquibase.parser.ChangeLogParserFactory;
import liquibase.resource.InputStreamList;
import liquibase.resource.ResourceAccessor;
import liquibase.serializer.ChangeLogSerializer;
import liquibase.snapshot.DatabaseSnapshot;
import liquibase.snapshot.InvalidExampleException;
import liquibase.snapshot.SnapshotControl;
import liquibase.snapshot.SnapshotGeneratorFactory;
import liquibase.statement.core.RawSqlStatement;
import liquibase.statement.core.UpdateStatement;
import liquibase.structure.DatabaseObject;
import liquibase.structure.core.Catalog;
import liquibase.util.LiquibaseUtil;
import liquibase.util.StreamUtil;
import liquibase.util.StringUtil;

import javax.xml.parsers.ParserConfigurationException;
import java.io.*;
import java.text.DateFormat;
import java.util.*;

import static java.util.ResourceBundle.getBundle;

/**
 * Primary facade class for interacting with Liquibase.
 * The built in command line, Ant, Maven and other ways of running Liquibase are wrappers around methods in this class.
 */
public class Liquibase implements AutoCloseable {

    private static final Logger LOG = Scope.getCurrentScope().getLog(Liquibase.class);
    protected static final int CHANGESET_ID_NUM_PARTS = 3;
    protected static final int CHANGESET_ID_AUTHOR_PART = 2;
    protected static final int CHANGESET_ID_CHANGESET_PART = 1;
    protected static final int CHANGESET_ID_CHANGELOG_PART = 0;
    private static ResourceBundle coreBundle = getBundle("liquibase/i18n/liquibase-core");
    protected static final String MSG_COULD_NOT_RELEASE_LOCK = coreBundle.getString("could.not.release.lock");

    protected Database database;
    private DatabaseChangeLog databaseChangeLog;
    private String changeLogFile;
    private ResourceAccessor resourceAccessor;
    private ChangeLogParameters changeLogParameters;
    private ChangeExecListener changeExecListener;
    private ChangeLogSyncListener changeLogSyncListener;

    private boolean ignoreClasspathPrefix = true;

    /**
     * Creates a Liquibase instance for a given DatabaseConnection. The Database instance used will be found with {@link DatabaseFactory#findCorrectDatabaseImplementation(liquibase.database.DatabaseConnection)}
     *
     * @see DatabaseConnection
     * @see Database
     * @see #Liquibase(String, liquibase.resource.ResourceAccessor, liquibase.database.Database)
     * @see ResourceAccessor
     */
    public Liquibase(String changeLogFile, ResourceAccessor resourceAccessor, DatabaseConnection conn)
        throws LiquibaseException {
        this(changeLogFile, resourceAccessor, DatabaseFactory.getInstance().findCorrectDatabaseImplementation(conn));
    }

    /**
     * Creates a Liquibase instance. The changeLogFile parameter must be a path that can be resolved by the passed
     * ResourceAccessor. If windows style path separators are used for the changeLogFile, they will be standardized to
     * unix style for better cross-system compatibility.
     *
     * @see DatabaseConnection
     * @see Database
     * @see ResourceAccessor
     */
    public Liquibase(String changeLogFile, ResourceAccessor resourceAccessor, Database database) {
        if (changeLogFile != null) {
            // Convert to STANDARD / if using absolute path on windows:
            this.changeLogFile = changeLogFile.replace('\\', '/');
        }

        this.resourceAccessor = resourceAccessor;
        this.changeLogParameters = new ChangeLogParameters(database);
        this.database = database;
    }

    public Liquibase(DatabaseChangeLog changeLog, ResourceAccessor resourceAccessor, Database database) {
        this.databaseChangeLog = changeLog;

        if (changeLog != null) {
            this.changeLogFile = changeLog.getPhysicalFilePath();
        }
        if (this.changeLogFile != null) {
            // Convert to STANDARD "/" if using an absolute path on Windows:
            changeLogFile = changeLogFile.replace('\\', '/');
        }
        this.resourceAccessor = resourceAccessor;
        this.database = database;
        this.changeLogParameters = new ChangeLogParameters(database);
    }

    /**
     * Return the change log file used by this Liquibase instance.
     */
    public String getChangeLogFile() {
        return changeLogFile;
    }

    /**
     * Return the log used by this Liquibase instance.
     */
    public Logger getLog() {
        return LOG;
    }

    /**
     * Returns the ChangeLogParameters container used by this Liquibase instance.
     */
    public ChangeLogParameters getChangeLogParameters() {
        return changeLogParameters;
    }

    /**
     * Returns the Database used by this Liquibase instance.
     */
    public Database getDatabase() {
        return database;
    }

    /**
     * Return ResourceAccessor used by this Liquibase instance.
     */
    public ResourceAccessor getResourceAccessor() {
        return resourceAccessor;
    }

    /**
     * Convience method for {@link #update(Contexts)} that constructs the Context object from the passed string.
     */
    public void update(String contexts) throws LiquibaseException {
        this.update(new Contexts(contexts));
    }
    /**
     * Executes Liquibase "update" logic which ensures that the configured {@link Database} is up to date according to
     * the configured changelog file. To run in "no context mode", pass a null or empty context object.
     */
    public void update(Contexts contexts) throws LiquibaseException {
        update(contexts, new LabelExpression());
    }

    public void update(Contexts contexts, LabelExpression labelExpression) throws LiquibaseException {
        update(contexts, labelExpression, true);
    }
    public void update(Contexts contexts, LabelExpression labelExpression, boolean checkLiquibaseTables)
        throws LiquibaseException {
        LockService lockService = LockServiceFactory.getInstance().getLockService(database);
        lockService.waitForLock();

        changeLogParameters.setContexts(contexts);
        changeLogParameters.setLabels(labelExpression);

        try {
            DatabaseChangeLog changeLog = getDatabaseChangeLog();
            
            if (checkLiquibaseTables) {
                checkLiquibaseTables(true, changeLog, contexts, labelExpression);
            }

            ChangeLogHistoryServiceFactory.getInstance().getChangeLogService(database).generateDeploymentId();

            changeLog.validate(database, contexts, labelExpression);

            ChangeLogIterator changeLogIterator = getStandardChangelogIterator(contexts, labelExpression, changeLog);

            changeLogIterator.run(createUpdateVisitor(), new RuntimeEnvironment(database, contexts, labelExpression));
        } finally {
            database.setObjectQuotingStrategy(ObjectQuotingStrategy.LEGACY);
            try {
                lockService.releaseLock();
            } catch (LockException e) {
                LOG.severe(LogType.LOG, MSG_COULD_NOT_RELEASE_LOCK, e);
            }
            resetServices();
        }
    }

    public DatabaseChangeLog getDatabaseChangeLog() throws LiquibaseException {
        if (databaseChangeLog == null) {
            ChangeLogParser parser = ChangeLogParserFactory.getInstance().getParser(changeLogFile, resourceAccessor);
            databaseChangeLog = parser.parse(changeLogFile, changeLogParameters, resourceAccessor);
        }

        return databaseChangeLog;
    }


    protected UpdateVisitor createUpdateVisitor() {
        return new UpdateVisitor(database, changeExecListener);
    }

    protected RollbackVisitor createRollbackVisitor() {
        return new RollbackVisitor(database, changeExecListener);
    }

    protected ChangeLogIterator getStandardChangelogIterator(Contexts contexts, LabelExpression labelExpression,
                                                             DatabaseChangeLog changeLog) throws DatabaseException {
        return new ChangeLogIterator(changeLog,
                new ShouldRunChangeSetFilter(database, ignoreClasspathPrefix),
                new ContextChangeSetFilter(contexts),
                new LabelChangeSetFilter(labelExpression),
                new DbmsChangeSetFilter(database),
                new IgnoreChangeSetFilter());
    }

    public void update(String contexts, Writer output) throws LiquibaseException {
        this.update(new Contexts(contexts), output);
    }

    public void update(Contexts contexts, Writer output) throws LiquibaseException {
        update(contexts, new LabelExpression(), output);
    }

    public void update(Contexts contexts, LabelExpression labelExpression, Writer output) throws LiquibaseException {
        update(contexts, labelExpression, output, true);
    }
    
    public void update(Contexts contexts, LabelExpression labelExpression, Writer output, boolean checkLiquibaseTables)
            throws LiquibaseException {
        changeLogParameters.setContexts(contexts);
        changeLogParameters.setLabels(labelExpression);

        /* We have no other choice than to save the current Executer here. */
        @SuppressWarnings("squid:S1941")
        Executor oldTemplate = ExecutorService.getInstance().getExecutor(database);
        LoggingExecutor loggingExecutor = new LoggingExecutor(
            ExecutorService.getInstance().getExecutor(database), output, database
        );
        ExecutorService.getInstance().setExecutor(database, loggingExecutor);

        outputHeader("Update Database Script");

        LockService lockService = LockServiceFactory.getInstance().getLockService(database);
        lockService.waitForLock();

        try {

            update(contexts, labelExpression, checkLiquibaseTables);

            output.flush();
        } catch (IOException e) {
            throw new LiquibaseException(e);
        }

        ExecutorService.getInstance().setExecutor(database, oldTemplate);
    }

    public void update(int changesToApply, String contexts) throws LiquibaseException {
        update(changesToApply, new Contexts(contexts), new LabelExpression());
    }

    public void update(int changesToApply, Contexts contexts, LabelExpression labelExpression)
        throws LiquibaseException {
        changeLogParameters.setContexts(contexts);
        changeLogParameters.setLabels(labelExpression);

        LockService lockService = LockServiceFactory.getInstance().getLockService(database);
        lockService.waitForLock();

        try {

            DatabaseChangeLog changeLog = getDatabaseChangeLog();

            checkLiquibaseTables(true, changeLog, contexts, labelExpression);
            ChangeLogHistoryServiceFactory.getInstance().getChangeLogService(database).generateDeploymentId();

            changeLog.validate(database, contexts, labelExpression);

            ChangeLogIterator logIterator = new ChangeLogIterator(changeLog,
                    new ShouldRunChangeSetFilter(database, ignoreClasspathPrefix),
                    new ContextChangeSetFilter(contexts),
                    new LabelChangeSetFilter(labelExpression),
                    new DbmsChangeSetFilter(database),
                    new IgnoreChangeSetFilter(),
                    new CountChangeSetFilter(changesToApply));

            logIterator.run(createUpdateVisitor(), new RuntimeEnvironment(database, contexts, labelExpression));
        } finally {
            try {
                lockService.releaseLock();
            } catch (LockException e) {
                LOG.severe(LogType.LOG, MSG_COULD_NOT_RELEASE_LOCK, e);
            }
            resetServices();
        }
    }

    public void update(String tag, String contexts) throws LiquibaseException {
        update(tag, new Contexts(contexts), new LabelExpression());
    }

    public void update(String tag, Contexts contexts) throws LiquibaseException {
        update(tag, contexts, new LabelExpression());
    }

    public void update(String tag, Contexts contexts, LabelExpression labelExpression) throws LiquibaseException {
        if (tag == null) {
            update(contexts, labelExpression);
            return;
        }
        changeLogParameters.setContexts(contexts);
        changeLogParameters.setLabels(labelExpression);

        LockService lockService = LockServiceFactory.getInstance().getLockService(database);
        lockService.waitForLock();

        try {

            DatabaseChangeLog changeLog = getDatabaseChangeLog();

            checkLiquibaseTables(true, changeLog, contexts, labelExpression);
            changeLog.validate(database, contexts, labelExpression);

            List<RanChangeSet> ranChangeSetList = database.getRanChangeSetList();
            ChangeLogIterator logIterator = new ChangeLogIterator(changeLog,
                    new ShouldRunChangeSetFilter(database, ignoreClasspathPrefix),
                    new ContextChangeSetFilter(contexts),
                    new LabelChangeSetFilter(labelExpression),
                    new DbmsChangeSetFilter(database),
                    new IgnoreChangeSetFilter(),
                    new UpToTagChangeSetFilter(tag, ranChangeSetList));

            logIterator.run(createUpdateVisitor(), new RuntimeEnvironment(database, contexts, labelExpression));
        } finally {
            try {
                lockService.releaseLock();
            } catch (LockException e) {
                LOG.severe(LogType.LOG, MSG_COULD_NOT_RELEASE_LOCK, e);
            }
            resetServices();
        }
    }

    public void update(int changesToApply, String contexts, Writer output) throws LiquibaseException {
        this.update(changesToApply, new Contexts(contexts), new LabelExpression(), output);
    }

    public void update(int changesToApply, Contexts contexts, LabelExpression labelExpression, Writer output)
        throws LiquibaseException {
        changeLogParameters.setContexts(contexts);
        changeLogParameters.setLabels(labelExpression);

        /* We have no other choice than to save the current Executer here. */
        @SuppressWarnings("squid:S1941")
        Executor oldTemplate = ExecutorService.getInstance().getExecutor(database);
        LoggingExecutor loggingExecutor = new LoggingExecutor(
            ExecutorService.getInstance().getExecutor(database), output, database
        );
        ExecutorService.getInstance().setExecutor(database, loggingExecutor);

        outputHeader("Update " + changesToApply + " Change Sets Database Script");

        update(changesToApply, contexts, labelExpression);

        try {
            output.flush();
        } catch (IOException e) {
            throw new LiquibaseException(e);
        }

        resetServices();
        ExecutorService.getInstance().setExecutor(database, oldTemplate);
    }

    public void update(String tag, String contexts, Writer output) throws LiquibaseException {
        update(tag, new Contexts(contexts), new LabelExpression(), output);
    }

    public void update(String tag, Contexts contexts, Writer output) throws LiquibaseException {
        update(tag, contexts, new LabelExpression(), output);
    }

    public void update(String tag, Contexts contexts, LabelExpression labelExpression, Writer output)
        throws LiquibaseException {
        if (tag == null) {
            update(contexts, labelExpression, output);
            return;
        }
        changeLogParameters.setContexts(contexts);
        changeLogParameters.setLabels(labelExpression);

        /* We have no other choice than to save the current Executer here. */
        @SuppressWarnings("squid:S1941")
        Executor oldTemplate = ExecutorService.getInstance().getExecutor(database);
        LoggingExecutor loggingExecutor = new LoggingExecutor(
            ExecutorService.getInstance().getExecutor(database), output, database
        );
        ExecutorService.getInstance().setExecutor(database, loggingExecutor);

        outputHeader("Update to '" + tag + "' Database Script");

        update(tag, contexts, labelExpression);

        try {
            output.flush();
        } catch (IOException e) {
            throw new LiquibaseException(e);
        }

        resetServices();
        ExecutorService.getInstance().setExecutor(database, oldTemplate);
    }

    public void outputHeader(String message) throws DatabaseException {
        Executor executor = ExecutorService.getInstance().getExecutor(database);
        executor.comment("*********************************************************************");
        executor.comment(message);
        executor.comment("*********************************************************************");
        executor.comment("Change Log: " + changeLogFile);
        executor.comment("Ran at: " +
            DateFormat.getDateTimeInstance(DateFormat.SHORT, DateFormat.SHORT).format(new Date())
        );
        DatabaseConnection connection = getDatabase().getConnection();
        if (connection != null) {
            executor.comment("Against: " + connection.getConnectionUserName() + "@" + connection.getURL());
        }
        executor.comment("Liquibase version: " + LiquibaseUtil.getBuildVersion());
        executor.comment("*********************************************************************" +
            StreamUtil.getLineSeparator()
        );

        if ((database instanceof MSSQLDatabase) && (database.getDefaultCatalogName() != null)) {
            executor.execute(new RawSqlStatement("USE " +
                database.escapeObjectName(database.getDefaultCatalogName(), Catalog.class) + ";")
            );
        }
    }

    public void rollback(int changesToRollback, String contexts, Writer output) throws LiquibaseException {
        rollback(changesToRollback, null, contexts, output);
    }

    public void rollback(int changesToRollback, Contexts contexts, Writer output) throws LiquibaseException {
        rollback(changesToRollback, null, contexts, output);
    }

    public void rollback(int changesToRollback, Contexts contexts, LabelExpression labelExpression, Writer output)
        throws LiquibaseException {
        rollback(changesToRollback, null, contexts, labelExpression, output);
    }

    public void rollback(int changesToRollback, String rollbackScript, String contexts, Writer output)
        throws LiquibaseException {
        rollback(changesToRollback, rollbackScript, new Contexts(contexts), output);
    }

    public void rollback(int changesToRollback, String rollbackScript, Contexts contexts, Writer output)
        throws LiquibaseException {
        rollback(changesToRollback, rollbackScript, contexts, new LabelExpression(), output);
    }
    public void rollback(int changesToRollback, String rollbackScript, Contexts contexts,
                         LabelExpression labelExpression, Writer output) throws LiquibaseException {
        changeLogParameters.setContexts(contexts);
        changeLogParameters.setLabels(labelExpression);

        /* We have no other choice than to save the current Executer here. */
        @SuppressWarnings("squid:S1941")
        Executor oldTemplate = ExecutorService.getInstance().getExecutor(database);
        ExecutorService.getInstance().setExecutor(database,
            new LoggingExecutor(ExecutorService.getInstance().getExecutor(database), output, database)
        );

        outputHeader("Rollback " + changesToRollback + " Change(s) Script");

        rollback(changesToRollback, rollbackScript, contexts, labelExpression);

        try {
            output.flush();
        } catch (IOException e) {
            throw new LiquibaseException(e);
        }
        ExecutorService.getInstance().setExecutor(database, oldTemplate);
        resetServices();
    }

    public void rollback(int changesToRollback, String contexts) throws LiquibaseException {
        rollback(changesToRollback, null, contexts);
    }

    public void rollback(int changesToRollback, Contexts contexts, LabelExpression labelExpression)
        throws LiquibaseException {
        rollback(changesToRollback, null, contexts, labelExpression);
    }

    public void rollback(int changesToRollback, String rollbackScript, String contexts) throws LiquibaseException {
        rollback(changesToRollback, rollbackScript, new Contexts(contexts), new LabelExpression());
    }

    public void rollback(int changesToRollback, String rollbackScript, Contexts contexts,
                         LabelExpression labelExpression) throws LiquibaseException {
        changeLogParameters.setContexts(contexts);
        changeLogParameters.setLabels(labelExpression);

        LockService lockService = LockServiceFactory.getInstance().getLockService(database);
        lockService.waitForLock();

        try {
            DatabaseChangeLog changeLog = getDatabaseChangeLog();
            checkLiquibaseTables(false, changeLog, contexts, labelExpression);

            changeLog.validate(database, contexts, labelExpression);
            changeLog.setIgnoreClasspathPrefix(ignoreClasspathPrefix);

            ChangeLogIterator logIterator = new ChangeLogIterator(database.getRanChangeSetList(), changeLog,
                    new AlreadyRanChangeSetFilter(database.getRanChangeSetList(), ignoreClasspathPrefix),
                    new ContextChangeSetFilter(contexts),
                    new LabelChangeSetFilter(labelExpression),
                    new DbmsChangeSetFilter(database),
                    new IgnoreChangeSetFilter(),
                    new CountChangeSetFilter(changesToRollback));

            if (rollbackScript == null) {
                logIterator.run(createRollbackVisitor(), new RuntimeEnvironment(database, contexts, labelExpression));
            }
            else {
                executeRollbackScript(rollbackScript, contexts, labelExpression);
                removeRunStatus(logIterator, contexts, labelExpression);
            }
        } finally {
            try {
                lockService.releaseLock();
            } catch (LockException e) {
                LOG.severe(LogType.LOG, "Error releasing lock", e);
            }
            resetServices();
        }
    }

    protected void removeRunStatus(ChangeLogIterator logIterator, Contexts contexts, LabelExpression labelExpression)
        throws LiquibaseException {
        logIterator.run(new ChangeSetVisitor() {
            @Override
            public Direction getDirection() {
                return Direction.REVERSE;
            }

            @Override
            public void visit(ChangeSet changeSet, DatabaseChangeLog databaseChangeLog, Database database,
                              Set<ChangeSetFilterResult> filterResults) throws LiquibaseException {
                database.removeRanStatus(changeSet);
                database.commit();
            }
        }, new RuntimeEnvironment(database, contexts, labelExpression));
    }

    protected void executeRollbackScript(String rollbackScript, Contexts contexts, LabelExpression labelExpression) throws LiquibaseException {
        final Executor executor = ExecutorService.getInstance().getExecutor(database);
        String rollbackScriptContents;
        try {
            InputStreamList streams = resourceAccessor.openStreams(null, rollbackScript);
            if ((streams == null) || streams.isEmpty()) {
                throw new LiquibaseException("WARNING: The rollback script '" + rollbackScript + "' was not located.  Please check your parameters. No rollback was performed");
            } else if (streams.size() > 1) {
                throw new LiquibaseException("Found multiple rollbackScripts named "+rollbackScript);
            }
            rollbackScriptContents = StreamUtil.readStreamAsString(streams.iterator().next());
        } catch (IOException e) {
            throw new LiquibaseException("Error reading rollbackScript "+executor+": "+e.getMessage());
        }

        //
        // Expand changelog properties
        //
        changeLogParameters.setContexts(contexts);
        changeLogParameters.setLabels(labelExpression);
        DatabaseChangeLog changelog = getDatabaseChangeLog();
        rollbackScriptContents = changeLogParameters.expandExpressions(rollbackScriptContents, changelog);

        RawSQLChange rollbackChange = buildRawSQLChange(rollbackScriptContents);

        try {
            executor.execute(rollbackChange);
        } catch (DatabaseException e) {
<<<<<<< HEAD
            DatabaseException ex = new DatabaseException(
                "Error executing rollback script. ChangeSets will still be marked as rolled back: " + e.getMessage(),
                e
            );
            Scope.getCurrentScope().getLog(getClass()).severe(LogType.LOG, ex.getMessage());
            LOG.severe(LogType.LOG, "Error executing rollback script", ex);
=======
            LogService.getLog(getClass()).severe(LogType.LOG, e.getMessage());
            LOG.severe(LogType.LOG, "Error executing rollback script: "+e.getMessage());
>>>>>>> e8dc0990
            if (changeExecListener != null) {
                changeExecListener.runFailed(null, databaseChangeLog, database, e);
            }
            throw new DatabaseException("Error executing rollback script", e);
        }
        database.commit();
    }

    protected RawSQLChange buildRawSQLChange(String rollbackScriptContents) {
        RawSQLChange rollbackChange = new RawSQLChange(rollbackScriptContents);
        rollbackChange.setSplitStatements(true);
        rollbackChange.setStripComments(true);
        return rollbackChange;
    }

    public void rollback(String tagToRollBackTo, String contexts, Writer output) throws LiquibaseException {
        rollback(tagToRollBackTo, null, contexts, output);
    }

    public void rollback(String tagToRollBackTo, Contexts contexts, Writer output) throws LiquibaseException {
        rollback(tagToRollBackTo, null, contexts, output);
    }

    public void rollback(String tagToRollBackTo, Contexts contexts, LabelExpression labelExpression, Writer output)
        throws LiquibaseException {
        rollback(tagToRollBackTo, null, contexts, labelExpression, output);
    }

    public void rollback(String tagToRollBackTo, String rollbackScript, String contexts, Writer output)
        throws LiquibaseException {
        rollback(tagToRollBackTo, rollbackScript, new Contexts(contexts), output);
    }

    public void rollback(String tagToRollBackTo, String rollbackScript, Contexts contexts, Writer output)
        throws LiquibaseException {
        rollback(tagToRollBackTo, rollbackScript, contexts, new LabelExpression(), output);
    }

    public void rollback(String tagToRollBackTo, String rollbackScript, Contexts contexts,
                         LabelExpression labelExpression, Writer output) throws LiquibaseException {
        changeLogParameters.setContexts(contexts);
        changeLogParameters.setLabels(labelExpression);

        /* We have no other choice than to save the current Executor here. */
        @SuppressWarnings("squid:S1941")
        Executor oldTemplate = ExecutorService.getInstance().getExecutor(database);
        ExecutorService.getInstance().setExecutor(database, new LoggingExecutor(
            ExecutorService.getInstance().getExecutor(database), output, database)
        );

        outputHeader("Rollback to '" + tagToRollBackTo + "' Script");

        rollback(tagToRollBackTo, contexts, labelExpression);

        try {
            output.flush();
        } catch (IOException e) {
            throw new LiquibaseException(e);
        }
        ExecutorService.getInstance().setExecutor(database, oldTemplate);
        resetServices();
    }

    public void rollback(String tagToRollBackTo, String contexts) throws LiquibaseException {
        rollback(tagToRollBackTo, null, contexts);
    }

    public void rollback(String tagToRollBackTo, Contexts contexts) throws LiquibaseException {
        rollback(tagToRollBackTo, null, contexts);
    }

    public void rollback(String tagToRollBackTo, Contexts contexts, LabelExpression labelExpression)
        throws LiquibaseException {
        rollback(tagToRollBackTo, null, contexts, labelExpression);
    }

    public void rollback(String tagToRollBackTo, String rollbackScript, String contexts) throws LiquibaseException {
        rollback(tagToRollBackTo, rollbackScript, new Contexts(contexts));
    }

    public void rollback(String tagToRollBackTo, String rollbackScript, Contexts contexts) throws LiquibaseException {
        rollback(tagToRollBackTo, rollbackScript, contexts, new LabelExpression());
    }
    public void rollback(String tagToRollBackTo, String rollbackScript, Contexts contexts,
                         LabelExpression labelExpression) throws LiquibaseException {
        changeLogParameters.setContexts(contexts);
        changeLogParameters.setLabels(labelExpression);

        LockService lockService = LockServiceFactory.getInstance().getLockService(database);
        lockService.waitForLock();

        try {

            DatabaseChangeLog changeLog = getDatabaseChangeLog();
            checkLiquibaseTables(false, changeLog, contexts, labelExpression);

            changeLog.validate(database, contexts, labelExpression);
            changeLog.setIgnoreClasspathPrefix(ignoreClasspathPrefix);

            List<RanChangeSet> ranChangeSetList = database.getRanChangeSetList();
            ChangeLogIterator logIterator = new ChangeLogIterator(ranChangeSetList, changeLog,
                    new AfterTagChangeSetFilter(tagToRollBackTo, ranChangeSetList),
                    new AlreadyRanChangeSetFilter(ranChangeSetList, ignoreClasspathPrefix),
                    new ContextChangeSetFilter(contexts),
                    new LabelChangeSetFilter(labelExpression),
                    new IgnoreChangeSetFilter(),
                    new DbmsChangeSetFilter(database));

            if (rollbackScript == null) {
                logIterator.run(createRollbackVisitor(),
                    new RuntimeEnvironment(database, contexts, labelExpression));
            } else {
                executeRollbackScript(rollbackScript, contexts, labelExpression);
                removeRunStatus(logIterator, contexts, labelExpression);
            }
        } finally {
            try {
                lockService.releaseLock();
            } catch (LockException e) {
                LOG.severe(LogType.LOG, MSG_COULD_NOT_RELEASE_LOCK, e);
            }
        }
        resetServices();
    }

    public void rollback(Date dateToRollBackTo, String contexts, Writer output) throws LiquibaseException {
        rollback(dateToRollBackTo, null, contexts, output);
    }

    public void rollback(Date dateToRollBackTo, String rollbackScript, String contexts, Writer output)
        throws LiquibaseException {
        rollback(dateToRollBackTo, new Contexts(contexts), new LabelExpression(), output);
    }
    public void rollback(Date dateToRollBackTo, Contexts contexts, LabelExpression labelExpression, Writer output)
        throws LiquibaseException {
        rollback(dateToRollBackTo, null, contexts, labelExpression, output);
    }

    public void rollback(Date dateToRollBackTo, String rollbackScript, Contexts contexts,
                         LabelExpression labelExpression, Writer output) throws LiquibaseException {
        changeLogParameters.setContexts(contexts);
        changeLogParameters.setLabels(labelExpression);

        /* We have no other choice than to save the current Executer here. */
        @SuppressWarnings("squid:S1941")
        Executor oldTemplate = ExecutorService.getInstance().getExecutor(database);
        ExecutorService.getInstance().setExecutor(database,
            new LoggingExecutor(ExecutorService.getInstance().getExecutor(database), output, database));

        outputHeader("Rollback to " + dateToRollBackTo + " Script");

        rollback(dateToRollBackTo, contexts, labelExpression);

        try {
            output.flush();
        } catch (IOException e) {
            throw new LiquibaseException(e);
        }
        ExecutorService.getInstance().setExecutor(database, oldTemplate);
        resetServices();
    }

    public void rollback(Date dateToRollBackTo, String contexts) throws LiquibaseException {
        rollback(dateToRollBackTo, null, contexts);
    }

    public void rollback(Date dateToRollBackTo, Contexts contexts,  LabelExpression labelExpression)
        throws LiquibaseException {
        rollback(dateToRollBackTo, null, contexts, labelExpression);
    }

    public void rollback(Date dateToRollBackTo, String rollbackScript, String contexts) throws LiquibaseException {
        rollback(dateToRollBackTo, new Contexts(contexts), new LabelExpression());
    }

    public void rollback(Date dateToRollBackTo, String rollbackScript, Contexts contexts,
                         LabelExpression labelExpression) throws LiquibaseException {
        changeLogParameters.setContexts(contexts);
        changeLogParameters.setLabels(labelExpression);

        LockService lockService = LockServiceFactory.getInstance().getLockService(database);
        lockService.waitForLock();

        try {
            DatabaseChangeLog changeLog = getDatabaseChangeLog();
            checkLiquibaseTables(false, changeLog, contexts, labelExpression);
            changeLog.validate(database, contexts, labelExpression);
            changeLog.setIgnoreClasspathPrefix(ignoreClasspathPrefix);

            List<RanChangeSet> ranChangeSetList = database.getRanChangeSetList();
            ChangeLogIterator logIterator = new ChangeLogIterator(ranChangeSetList, changeLog,
                    new ExecutedAfterChangeSetFilter(dateToRollBackTo, ranChangeSetList),
                    new AlreadyRanChangeSetFilter(ranChangeSetList, ignoreClasspathPrefix),
                    new ContextChangeSetFilter(contexts),
                    new LabelChangeSetFilter(labelExpression),
                    new IgnoreChangeSetFilter(),
                    new DbmsChangeSetFilter(database));

            if (rollbackScript == null) {
                logIterator.run(createRollbackVisitor(),
                    new RuntimeEnvironment(database, contexts, labelExpression));
            } else {
                executeRollbackScript(rollbackScript, contexts, labelExpression);
                removeRunStatus(logIterator, contexts, labelExpression);
            }
        } finally {
            try {
                lockService.releaseLock();
            } catch (LockException e) {
                LOG.severe(LogType.LOG, MSG_COULD_NOT_RELEASE_LOCK, e);
            }
        }
        resetServices();
    }

    public void changeLogSync(String contexts, Writer output) throws LiquibaseException {
        changeLogSync(new Contexts(contexts), new LabelExpression(), output);
    }

    public void changeLogSync(Contexts contexts, LabelExpression labelExpression, Writer output)
        throws LiquibaseException {
        changeLogParameters.setContexts(contexts);
        changeLogParameters.setLabels(labelExpression);

        LoggingExecutor outputTemplate = new LoggingExecutor(
            ExecutorService.getInstance().getExecutor(database), output, database
        );

        /* We have no other choice than to save the current Executer here. */
        @SuppressWarnings("squid:S1941")
        Executor oldTemplate = ExecutorService.getInstance().getExecutor(database);
        ExecutorService.getInstance().setExecutor(database, outputTemplate);

        outputHeader("SQL to add all changesets to database history table");

        changeLogSync(contexts, labelExpression);

        try {
            output.flush();
        } catch (IOException e) {
            throw new LiquibaseException(e);
        }

        ExecutorService.getInstance().setExecutor(database, oldTemplate);
        resetServices();
    }

    public void changeLogSync(String contexts) throws LiquibaseException {
        changeLogSync(new Contexts(contexts), new LabelExpression());
    }

    /**
     * @deprecated use version with LabelExpression
     */
    @Deprecated
    public void changeLogSync(Contexts contexts) throws LiquibaseException {
        changeLogSync(contexts, new LabelExpression());
    }

    public void changeLogSync(Contexts contexts, LabelExpression labelExpression) throws LiquibaseException {
        changeLogParameters.setContexts(contexts);
        changeLogParameters.setLabels(labelExpression);

        LockService lockService = LockServiceFactory.getInstance().getLockService(database);
        lockService.waitForLock();

        try {
            DatabaseChangeLog changeLog = getDatabaseChangeLog();
            checkLiquibaseTables(true, changeLog, contexts, labelExpression);
            ChangeLogHistoryServiceFactory.getInstance().getChangeLogService(database).generateDeploymentId();

            changeLog.validate(database, contexts, labelExpression);

            ChangeLogIterator logIterator = new ChangeLogIterator(changeLog,
                    new NotRanChangeSetFilter(database.getRanChangeSetList()),
                    new ContextChangeSetFilter(contexts),
                    new LabelChangeSetFilter(labelExpression),
                    new IgnoreChangeSetFilter(),
                    new DbmsChangeSetFilter(database));

            logIterator.run(new ChangeLogSyncVisitor(database, changeLogSyncListener),
                new RuntimeEnvironment(database, contexts, labelExpression)
            );
        } finally {
            try {
                lockService.releaseLock();
            } catch (LockException e) {
                LOG.severe(LogType.LOG, MSG_COULD_NOT_RELEASE_LOCK, e);
            }
            resetServices();
        }
    }

    public void markNextChangeSetRan(String contexts, Writer output) throws LiquibaseException {
        markNextChangeSetRan(new Contexts(contexts), new LabelExpression(), output);
    }

    public void markNextChangeSetRan(Contexts contexts, LabelExpression labelExpression, Writer output)
        throws LiquibaseException {
        changeLogParameters.setContexts(contexts);
        changeLogParameters.setLabels(labelExpression);


        LoggingExecutor outputTemplate = new LoggingExecutor(
            ExecutorService.getInstance().getExecutor(database), output, database
        );

        /* We have no other choice than to save the current Executer here. */
        @SuppressWarnings("squid:S1941")
        Executor oldTemplate = ExecutorService.getInstance().getExecutor(database);
        ExecutorService.getInstance().setExecutor(database, outputTemplate);

        outputHeader("SQL to add all changesets to database history table");

        markNextChangeSetRan(contexts, labelExpression);

        try {
            output.flush();
        } catch (IOException e) {
            throw new LiquibaseException(e);
        }

        ExecutorService.getInstance().setExecutor(database, oldTemplate);
        resetServices();
    }

    public void markNextChangeSetRan(String contexts) throws LiquibaseException {
        markNextChangeSetRan(new Contexts(contexts), new LabelExpression());
    }

    public void markNextChangeSetRan(Contexts contexts, LabelExpression labelExpression) throws LiquibaseException {
        changeLogParameters.setContexts(contexts);
        changeLogParameters.setLabels(labelExpression);

        LockService lockService = LockServiceFactory.getInstance().getLockService(database);
        lockService.waitForLock();

        try {
            DatabaseChangeLog changeLog = getDatabaseChangeLog();
            ChangeLogHistoryServiceFactory.getInstance().getChangeLogService(database).generateDeploymentId();

            checkLiquibaseTables(false, changeLog, contexts, labelExpression);
            changeLog.validate(database, contexts, labelExpression);

            ChangeLogIterator logIterator = new ChangeLogIterator(changeLog,
                    new NotRanChangeSetFilter(database.getRanChangeSetList()),
                    new ContextChangeSetFilter(contexts),
                    new LabelChangeSetFilter(labelExpression),
                    new DbmsChangeSetFilter(database),
                    new IgnoreChangeSetFilter(),
                    new CountChangeSetFilter(1));

            logIterator.run(new ChangeLogSyncVisitor(database),
                new RuntimeEnvironment(database, contexts, labelExpression)
            );
        } finally {
            try {
                lockService.releaseLock();
            } catch (LockException e) {
                LOG.severe(LogType.LOG, MSG_COULD_NOT_RELEASE_LOCK, e);
            }
            resetServices();
        }
    }

    public void futureRollbackSQL(String contexts, Writer output) throws LiquibaseException {
        futureRollbackSQL(null, contexts, output, true);
    }
    
    public void futureRollbackSQL(Writer output) throws LiquibaseException {
        futureRollbackSQL(null, null, new Contexts(), new LabelExpression(), output);
    }

    public void futureRollbackSQL(String contexts, Writer output, boolean checkLiquibaseTables) 
           throws LiquibaseException {
        futureRollbackSQL(null, contexts, output, checkLiquibaseTables);
    }

    public void futureRollbackSQL(Integer count, String contexts, Writer output) throws LiquibaseException {
        futureRollbackSQL(count, new Contexts(contexts), new LabelExpression(), output, true);
    }
    
    public void futureRollbackSQL(Contexts contexts, LabelExpression labelExpression, Writer output)
        throws LiquibaseException {
        futureRollbackSQL(null, null, contexts, labelExpression, output);
    }

    public void futureRollbackSQL(Integer count, String contexts, Writer output, boolean checkLiquibaseTables) 
           throws LiquibaseException {
        futureRollbackSQL(count, new Contexts(contexts), new LabelExpression(), output, checkLiquibaseTables);
    }

    public void futureRollbackSQL(Integer count, Contexts contexts, LabelExpression labelExpression, Writer output)
        throws LiquibaseException {
        futureRollbackSQL(count, contexts, labelExpression, output, true);
    }

    public void futureRollbackSQL(Integer count, Contexts contexts, LabelExpression labelExpression, Writer output,
                                  boolean checkLiquibaseTables) throws LiquibaseException {
        futureRollbackSQL(count, null, contexts, labelExpression, output);
    }

    public void futureRollbackSQL(String tag, Contexts contexts, LabelExpression labelExpression, Writer output)
        throws LiquibaseException {
        futureRollbackSQL(null, tag, contexts, labelExpression, output);
    }

    protected void futureRollbackSQL(Integer count, String tag, Contexts contexts, LabelExpression labelExpression,
                                     Writer output) throws LiquibaseException {
        futureRollbackSQL(count, tag, contexts, labelExpression, output, true);
    }

    protected void futureRollbackSQL(Integer count, String tag, Contexts contexts, LabelExpression labelExpression,
                                     Writer output, boolean checkLiquibaseTables) throws LiquibaseException {
        changeLogParameters.setContexts(contexts);
        changeLogParameters.setLabels(labelExpression);

        LoggingExecutor outputTemplate = new LoggingExecutor(ExecutorService.getInstance().getExecutor(database),
            output, database);
        Executor oldTemplate = ExecutorService.getInstance().getExecutor(database);
        ExecutorService.getInstance().setExecutor(database, outputTemplate);

        outputHeader("SQL to roll back currently unexecuted changes");

        LockService lockService = LockServiceFactory.getInstance().getLockService(database);
        lockService.waitForLock();

        try {
            DatabaseChangeLog changeLog = getDatabaseChangeLog();
            if (checkLiquibaseTables) {
                checkLiquibaseTables(false, changeLog, contexts, labelExpression);
            }
            ChangeLogHistoryServiceFactory.getInstance().getChangeLogService(database).generateDeploymentId();

            changeLog.validate(database, contexts, labelExpression);

            ChangeLogIterator logIterator;
            if ((count == null) && (tag == null)) {
                logIterator = new ChangeLogIterator(changeLog,
                        new NotRanChangeSetFilter(database.getRanChangeSetList()),
                        new ContextChangeSetFilter(contexts),
                        new LabelChangeSetFilter(labelExpression),
                        new IgnoreChangeSetFilter(),
                        new DbmsChangeSetFilter(database));
            } else if (count != null) {
                ChangeLogIterator forwardIterator = new ChangeLogIterator(changeLog,
                        new NotRanChangeSetFilter(database.getRanChangeSetList()),
                        new ContextChangeSetFilter(contexts),
                        new LabelChangeSetFilter(labelExpression),
                        new DbmsChangeSetFilter(database),
                        new IgnoreChangeSetFilter(),
                        new CountChangeSetFilter(count));
                final ListVisitor listVisitor = new ListVisitor();
                forwardIterator.run(listVisitor, new RuntimeEnvironment(database, contexts, labelExpression));

                logIterator = new ChangeLogIterator(changeLog,
                        new NotRanChangeSetFilter(database.getRanChangeSetList()),
                        new ContextChangeSetFilter(contexts),
                        new LabelChangeSetFilter(labelExpression),
                        new DbmsChangeSetFilter(database),
                        new IgnoreChangeSetFilter(),
                        new ChangeSetFilter() {
                            @Override
                            public ChangeSetFilterResult accepts(ChangeSet changeSet) {
                                return new ChangeSetFilterResult(
                                    listVisitor.getSeenChangeSets().contains(changeSet), null, null
                                );
                            }
                        });
            } else {
                List<RanChangeSet> ranChangeSetList = database.getRanChangeSetList();
                ChangeLogIterator forwardIterator = new ChangeLogIterator(changeLog,
                        new NotRanChangeSetFilter(ranChangeSetList),
                        new ContextChangeSetFilter(contexts),
                        new LabelChangeSetFilter(labelExpression),
                        new DbmsChangeSetFilter(database),
                        new IgnoreChangeSetFilter(),
                        new UpToTagChangeSetFilter(tag, ranChangeSetList));
                final ListVisitor listVisitor = new ListVisitor();
                forwardIterator.run(listVisitor, new RuntimeEnvironment(database, contexts, labelExpression));

                logIterator = new ChangeLogIterator(changeLog,
                        new NotRanChangeSetFilter(ranChangeSetList),
                        new ContextChangeSetFilter(contexts),
                        new LabelChangeSetFilter(labelExpression),
                        new DbmsChangeSetFilter(database),
                        new IgnoreChangeSetFilter(),
                        new ChangeSetFilter() {
                            @Override
                            public ChangeSetFilterResult accepts(ChangeSet changeSet) {
                                return new ChangeSetFilterResult(
                                    listVisitor.getSeenChangeSets().contains(changeSet), null, null
                                );
                            }
                        });
            }

            logIterator.run(createRollbackVisitor(),
                new RuntimeEnvironment(database, contexts, labelExpression)
            );
        } finally {
            try {
                lockService.releaseLock();
            } catch (LockException e) {
                LOG.severe(LogType.LOG, MSG_COULD_NOT_RELEASE_LOCK, e);
            }
            ExecutorService.getInstance().setExecutor(database, oldTemplate);
            resetServices();
        }

        try {
            output.flush();
        } catch (IOException e) {
            throw new LiquibaseException(e);
        }

    }

    protected void resetServices() {
        LockServiceFactory.getInstance().resetAll();
        ChangeLogHistoryServiceFactory.getInstance().resetAll();
        ExecutorService.getInstance().reset();
    }

    /**
     * Drops all database objects in the default schema.
     */
    public final void dropAll() throws DatabaseException {
        dropAll(new CatalogAndSchema(getDatabase().getDefaultCatalogName(), getDatabase().getDefaultSchemaName()));
    }

    /**
     * Drops all database objects in the passed schema(s).
     */
    public final void dropAll(CatalogAndSchema... schemas) throws DatabaseException {
        if ((schemas == null) || (schemas.length == 0)) {
            schemas = new CatalogAndSchema[] {
                new CatalogAndSchema(getDatabase().getDefaultCatalogName(), getDatabase().getDefaultSchemaName())
            };
        }

        DropAllCommand dropAll = (DropAllCommand) CommandFactory.getInstance().getCommand("dropAll");
        dropAll.setDatabase(this.getDatabase());
        dropAll.setSchemas(schemas);

        try {
            dropAll.execute();
        } catch (CommandExecutionException e) {
            throw new DatabaseException(e);
        }
    }

    /**
     * 'Tags' the database for future rollback
     */
    public void tag(String tagString) throws LiquibaseException {
        LockService lockService = LockServiceFactory.getInstance().getLockService(database);
        lockService.waitForLock();

        try {
            ChangeLogHistoryServiceFactory.getInstance().getChangeLogService(database).generateDeploymentId();

            checkLiquibaseTables(false, null, new Contexts(),
                new LabelExpression());
            getDatabase().tag(tagString);
        } finally {
            try {
                lockService.releaseLock();
            } catch (LockException e) {
                LOG.severe(LogType.LOG, MSG_COULD_NOT_RELEASE_LOCK, e);
            }
        }
    }

    public boolean tagExists(String tagString) throws LiquibaseException {
        LockService lockService = LockServiceFactory.getInstance().getLockService(database);
        lockService.waitForLock();

        try {
            checkLiquibaseTables(false, null, new Contexts(),
                new LabelExpression());
            return getDatabase().doesTagExist(tagString);
        } finally {
            try {
                lockService.releaseLock();
            } catch (LockException e) {
                LOG.severe(LogType.LOG, MSG_COULD_NOT_RELEASE_LOCK, e);
            }
        }
    }

    public void updateTestingRollback(String contexts) throws LiquibaseException {
        updateTestingRollback(new Contexts(contexts), new LabelExpression());
    }

    public void updateTestingRollback(Contexts contexts, LabelExpression labelExpression) throws LiquibaseException {
        updateTestingRollback(null, contexts, labelExpression);

    }
    public void updateTestingRollback(String tag, Contexts contexts, LabelExpression labelExpression)
        throws LiquibaseException {
        changeLogParameters.setContexts(contexts);
        changeLogParameters.setLabels(labelExpression);

        Date baseDate = new Date();
        update(tag, contexts, labelExpression);
        rollback(baseDate, null, contexts, labelExpression);
        update(tag, contexts, labelExpression);
    }

    public void checkLiquibaseTables(boolean updateExistingNullChecksums, DatabaseChangeLog databaseChangeLog,
                                     Contexts contexts, LabelExpression labelExpression) throws LiquibaseException {
        ChangeLogHistoryService changeLogHistoryService =
            ChangeLogHistoryServiceFactory.getInstance().getChangeLogService(getDatabase());
        changeLogHistoryService.init();
        if (updateExistingNullChecksums) {
            changeLogHistoryService.upgradeChecksums(databaseChangeLog, contexts, labelExpression);
        }
        LockServiceFactory.getInstance().getLockService(getDatabase()).init();
    }

    /**
     * Returns true if it is "save" to migrate the database.
     * Currently, "safe" is defined as running in an output-sql mode or against a database on localhost.
     * It is fine to run Liquibase against a "non-safe" database, the method is mainly used to determine if the user
     * should be prompted before continuing.
     */
    public boolean isSafeToRunUpdate() throws DatabaseException {
        return getDatabase().isSafeToRunUpdate();
    }

    /**
     * Display change log lock information.
     */
    public DatabaseChangeLogLock[] listLocks() throws LiquibaseException {
        checkLiquibaseTables(false, null, new Contexts(), new LabelExpression());

        return LockServiceFactory.getInstance().getLockService(database).listLocks();
    }

    public void reportLocks(PrintStream out) throws LiquibaseException {
        DatabaseChangeLogLock[] locks = listLocks();
        out.println("Database change log locks for " + getDatabase().getConnection().getConnectionUserName()
            + "@" + getDatabase().getConnection().getURL());
        if (locks.length == 0) {
            out.println(" - No locks");
        }
        for (DatabaseChangeLogLock lock : locks) {
            out.println(" - " + lock.getLockedBy() + " at " +
                DateFormat.getDateTimeInstance().format(lock.getLockGranted()));
        }

    }

    public void forceReleaseLocks() throws LiquibaseException {
        checkLiquibaseTables(false, null, new Contexts(), new LabelExpression());

        LockServiceFactory.getInstance().getLockService(database).forceReleaseLock();
    }

    /**
     * @deprecated use version with LabelExpression
     */
    @Deprecated
    public List<ChangeSet> listUnrunChangeSets(Contexts contexts) throws LiquibaseException {
        return listUnrunChangeSets(contexts, new LabelExpression());
    }

    public List<ChangeSet> listUnrunChangeSets(Contexts contexts, LabelExpression labels) throws LiquibaseException {
        return listUnrunChangeSets(contexts, labels, true);
    }

    public List<ChangeSet> listUnrunChangeSets(Contexts contexts, LabelExpression labels, boolean checkLiquibaseTables) throws LiquibaseException {
        changeLogParameters.setContexts(contexts);
        changeLogParameters.setLabels(labels);

        DatabaseChangeLog changeLog = getDatabaseChangeLog();

        if (checkLiquibaseTables) {
            checkLiquibaseTables(true, changeLog, contexts, labels);
        }

        changeLog.validate(database, contexts, labels);

        ChangeLogIterator logIterator = getStandardChangelogIterator(contexts, labels, changeLog);

        ListVisitor visitor = new ListVisitor();
        logIterator.run(visitor, new RuntimeEnvironment(database, contexts, labels));
        return visitor.getSeenChangeSets();
    }

    /**
     * @deprecated use version with LabelExpression
     */
    @Deprecated
    public List<ChangeSetStatus> getChangeSetStatuses(Contexts contexts) throws LiquibaseException {
        return getChangeSetStatuses(contexts, new LabelExpression());
    }

    public List<ChangeSetStatus> getChangeSetStatuses(Contexts contexts, LabelExpression labelExpression)
        throws LiquibaseException {
        return getChangeSetStatuses(contexts, labelExpression, true);
    }
        /**
         * Returns the ChangeSetStatuses of all changesets in the change log file and history in the order they
         * would be ran.
         */
    public List<ChangeSetStatus> getChangeSetStatuses(Contexts contexts, LabelExpression labelExpression,
                                                      boolean checkLiquibaseTables) throws LiquibaseException {
        changeLogParameters.setContexts(contexts);
        changeLogParameters.setLabels(labelExpression);

        DatabaseChangeLog changeLog = getDatabaseChangeLog();

        if (checkLiquibaseTables) {
            checkLiquibaseTables(true, changeLog, contexts, labelExpression);
        }

        changeLog.validate(database, contexts, labelExpression);

        ChangeLogIterator logIterator = getStandardChangelogIterator(contexts, labelExpression, changeLog);

        StatusVisitor visitor = new StatusVisitor(database);
        logIterator.run(visitor, new RuntimeEnvironment(database, contexts, labelExpression));
        return visitor.getStatuses();
    }

    public void reportStatus(boolean verbose, String contexts, Writer out) throws LiquibaseException {
        reportStatus(verbose, new Contexts(contexts), new LabelExpression(), out);
    }

    public void reportStatus(boolean verbose, Contexts contexts, Writer out) throws LiquibaseException {
        reportStatus(verbose, contexts, new LabelExpression(), out);
    }

    public void reportStatus(boolean verbose, Contexts contexts, LabelExpression labels, Writer out)
        throws LiquibaseException {
        changeLogParameters.setContexts(contexts);
        changeLogParameters.setLabels(labels);

        try {
            List<ChangeSet> unrunChangeSets = listUnrunChangeSets(contexts, labels, false);
            if (unrunChangeSets.isEmpty()) {
                out.append(getDatabase().getConnection().getConnectionUserName());
                out.append("@");
                out.append(getDatabase().getConnection().getURL());
                out.append(" is up to date");
                out.append(StreamUtil.getLineSeparator());
            } else {
                out.append(String.valueOf(unrunChangeSets.size()));
                out.append(" change sets have not been applied to ");
                out.append(getDatabase().getConnection().getConnectionUserName());
                out.append("@");
                out.append(getDatabase().getConnection().getURL());
                out.append(StreamUtil.getLineSeparator());
                if (verbose) {
                    for (ChangeSet changeSet : unrunChangeSets) {
                        out.append("     ").append(changeSet.toString(false))
                            .append(StreamUtil.getLineSeparator());
                    }
                }
            }

            out.flush();
        } catch (IOException e) {
            throw new LiquibaseException(e);
        }

    }

    public Collection<RanChangeSet> listUnexpectedChangeSets(String contexts) throws LiquibaseException {
        return listUnexpectedChangeSets(new Contexts(contexts), new LabelExpression());
    }

    public Collection<RanChangeSet> listUnexpectedChangeSets(Contexts contexts, LabelExpression labelExpression)
        throws LiquibaseException {
        changeLogParameters.setContexts(contexts);
        changeLogParameters.setLabels(labelExpression);

        DatabaseChangeLog changeLog = getDatabaseChangeLog();
        changeLog.validate(database, contexts, labelExpression);

        ChangeLogIterator logIterator = new ChangeLogIterator(changeLog,
                new ContextChangeSetFilter(contexts),
                new LabelChangeSetFilter(labelExpression),
                new DbmsChangeSetFilter(database),
                new IgnoreChangeSetFilter());
        ExpectedChangesVisitor visitor = new ExpectedChangesVisitor(database.getRanChangeSetList());
        logIterator.run(visitor, new RuntimeEnvironment(database, contexts, labelExpression));
        return visitor.getUnexpectedChangeSets();
    }


    public void reportUnexpectedChangeSets(boolean verbose, String contexts, Writer out) throws LiquibaseException {
        reportUnexpectedChangeSets(verbose, new Contexts(contexts), new LabelExpression(), out);
    }

    public void reportUnexpectedChangeSets(boolean verbose, Contexts contexts, LabelExpression labelExpression,
                                           Writer out) throws LiquibaseException {
        changeLogParameters.setContexts(contexts);
        changeLogParameters.setLabels(labelExpression);

        try {
            Collection<RanChangeSet> unexpectedChangeSets = listUnexpectedChangeSets(contexts, labelExpression);
            if (unexpectedChangeSets.isEmpty()) {
                out.append(getDatabase().getConnection().getConnectionUserName());
                out.append("@");
                out.append(getDatabase().getConnection().getURL());
                out.append(" contains no unexpected changes!");
                out.append(StreamUtil.getLineSeparator());
            } else {
                out.append(String.valueOf(unexpectedChangeSets.size()));
                out.append(" unexpected changes were found in ");
                out.append(getDatabase().getConnection().getConnectionUserName());
                out.append("@");
                out.append(getDatabase().getConnection().getURL());
                out.append(StreamUtil.getLineSeparator());
                if (verbose) {
                    for (RanChangeSet ranChangeSet : unexpectedChangeSets) {
                        out.append("     ").append(ranChangeSet.toString()).append(StreamUtil.getLineSeparator());
                    }
                }
            }

            out.flush();
        } catch (IOException e) {
            throw new LiquibaseException(e);
        }

    }

    /**
     * Sets checksums to null so they will be repopulated next run
     */
    public void clearCheckSums() throws LiquibaseException {
        LOG.info(LogType.LOG, "Clearing database change log checksums");
        LockService lockService = LockServiceFactory.getInstance().getLockService(database);
        lockService.waitForLock();

        try {
            checkLiquibaseTables(false, null, new Contexts(), new LabelExpression());

            UpdateStatement updateStatement = new UpdateStatement(
                getDatabase().getLiquibaseCatalogName(),
                getDatabase().getLiquibaseSchemaName(),
                getDatabase().getDatabaseChangeLogTableName()
            );
            updateStatement.addNewColumnValue("MD5SUM", null);
            ExecutorService.getInstance().getExecutor(database).execute(updateStatement);
            getDatabase().commit();
        } finally {
            try {
                lockService.releaseLock();
            } catch (LockException e) {
                LOG.severe(LogType.LOG, MSG_COULD_NOT_RELEASE_LOCK, e);
            }
        }
        resetServices();
    }

    public final CheckSum calculateCheckSum(final String changeSetIdentifier) throws LiquibaseException {
        if (changeSetIdentifier == null) {
            throw new LiquibaseException(new IllegalArgumentException("changeSetIdentifier"));
        }
        final List<String> parts = StringUtil.splitAndTrim(changeSetIdentifier, "::");
        if ((parts == null) || (parts.size() < CHANGESET_ID_NUM_PARTS)) {
            throw new LiquibaseException(
                new IllegalArgumentException("Invalid changeSet identifier: " + changeSetIdentifier)
            );
        }
        return this.calculateCheckSum(parts.get(CHANGESET_ID_CHANGELOG_PART),
            parts.get(CHANGESET_ID_CHANGESET_PART), parts.get(CHANGESET_ID_AUTHOR_PART));
    }

    public CheckSum calculateCheckSum(final String filename, final String id, final String author)
        throws LiquibaseException {
        LOG.info(LogType.LOG, String.format("Calculating checksum for changeset %s::%s::%s", filename, id, author));
        final ChangeLogParameters clParameters = this.getChangeLogParameters();
        final ResourceAccessor resourceAccessor = this.getResourceAccessor();
        final DatabaseChangeLog changeLog =
            ChangeLogParserFactory.getInstance().getParser(
                this.changeLogFile, resourceAccessor
            ).parse(this.changeLogFile, clParameters, resourceAccessor);

        // TODO: validate?

        final ChangeSet changeSet = changeLog.getChangeSet(filename, author, id);
        if (changeSet == null) {
            throw new LiquibaseException(
                new IllegalArgumentException("No such changeSet: " + filename + "::" + id + "::" + author)
            );
        }

        return changeSet.generateCheckSum();
    }

    public void generateDocumentation(String outputDirectory) throws LiquibaseException {
        // call without context
        generateDocumentation(outputDirectory, new Contexts(), new LabelExpression());
    }

    public void generateDocumentation(String outputDirectory, String contexts) throws LiquibaseException {
        generateDocumentation(outputDirectory, new Contexts(contexts), new LabelExpression());
    }

    public void generateDocumentation(String outputDirectory, Contexts contexts,
                                      LabelExpression labelExpression) throws LiquibaseException {
        LOG.info(LogType.LOG, "Generating Database Documentation");
        changeLogParameters.setContexts(contexts);
        changeLogParameters.setLabels(labelExpression);
        LockService lockService = LockServiceFactory.getInstance().getLockService(database);
        lockService.waitForLock();

        try {
            DatabaseChangeLog changeLog = getDatabaseChangeLog();
            checkLiquibaseTables(false, changeLog, new Contexts(), new LabelExpression());

            changeLog.validate(database, contexts, labelExpression);

            ChangeLogIterator logIterator = new ChangeLogIterator(changeLog,
                    new DbmsChangeSetFilter(database));

            DBDocVisitor visitor = new DBDocVisitor(database);
            logIterator.run(visitor, new RuntimeEnvironment(database, contexts, labelExpression));

            visitor.writeHTML(new File(outputDirectory), resourceAccessor);
        } catch (IOException e) {
            throw new LiquibaseException(e);
        } finally {
            try {
                lockService.releaseLock();
            } catch (LockException e) {
                LOG.severe(LogType.LOG, MSG_COULD_NOT_RELEASE_LOCK, e);
            }
        }
    }

    public DiffResult diff(Database referenceDatabase, Database targetDatabase, CompareControl compareControl)
        throws LiquibaseException {
        return DiffGeneratorFactory.getInstance().compare(referenceDatabase, targetDatabase, compareControl);
    }

    /**
     * Checks changelogs for bad MD5Sums and preconditions before attempting a migration
     */
    public void validate() throws LiquibaseException {

        DatabaseChangeLog changeLog = getDatabaseChangeLog();
        changeLog.validate(database);
    }

    public void setChangeLogParameter(String key, Object value) {
        this.changeLogParameters.set(key, value);
    }

    /**
     * Add safe database properties as changelog parameters.<br/>
     * Safe properties are the ones that doesn't have side effects in liquibase state and also don't change in during the liquibase execution
     * @param database Database which propeties are put in the changelog
     * @throws DatabaseException
     */
    private void setDatabasePropertiesAsChangelogParameters(Database database) throws DatabaseException {            
            setChangeLogParameter("database.autoIncrementClause", database.getAutoIncrementClause(null, null, null, null));
            setChangeLogParameter("database.currentDateTimeFunction", database.getCurrentDateTimeFunction());
            setChangeLogParameter("database.databaseChangeLogLockTableName", database.getDatabaseChangeLogLockTableName());
            setChangeLogParameter("database.databaseChangeLogTableName", database.getDatabaseChangeLogTableName());
            setChangeLogParameter("database.databaseMajorVersion", database.getDatabaseMajorVersion());
            setChangeLogParameter("database.databaseMinorVersion", database.getDatabaseMinorVersion());
            setChangeLogParameter("database.databaseProductName", database.getDatabaseProductName());
            setChangeLogParameter("database.databaseProductVersion", database.getDatabaseProductVersion());
            setChangeLogParameter("database.defaultCatalogName", database.getDefaultCatalogName());
            setChangeLogParameter("database.defaultSchemaName", database.getDefaultSchemaName());
            setChangeLogParameter("database.defaultSchemaNamePrefix", StringUtil.trimToNull(database.getDefaultSchemaName())==null?"":"."+database.getDefaultSchemaName());
            setChangeLogParameter("database.lineComment", database.getLineComment());
            setChangeLogParameter("database.liquibaseSchemaName", database.getLiquibaseSchemaName());
            setChangeLogParameter("database.liquibaseTablespaceName", database.getLiquibaseTablespaceName());
            setChangeLogParameter("database.typeName", database.getShortName());
            setChangeLogParameter("database.isSafeToRunUpdate", database.isSafeToRunUpdate());
            setChangeLogParameter("database.requiresPassword", database.requiresPassword());
            setChangeLogParameter("database.requiresUsername", database.requiresUsername());
            setChangeLogParameter("database.supportsForeignKeyDisable", database.supportsForeignKeyDisable());
            setChangeLogParameter("database.supportsInitiallyDeferrableColumns", database.supportsInitiallyDeferrableColumns());
            setChangeLogParameter("database.supportsRestrictForeignKeys", database.supportsRestrictForeignKeys());
            setChangeLogParameter("database.supportsSchemas", database.supportsSchemas());
            setChangeLogParameter("database.supportsSequences", database.supportsSequences());
            setChangeLogParameter("database.supportsTablespaces", database.supportsTablespaces());
    }

    private LockService getLockService() {
        return LockServiceFactory.getInstance().getLockService(database);
    }

    public void setChangeExecListener(ChangeExecListener listener) {
        this.changeExecListener = listener;
    }

    public void setChangeLogSyncListener(ChangeLogSyncListener changeLogSyncListener) {
        this.changeLogSyncListener = changeLogSyncListener;
    }

    public boolean isIgnoreClasspathPrefix() {
        return ignoreClasspathPrefix;
    }

    public void setIgnoreClasspathPrefix(boolean ignoreClasspathPrefix) {
        this.ignoreClasspathPrefix = ignoreClasspathPrefix;
    }

    @SafeVarargs
    public final void generateChangeLog(CatalogAndSchema catalogAndSchema, DiffToChangeLog changeLogWriter,
                                  PrintStream outputStream, Class<? extends DatabaseObject>... snapshotTypes)
        throws DatabaseException, IOException, ParserConfigurationException {
        generateChangeLog(catalogAndSchema, changeLogWriter, outputStream, null, snapshotTypes);
    }

    @SafeVarargs
    public final void generateChangeLog(CatalogAndSchema catalogAndSchema, DiffToChangeLog changeLogWriter,
                                  PrintStream outputStream, ChangeLogSerializer changeLogSerializer,
                                  Class<? extends DatabaseObject>... snapshotTypes)
        throws DatabaseException, IOException, ParserConfigurationException {

        Set<Class<? extends DatabaseObject>> finalCompareTypes = null;
        if ((snapshotTypes != null) && (snapshotTypes.length > 0)) {
            finalCompareTypes = new HashSet<>(Arrays.asList(snapshotTypes));
        }

        SnapshotControl snapshotControl = new SnapshotControl(this.getDatabase(), snapshotTypes);
        CompareControl compareControl = new CompareControl(new CompareControl.SchemaComparison[] {
            new CompareControl.SchemaComparison(catalogAndSchema, catalogAndSchema)
        }, finalCompareTypes);

        DatabaseSnapshot originalDatabaseSnapshot = null;
        try {
            originalDatabaseSnapshot = SnapshotGeneratorFactory.getInstance().createSnapshot(
                compareControl.getSchemas(CompareControl.DatabaseRole.REFERENCE),
                getDatabase(),
                snapshotControl
            );

            DiffResult diffResult = DiffGeneratorFactory.getInstance().compare(
                originalDatabaseSnapshot,
                SnapshotGeneratorFactory.getInstance().createSnapshot(
                    compareControl.getSchemas(CompareControl.DatabaseRole.REFERENCE),
                    null,
                    snapshotControl
                ),
                compareControl
            );

            changeLogWriter.setDiffResult(diffResult);

            if(changeLogSerializer != null) {
                changeLogWriter.print(outputStream, changeLogSerializer);
            } else {
                changeLogWriter.print(outputStream);
            }
        } catch (InvalidExampleException e) {
            throw new UnexpectedLiquibaseException(e);
        }
    }

    @Override
    public void close() throws Exception {
        if (database != null) {
            database.close();
        }
    }
}
<|MERGE_RESOLUTION|>--- conflicted
+++ resolved
@@ -608,17 +608,8 @@
         try {
             executor.execute(rollbackChange);
         } catch (DatabaseException e) {
-<<<<<<< HEAD
-            DatabaseException ex = new DatabaseException(
-                "Error executing rollback script. ChangeSets will still be marked as rolled back: " + e.getMessage(),
-                e
-            );
-            Scope.getCurrentScope().getLog(getClass()).severe(LogType.LOG, ex.getMessage());
-            LOG.severe(LogType.LOG, "Error executing rollback script", ex);
-=======
-            LogService.getLog(getClass()).severe(LogType.LOG, e.getMessage());
+            Scope.getCurrentScope().getLog(getClass()).warning(LogType.LOG, e.getMessage());
             LOG.severe(LogType.LOG, "Error executing rollback script: "+e.getMessage());
->>>>>>> e8dc0990
             if (changeExecListener != null) {
                 changeExecListener.runFailed(null, databaseChangeLog, database, e);
             }
