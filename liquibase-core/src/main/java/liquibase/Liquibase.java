package liquibase;

import liquibase.change.CheckSum;
import liquibase.change.core.RawSQLChange;
import liquibase.changelog.*;
import liquibase.changelog.filter.*;
import liquibase.changelog.visitor.*;
import liquibase.command.CommandExecutionException;
import liquibase.command.CommandFactory;
import liquibase.command.core.DropAllCommand;
import liquibase.database.Database;
import liquibase.database.DatabaseConnection;
import liquibase.database.DatabaseFactory;
import liquibase.database.ObjectQuotingStrategy;
import liquibase.database.core.MSSQLDatabase;
import liquibase.database.core.OracleDatabase;
import liquibase.diff.DiffGeneratorFactory;
import liquibase.diff.DiffResult;
import liquibase.diff.compare.CompareControl;
import liquibase.diff.output.changelog.DiffToChangeLog;
import liquibase.exception.DatabaseException;
import liquibase.exception.LiquibaseException;
import liquibase.exception.LockException;
import liquibase.exception.UnexpectedLiquibaseException;
import liquibase.executor.Executor;
import liquibase.executor.ExecutorService;
import liquibase.executor.LoggingExecutor;
import liquibase.lockservice.DatabaseChangeLogLock;
import liquibase.lockservice.LockService;
import liquibase.lockservice.LockServiceFactory;
import liquibase.logging.LogService;
import liquibase.logging.LogType;
import liquibase.logging.Logger;
import liquibase.parser.ChangeLogParser;
import liquibase.parser.ChangeLogParserFactory;
import liquibase.resource.ResourceAccessor;
import liquibase.serializer.ChangeLogSerializer;
import liquibase.snapshot.DatabaseSnapshot;
import liquibase.snapshot.InvalidExampleException;
import liquibase.snapshot.SnapshotControl;
import liquibase.snapshot.SnapshotGeneratorFactory;
import liquibase.statement.core.RawSqlStatement;
import liquibase.statement.core.UpdateStatement;
import liquibase.structure.DatabaseObject;
import liquibase.structure.core.Catalog;
import liquibase.util.LiquibaseUtil;
import liquibase.util.StreamUtil;
import liquibase.util.StringUtils;

import javax.xml.parsers.ParserConfigurationException;
import java.io.*;
import java.text.DateFormat;
import java.util.*;

import static java.util.ResourceBundle.getBundle;

/**
 * Primary facade class for interacting with Liquibase.
 * The built in command line, Ant, Maven and other ways of running Liquibase are wrappers around methods in this class.
 */
public class Liquibase {

    private static final Logger LOG = LogService.getLog(Liquibase.class);
    protected static final int CHANGESET_ID_NUM_PARTS = 3;
    protected static final int CHANGESET_ID_AUTHOR_PART = 2;
    protected static final int CHANGESET_ID_CHANGESET_PART = 1;
    protected static final int CHANGESET_ID_CHANGELOG_PART = 0;
    private static ResourceBundle coreBundle = getBundle("liquibase/i18n/liquibase-core");
    protected static final String MSG_COULD_NOT_RELEASE_LOCK = coreBundle.getString("could.not.release.lock");

    protected Database database;
    private DatabaseChangeLog databaseChangeLog;
    private String changeLogFile;
    private ResourceAccessor resourceAccessor;
    private ChangeLogParameters changeLogParameters;
    private ChangeExecListener changeExecListener;
    private ChangeLogSyncListener changeLogSyncListener;

    private boolean ignoreClasspathPrefix = true;

    /**
     * Creates a Liquibase instance for a given DatabaseConnection. The Database instance used will be found with {@link DatabaseFactory#findCorrectDatabaseImplementation(liquibase.database.DatabaseConnection)}
     *
     * @see DatabaseConnection
     * @see Database
     * @see #Liquibase(String, liquibase.resource.ResourceAccessor, liquibase.database.Database)
     * @see ResourceAccessor
     */
    public Liquibase(String changeLogFile, ResourceAccessor resourceAccessor, DatabaseConnection conn)
        throws LiquibaseException {
        this(changeLogFile, resourceAccessor, DatabaseFactory.getInstance().findCorrectDatabaseImplementation(conn));
    }

    /**
     * Creates a Liquibase instance. The changeLogFile parameter must be a path that can be resolved by the passed
     * ResourceAccessor. If windows style path separators are used for the changeLogFile, they will be standardized to
     * unix style for better cross-system compatibility.
     *
     * @see DatabaseConnection
     * @see Database
     * @see ResourceAccessor
     */
    public Liquibase(String changeLogFile, ResourceAccessor resourceAccessor, Database database) {
        if (changeLogFile != null) {
            // Convert to STANDARD / if using absolute path on windows:
            this.changeLogFile = changeLogFile.replace('\\', '/');
        }

        this.resourceAccessor = resourceAccessor;
        this.changeLogParameters = new ChangeLogParameters(database);
        this.database = database;
    }

    public Liquibase(DatabaseChangeLog changeLog, ResourceAccessor resourceAccessor, Database database) {
        this.databaseChangeLog = changeLog;

        if (changeLog != null) {
            this.changeLogFile = changeLog.getPhysicalFilePath();
        }
        if (this.changeLogFile != null) {
            // Convert to STANDARD "/" if using an absolute path on Windows:
            changeLogFile = changeLogFile.replace('\\', '/');
        }
        this.resourceAccessor = resourceAccessor;
        this.database = database;
        this.changeLogParameters = new ChangeLogParameters(database);
    }

    /**
     * Return the change log file used by this Liquibase instance.
     */
    public String getChangeLogFile() {
        return changeLogFile;
    }

    /**
     * Return the log used by this Liquibase instance.
     */
    public Logger getLog() {
        return LOG;
    }

    /**
     * Returns the ChangeLogParameters container used by this Liquibase instance.
     */
    public ChangeLogParameters getChangeLogParameters() {
        return changeLogParameters;
    }

    /**
     * Returns the Database used by this Liquibase instance.
     */
    public Database getDatabase() {
        return database;
    }

    /**
     * Return ResourceAccessor used by this Liquibase instance.
     */
    public ResourceAccessor getResourceAccessor() {
        return resourceAccessor;
    }

    /**
     * Convience method for {@link #update(Contexts)} that constructs the Context object from the passed string.
     */
    public void update(String contexts) throws LiquibaseException {
        this.update(new Contexts(contexts));
    }
    /**
     * Executes Liquibase "update" logic which ensures that the configured {@link Database} is up to date according to
     * the configured changelog file. To run in "no context mode", pass a null or empty context object.
     */
    public void update(Contexts contexts) throws LiquibaseException {
        update(contexts, new LabelExpression());
    }

    public void update(Contexts contexts, LabelExpression labelExpression) throws LiquibaseException {
        update(contexts, labelExpression, true);
    }
    public void update(Contexts contexts, LabelExpression labelExpression, boolean checkLiquibaseTables)
        throws LiquibaseException {
        LockService lockService = LockServiceFactory.getInstance().getLockService(database);
        lockService.waitForLock();

        changeLogParameters.setContexts(contexts);
        changeLogParameters.setLabels(labelExpression);

        try {
            DatabaseChangeLog changeLog = getDatabaseChangeLog();
            
            if (checkLiquibaseTables) {
                checkLiquibaseTables(true, changeLog, contexts, labelExpression);
            }

            ChangeLogHistoryServiceFactory.getInstance().getChangeLogService(database).generateDeploymentId();

            changeLog.validate(database, contexts, labelExpression);

            ChangeLogIterator changeLogIterator = getStandardChangelogIterator(contexts, labelExpression, changeLog);

            changeLogIterator.run(createUpdateVisitor(), new RuntimeEnvironment(database, contexts, labelExpression));
        } finally {
            database.setObjectQuotingStrategy(ObjectQuotingStrategy.LEGACY);
            try {
                lockService.releaseLock();
            } catch (LockException e) {
                LOG.severe(LogType.LOG, MSG_COULD_NOT_RELEASE_LOCK, e);
            }
            resetServices();
        }
    }

    public DatabaseChangeLog getDatabaseChangeLog() throws LiquibaseException {
        if (databaseChangeLog == null) {
            ChangeLogParser parser = ChangeLogParserFactory.getInstance().getParser(changeLogFile, resourceAccessor);
            databaseChangeLog = parser.parse(changeLogFile, changeLogParameters, resourceAccessor);
        }

        return databaseChangeLog;
    }


    protected UpdateVisitor createUpdateVisitor() {
        return new UpdateVisitor(database, changeExecListener);
    }


    protected ChangeLogIterator getStandardChangelogIterator(Contexts contexts, LabelExpression labelExpression,
                                                             DatabaseChangeLog changeLog) throws DatabaseException {
        return new ChangeLogIterator(changeLog,
                new ShouldRunChangeSetFilter(database, ignoreClasspathPrefix),
                new ContextChangeSetFilter(contexts),
                new LabelChangeSetFilter(labelExpression),
                new DbmsChangeSetFilter(database),
                new IgnoreChangeSetFilter());
    }

    public void update(String contexts, Writer output) throws LiquibaseException {
        this.update(new Contexts(contexts), output);
    }

    public void update(Contexts contexts, Writer output) throws LiquibaseException {
        update(contexts, new LabelExpression(), output);
    }

    public void update(Contexts contexts, LabelExpression labelExpression, Writer output) throws LiquibaseException {
        update(contexts, labelExpression, output, true);
    }
    
    public void update(Contexts contexts, LabelExpression labelExpression, Writer output, boolean checkLiquibaseTables)
            throws LiquibaseException {
        changeLogParameters.setContexts(contexts);
        changeLogParameters.setLabels(labelExpression);

        /* We have no other choice than to save the current Executer here. */
        @SuppressWarnings("squid:S1941")
        Executor oldTemplate = ExecutorService.getInstance().getExecutor(database);
        LoggingExecutor loggingExecutor = new LoggingExecutor(
            ExecutorService.getInstance().getExecutor(database), output, database
        );
        ExecutorService.getInstance().setExecutor(database, loggingExecutor);

        outputHeader("Update Database Script");

        LockService lockService = LockServiceFactory.getInstance().getLockService(database);
        lockService.waitForLock();

        try {

            update(contexts, labelExpression, checkLiquibaseTables);

            output.flush();
        } catch (IOException e) {
            throw new LiquibaseException(e);
        }

        ExecutorService.getInstance().setExecutor(database, oldTemplate);
    }

    public void update(int changesToApply, String contexts) throws LiquibaseException {
        update(changesToApply, new Contexts(contexts), new LabelExpression());
    }

    public void update(int changesToApply, Contexts contexts, LabelExpression labelExpression)
        throws LiquibaseException {
        changeLogParameters.setContexts(contexts);
        changeLogParameters.setLabels(labelExpression);

        LockService lockService = LockServiceFactory.getInstance().getLockService(database);
        lockService.waitForLock();

        try {

            DatabaseChangeLog changeLog = getDatabaseChangeLog();

            checkLiquibaseTables(true, changeLog, contexts, labelExpression);
            ChangeLogHistoryServiceFactory.getInstance().getChangeLogService(database).generateDeploymentId();

            changeLog.validate(database, contexts, labelExpression);

            ChangeLogIterator logIterator = new ChangeLogIterator(changeLog,
                    new ShouldRunChangeSetFilter(database, ignoreClasspathPrefix),
                    new ContextChangeSetFilter(contexts),
                    new LabelChangeSetFilter(labelExpression),
                    new DbmsChangeSetFilter(database),
                    new IgnoreChangeSetFilter(),
                    new CountChangeSetFilter(changesToApply));

            logIterator.run(createUpdateVisitor(), new RuntimeEnvironment(database, contexts, labelExpression));
        } finally {
            try {
                lockService.releaseLock();
            } catch (LockException e) {
                LOG.severe(LogType.LOG, MSG_COULD_NOT_RELEASE_LOCK, e);
            }
            resetServices();
        }
    }

    public void update(String tag, String contexts) throws LiquibaseException {
        update(tag, new Contexts(contexts), new LabelExpression());
    }

    public void update(String tag, Contexts contexts) throws LiquibaseException {
        update(tag, contexts, new LabelExpression());
    }

    public void update(String tag, Contexts contexts, LabelExpression labelExpression) throws LiquibaseException {
        if (tag == null) {
            update(contexts, labelExpression);
            return;
        }
        changeLogParameters.setContexts(contexts);
        changeLogParameters.setLabels(labelExpression);

        LockService lockService = LockServiceFactory.getInstance().getLockService(database);
        lockService.waitForLock();

        try {

            DatabaseChangeLog changeLog = getDatabaseChangeLog();

            checkLiquibaseTables(true, changeLog, contexts, labelExpression);
            changeLog.validate(database, contexts, labelExpression);

            List<RanChangeSet> ranChangeSetList = database.getRanChangeSetList();
            ChangeLogIterator logIterator = new ChangeLogIterator(changeLog,
                    new ShouldRunChangeSetFilter(database, ignoreClasspathPrefix),
                    new ContextChangeSetFilter(contexts),
                    new LabelChangeSetFilter(labelExpression),
                    new DbmsChangeSetFilter(database),
                    new IgnoreChangeSetFilter(),
                    new UpToTagChangeSetFilter(tag, ranChangeSetList));

            logIterator.run(createUpdateVisitor(), new RuntimeEnvironment(database, contexts, labelExpression));
        } finally {
            try {
                lockService.releaseLock();
            } catch (LockException e) {
                LOG.severe(LogType.LOG, MSG_COULD_NOT_RELEASE_LOCK, e);
            }
            resetServices();
        }
    }

    public void update(int changesToApply, String contexts, Writer output) throws LiquibaseException {
        this.update(changesToApply, new Contexts(contexts), new LabelExpression(), output);
    }

    public void update(int changesToApply, Contexts contexts, LabelExpression labelExpression, Writer output)
        throws LiquibaseException {
        changeLogParameters.setContexts(contexts);
        changeLogParameters.setLabels(labelExpression);

        /* We have no other choice than to save the current Executer here. */
        @SuppressWarnings("squid:S1941")
        Executor oldTemplate = ExecutorService.getInstance().getExecutor(database);
        LoggingExecutor loggingExecutor = new LoggingExecutor(
            ExecutorService.getInstance().getExecutor(database), output, database
        );
        ExecutorService.getInstance().setExecutor(database, loggingExecutor);

        outputHeader("Update " + changesToApply + " Change Sets Database Script");

        update(changesToApply, contexts, labelExpression);

        try {
            output.flush();
        } catch (IOException e) {
            throw new LiquibaseException(e);
        }

        resetServices();
        ExecutorService.getInstance().setExecutor(database, oldTemplate);
    }

    public void update(String tag, String contexts, Writer output) throws LiquibaseException {
        update(tag, new Contexts(contexts), new LabelExpression(), output);
    }

    public void update(String tag, Contexts contexts, Writer output) throws LiquibaseException {
        update(tag, contexts, new LabelExpression(), output);
    }

    public void update(String tag, Contexts contexts, LabelExpression labelExpression, Writer output)
        throws LiquibaseException {
        if (tag == null) {
            update(contexts, labelExpression, output);
            return;
        }
        changeLogParameters.setContexts(contexts);
        changeLogParameters.setLabels(labelExpression);

        /* We have no other choice than to save the current Executer here. */
        @SuppressWarnings("squid:S1941")
        Executor oldTemplate = ExecutorService.getInstance().getExecutor(database);
        LoggingExecutor loggingExecutor = new LoggingExecutor(
            ExecutorService.getInstance().getExecutor(database), output, database
        );
        ExecutorService.getInstance().setExecutor(database, loggingExecutor);

        outputHeader("Update to '" + tag + "' Database Script");

        update(tag, contexts, labelExpression);

        try {
            output.flush();
        } catch (IOException e) {
            throw new LiquibaseException(e);
        }

        resetServices();
        ExecutorService.getInstance().setExecutor(database, oldTemplate);
    }

    private void outputHeader(String message) throws DatabaseException {
        Executor executor = ExecutorService.getInstance().getExecutor(database);
        executor.comment("*********************************************************************");
        executor.comment(message);
        executor.comment("*********************************************************************");
        executor.comment("Change Log: " + changeLogFile);
        executor.comment("Ran at: " +
            DateFormat.getDateTimeInstance(DateFormat.SHORT, DateFormat.SHORT).format(new Date())
        );
        DatabaseConnection connection = getDatabase().getConnection();
        if (connection != null) {
            executor.comment("Against: " + connection.getConnectionUserName() + "@" + connection.getURL());
        }
        executor.comment("Liquibase version: " + LiquibaseUtil.getBuildVersion());
        executor.comment("*********************************************************************" +
            StreamUtil.getLineSeparator()
        );

        if (database instanceof OracleDatabase) {
            executor.execute(new RawSqlStatement("SET DEFINE OFF;"));
        }
        if ((database instanceof MSSQLDatabase) && (database.getDefaultCatalogName() != null)) {
            executor.execute(new RawSqlStatement("USE " +
                database.escapeObjectName(database.getDefaultCatalogName(), Catalog.class) + ";")
            );
        }
    }

    public void rollback(int changesToRollback, String contexts, Writer output) throws LiquibaseException {
        rollback(changesToRollback, null, contexts, output);
    }

    public void rollback(int changesToRollback, Contexts contexts, Writer output) throws LiquibaseException {
        rollback(changesToRollback, null, contexts, output);
    }

    public void rollback(int changesToRollback, Contexts contexts, LabelExpression labelExpression, Writer output)
        throws LiquibaseException {
        rollback(changesToRollback, null, contexts, labelExpression, output);
    }

    public void rollback(int changesToRollback, String rollbackScript, String contexts, Writer output)
        throws LiquibaseException {
        rollback(changesToRollback, rollbackScript, new Contexts(contexts), output);
    }

    public void rollback(int changesToRollback, String rollbackScript, Contexts contexts, Writer output)
        throws LiquibaseException {
        rollback(changesToRollback, rollbackScript, contexts, new LabelExpression(), output);
    }
    public void rollback(int changesToRollback, String rollbackScript, Contexts contexts,
                         LabelExpression labelExpression, Writer output) throws LiquibaseException {
        changeLogParameters.setContexts(contexts);
        changeLogParameters.setLabels(labelExpression);

        /* We have no other choice than to save the current Executer here. */
        @SuppressWarnings("squid:S1941")
        Executor oldTemplate = ExecutorService.getInstance().getExecutor(database);
        ExecutorService.getInstance().setExecutor(database,
            new LoggingExecutor(ExecutorService.getInstance().getExecutor(database), output, database)
        );

        outputHeader("Rollback " + changesToRollback + " Change(s) Script");

        rollback(changesToRollback, rollbackScript, contexts, labelExpression);

        try {
            output.flush();
        } catch (IOException e) {
            throw new LiquibaseException(e);
        }
        ExecutorService.getInstance().setExecutor(database, oldTemplate);
        resetServices();
    }

    public void rollback(int changesToRollback, String contexts) throws LiquibaseException {
        rollback(changesToRollback, null, contexts);
    }

    public void rollback(int changesToRollback, Contexts contexts, LabelExpression labelExpression)
        throws LiquibaseException {
        rollback(changesToRollback, null, contexts, labelExpression);
    }

    public void rollback(int changesToRollback, String rollbackScript, String contexts) throws LiquibaseException {
        rollback(changesToRollback, rollbackScript, new Contexts(contexts), new LabelExpression());
    }

    public void rollback(int changesToRollback, String rollbackScript, Contexts contexts,
                         LabelExpression labelExpression) throws LiquibaseException {
        changeLogParameters.setContexts(contexts);
        changeLogParameters.setLabels(labelExpression);

        LockService lockService = LockServiceFactory.getInstance().getLockService(database);
        lockService.waitForLock();

        try {
            DatabaseChangeLog changeLog = getDatabaseChangeLog();
            checkLiquibaseTables(false, changeLog, contexts, labelExpression);

            changeLog.validate(database, contexts, labelExpression);
            changeLog.setIgnoreClasspathPrefix(ignoreClasspathPrefix);

            ChangeLogIterator logIterator = new ChangeLogIterator(database.getRanChangeSetList(), changeLog,
                    new AlreadyRanChangeSetFilter(database.getRanChangeSetList(), ignoreClasspathPrefix),
                    new ContextChangeSetFilter(contexts),
                    new LabelChangeSetFilter(labelExpression),
                    new DbmsChangeSetFilter(database),
                    new IgnoreChangeSetFilter(),
                    new CountChangeSetFilter(changesToRollback));

            if (rollbackScript == null) {
                logIterator.run(
                    new RollbackVisitor(database,changeExecListener),
                    new RuntimeEnvironment(database, contexts, labelExpression)
                );
            } else {
                executeRollbackScript(rollbackScript);
                removeRunStatus(logIterator, contexts, labelExpression);
            }
        } finally {
            try {
                lockService.releaseLock();
            } catch (LockException e) {
                LOG.severe(LogType.LOG, "Error releasing lock", e);
            }
            resetServices();
        }
    }

    protected void removeRunStatus(ChangeLogIterator logIterator, Contexts contexts, LabelExpression labelExpression)
        throws LiquibaseException {
        logIterator.run(new ChangeSetVisitor() {
            @Override
            public Direction getDirection() {
                return Direction.REVERSE;
            }

            @Override
            public void visit(ChangeSet changeSet, DatabaseChangeLog databaseChangeLog, Database database,
                              Set<ChangeSetFilterResult> filterResults) throws LiquibaseException {
                database.removeRanStatus(changeSet);
                database.commit();
            }
        }, new RuntimeEnvironment(database, contexts, labelExpression));
    }

    protected void executeRollbackScript(String rollbackScript)
        throws LiquibaseException {
        final Executor executor = ExecutorService.getInstance().getExecutor(database);
        String rollbackScriptContents;
        try {
            Set<InputStream> streams = resourceAccessor.getResourcesAsStream(rollbackScript);
            if ((streams == null) || streams.isEmpty()) {
                throw new LiquibaseException("Cannot find rollbackScript "+rollbackScript);
            } else if (streams.size() > 1) {
                throw new LiquibaseException("Found multiple rollbackScripts named "+rollbackScript);
            }
            rollbackScriptContents = StreamUtil.getStreamContents(streams.iterator().next());
        } catch (IOException e) {
            throw new LiquibaseException("Error reading rollbackScript "+executor+": "+e.getMessage());
        }

        RawSQLChange rollbackChange = new RawSQLChange(rollbackScriptContents);
        rollbackChange.setSplitStatements(true);
        rollbackChange.setStripComments(true);

        try {
            executor.execute(rollbackChange);
        } catch (DatabaseException e) {
            DatabaseException ex = new DatabaseException(
                "Error executing rollback script. ChangeSets will still be marked as rolled back: " + e.getMessage(),
                e
            );
            LogService.getLog(getClass()).severe(LogType.LOG, ex.getMessage());
            LOG.severe(LogType.LOG, "Error executing rollback script", ex);
            if (changeExecListener != null) {
                changeExecListener.runFailed(null, databaseChangeLog, database, ex);
            }
        }
        database.commit();
    }

    public void rollback(String tagToRollBackTo, String contexts, Writer output) throws LiquibaseException {
        rollback(tagToRollBackTo, null, contexts, output);
    }

    public void rollback(String tagToRollBackTo, Contexts contexts, Writer output) throws LiquibaseException {
        rollback(tagToRollBackTo, null, contexts, output);
    }

    public void rollback(String tagToRollBackTo, Contexts contexts, LabelExpression labelExpression, Writer output)
        throws LiquibaseException {
        rollback(tagToRollBackTo, null, contexts, labelExpression, output);
    }

    public void rollback(String tagToRollBackTo, String rollbackScript, String contexts, Writer output)
        throws LiquibaseException {
        rollback(tagToRollBackTo, rollbackScript, new Contexts(contexts), output);
    }

    public void rollback(String tagToRollBackTo, String rollbackScript, Contexts contexts, Writer output)
        throws LiquibaseException {
        rollback(tagToRollBackTo, rollbackScript, contexts, new LabelExpression(), output);
    }

    public void rollback(String tagToRollBackTo, String rollbackScript, Contexts contexts,
                         LabelExpression labelExpression, Writer output) throws LiquibaseException {
        changeLogParameters.setContexts(contexts);
        changeLogParameters.setLabels(labelExpression);

        /* We have no other choice than to save the current Executor here. */
        @SuppressWarnings("squid:S1941")
        Executor oldTemplate = ExecutorService.getInstance().getExecutor(database);
        ExecutorService.getInstance().setExecutor(database, new LoggingExecutor(
            ExecutorService.getInstance().getExecutor(database), output, database)
        );

        outputHeader("Rollback to '" + tagToRollBackTo + "' Script");

        rollback(tagToRollBackTo, contexts, labelExpression);

        try {
            output.flush();
        } catch (IOException e) {
            throw new LiquibaseException(e);
        }
        ExecutorService.getInstance().setExecutor(database, oldTemplate);
        resetServices();
    }

    public void rollback(String tagToRollBackTo, String contexts) throws LiquibaseException {
        rollback(tagToRollBackTo, null, contexts);
    }

    public void rollback(String tagToRollBackTo, Contexts contexts) throws LiquibaseException {
        rollback(tagToRollBackTo, null, contexts);
    }

    public void rollback(String tagToRollBackTo, Contexts contexts, LabelExpression labelExpression)
        throws LiquibaseException {
        rollback(tagToRollBackTo, null, contexts, labelExpression);
    }

    public void rollback(String tagToRollBackTo, String rollbackScript, String contexts) throws LiquibaseException {
        rollback(tagToRollBackTo, rollbackScript, new Contexts(contexts));
    }

    public void rollback(String tagToRollBackTo, String rollbackScript, Contexts contexts) throws LiquibaseException {
        rollback(tagToRollBackTo, rollbackScript, contexts, new LabelExpression());
    }
    public void rollback(String tagToRollBackTo, String rollbackScript, Contexts contexts,
                         LabelExpression labelExpression) throws LiquibaseException {
        changeLogParameters.setContexts(contexts);
        changeLogParameters.setLabels(labelExpression);

        LockService lockService = LockServiceFactory.getInstance().getLockService(database);
        lockService.waitForLock();

        try {

            DatabaseChangeLog changeLog = getDatabaseChangeLog();
            checkLiquibaseTables(false, changeLog, contexts, labelExpression);

            changeLog.validate(database, contexts, labelExpression);
            changeLog.setIgnoreClasspathPrefix(ignoreClasspathPrefix);

            List<RanChangeSet> ranChangeSetList = database.getRanChangeSetList();
            ChangeLogIterator logIterator = new ChangeLogIterator(ranChangeSetList, changeLog,
                    new AfterTagChangeSetFilter(tagToRollBackTo, ranChangeSetList),
                    new AlreadyRanChangeSetFilter(ranChangeSetList, ignoreClasspathPrefix),
                    new ContextChangeSetFilter(contexts),
                    new LabelChangeSetFilter(labelExpression),
                    new IgnoreChangeSetFilter(),
                    new DbmsChangeSetFilter(database));

            if (rollbackScript == null) {
                logIterator.run(new RollbackVisitor(database, changeExecListener),
                    new RuntimeEnvironment(database, contexts, labelExpression));
            } else {
                executeRollbackScript(rollbackScript);
                removeRunStatus(logIterator, contexts, labelExpression);
            }
        } finally {
            try {
                lockService.releaseLock();
            } catch (LockException e) {
                LOG.severe(LogType.LOG, MSG_COULD_NOT_RELEASE_LOCK, e);
            }
        }
        resetServices();
    }

    public void rollback(Date dateToRollBackTo, String contexts, Writer output) throws LiquibaseException {
        rollback(dateToRollBackTo, null, contexts, output);
    }

    public void rollback(Date dateToRollBackTo, String rollbackScript, String contexts, Writer output)
        throws LiquibaseException {
        rollback(dateToRollBackTo, new Contexts(contexts), new LabelExpression(), output);
    }
    public void rollback(Date dateToRollBackTo, Contexts contexts, LabelExpression labelExpression, Writer output)
        throws LiquibaseException {
        rollback(dateToRollBackTo, null, contexts, labelExpression, output);
    }

    public void rollback(Date dateToRollBackTo, String rollbackScript, Contexts contexts,
                         LabelExpression labelExpression, Writer output) throws LiquibaseException {
        changeLogParameters.setContexts(contexts);
        changeLogParameters.setLabels(labelExpression);

        /* We have no other choice than to save the current Executer here. */
        @SuppressWarnings("squid:S1941")
        Executor oldTemplate = ExecutorService.getInstance().getExecutor(database);
        ExecutorService.getInstance().setExecutor(database,
            new LoggingExecutor(ExecutorService.getInstance().getExecutor(database), output, database));

        outputHeader("Rollback to " + dateToRollBackTo + " Script");

        rollback(dateToRollBackTo, contexts, labelExpression);

        try {
            output.flush();
        } catch (IOException e) {
            throw new LiquibaseException(e);
        }
        ExecutorService.getInstance().setExecutor(database, oldTemplate);
        resetServices();
    }

    public void rollback(Date dateToRollBackTo, String contexts) throws LiquibaseException {
        rollback(dateToRollBackTo, null, contexts);
    }

    public void rollback(Date dateToRollBackTo, Contexts contexts,  LabelExpression labelExpression)
        throws LiquibaseException {
        rollback(dateToRollBackTo, null, contexts, labelExpression);
    }

    public void rollback(Date dateToRollBackTo, String rollbackScript, String contexts) throws LiquibaseException {
        rollback(dateToRollBackTo, new Contexts(contexts), new LabelExpression());
    }

    public void rollback(Date dateToRollBackTo, String rollbackScript, Contexts contexts,
                         LabelExpression labelExpression) throws LiquibaseException {
        changeLogParameters.setContexts(contexts);
        changeLogParameters.setLabels(labelExpression);

        LockService lockService = LockServiceFactory.getInstance().getLockService(database);
        lockService.waitForLock();

        try {
            DatabaseChangeLog changeLog = getDatabaseChangeLog();
            checkLiquibaseTables(false, changeLog, contexts, labelExpression);
            changeLog.validate(database, contexts, labelExpression);
            changeLog.setIgnoreClasspathPrefix(ignoreClasspathPrefix);

            List<RanChangeSet> ranChangeSetList = database.getRanChangeSetList();
            ChangeLogIterator logIterator = new ChangeLogIterator(ranChangeSetList, changeLog,
                    new ExecutedAfterChangeSetFilter(dateToRollBackTo, ranChangeSetList),
                    new AlreadyRanChangeSetFilter(ranChangeSetList, ignoreClasspathPrefix),
                    new ContextChangeSetFilter(contexts),
                    new LabelChangeSetFilter(labelExpression),
                    new IgnoreChangeSetFilter(),
                    new DbmsChangeSetFilter(database));

            if (rollbackScript == null) {
                logIterator.run(new RollbackVisitor(database, changeExecListener),
                    new RuntimeEnvironment(database, contexts, labelExpression));
            } else {
                executeRollbackScript(rollbackScript);
                removeRunStatus(logIterator, contexts, labelExpression);
            }
        } finally {
            try {
                lockService.releaseLock();
            } catch (LockException e) {
                LOG.severe(LogType.LOG, MSG_COULD_NOT_RELEASE_LOCK, e);
            }
        }
        resetServices();
    }

    public void changeLogSync(String contexts, Writer output) throws LiquibaseException {
        changeLogSync(new Contexts(contexts), new LabelExpression(), output);
    }

    public void changeLogSync(Contexts contexts, LabelExpression labelExpression, Writer output)
        throws LiquibaseException {
        changeLogParameters.setContexts(contexts);
        changeLogParameters.setLabels(labelExpression);

        LoggingExecutor outputTemplate = new LoggingExecutor(
            ExecutorService.getInstance().getExecutor(database), output, database
        );

        /* We have no other choice than to save the current Executer here. */
        @SuppressWarnings("squid:S1941")
        Executor oldTemplate = ExecutorService.getInstance().getExecutor(database);
        ExecutorService.getInstance().setExecutor(database, outputTemplate);

        outputHeader("SQL to add all changesets to database history table");

        changeLogSync(contexts, labelExpression);

        try {
            output.flush();
        } catch (IOException e) {
            throw new LiquibaseException(e);
        }

        ExecutorService.getInstance().setExecutor(database, oldTemplate);
        resetServices();
    }

    public void changeLogSync(String contexts) throws LiquibaseException {
        changeLogSync(new Contexts(contexts), new LabelExpression());
    }

    /**
     * @deprecated use version with LabelExpression
     */
    @Deprecated
    public void changeLogSync(Contexts contexts) throws LiquibaseException {
        changeLogSync(contexts, new LabelExpression());
    }

    public void changeLogSync(Contexts contexts, LabelExpression labelExpression) throws LiquibaseException {
        changeLogParameters.setContexts(contexts);
        changeLogParameters.setLabels(labelExpression);

        LockService lockService = LockServiceFactory.getInstance().getLockService(database);
        lockService.waitForLock();

        try {
            DatabaseChangeLog changeLog = getDatabaseChangeLog();
            checkLiquibaseTables(true, changeLog, contexts, labelExpression);
            ChangeLogHistoryServiceFactory.getInstance().getChangeLogService(database).generateDeploymentId();

            changeLog.validate(database, contexts, labelExpression);

            ChangeLogIterator logIterator = new ChangeLogIterator(changeLog,
                    new NotRanChangeSetFilter(database.getRanChangeSetList()),
                    new ContextChangeSetFilter(contexts),
                    new LabelChangeSetFilter(labelExpression),
                    new IgnoreChangeSetFilter(),
                    new DbmsChangeSetFilter(database));

            logIterator.run(new ChangeLogSyncVisitor(database, changeLogSyncListener),
                new RuntimeEnvironment(database, contexts, labelExpression)
            );
        } finally {
            try {
                lockService.releaseLock();
            } catch (LockException e) {
                LOG.severe(LogType.LOG, MSG_COULD_NOT_RELEASE_LOCK, e);
            }
            resetServices();
        }
    }

    public void markNextChangeSetRan(String contexts, Writer output) throws LiquibaseException {
        markNextChangeSetRan(new Contexts(contexts), new LabelExpression(), output);
    }

    public void markNextChangeSetRan(Contexts contexts, LabelExpression labelExpression, Writer output)
        throws LiquibaseException {
        changeLogParameters.setContexts(contexts);
        changeLogParameters.setLabels(labelExpression);


        LoggingExecutor outputTemplate = new LoggingExecutor(
            ExecutorService.getInstance().getExecutor(database), output, database
        );

        /* We have no other choice than to save the current Executer here. */
        @SuppressWarnings("squid:S1941")
        Executor oldTemplate = ExecutorService.getInstance().getExecutor(database);
        ExecutorService.getInstance().setExecutor(database, outputTemplate);

        outputHeader("SQL to add all changesets to database history table");

        markNextChangeSetRan(contexts, labelExpression);

        try {
            output.flush();
        } catch (IOException e) {
            throw new LiquibaseException(e);
        }

        ExecutorService.getInstance().setExecutor(database, oldTemplate);
        resetServices();
    }

    public void markNextChangeSetRan(String contexts) throws LiquibaseException {
        markNextChangeSetRan(new Contexts(contexts), new LabelExpression());
    }

    public void markNextChangeSetRan(Contexts contexts, LabelExpression labelExpression) throws LiquibaseException {
        changeLogParameters.setContexts(contexts);
        changeLogParameters.setLabels(labelExpression);

        LockService lockService = LockServiceFactory.getInstance().getLockService(database);
        lockService.waitForLock();

        try {
            DatabaseChangeLog changeLog = getDatabaseChangeLog();
            ChangeLogHistoryServiceFactory.getInstance().getChangeLogService(database).generateDeploymentId();

            checkLiquibaseTables(false, changeLog, contexts, labelExpression);
            changeLog.validate(database, contexts, labelExpression);

            ChangeLogIterator logIterator = new ChangeLogIterator(changeLog,
                    new NotRanChangeSetFilter(database.getRanChangeSetList()),
                    new ContextChangeSetFilter(contexts),
                    new LabelChangeSetFilter(labelExpression),
                    new DbmsChangeSetFilter(database),
                    new IgnoreChangeSetFilter(),
                    new CountChangeSetFilter(1));

            logIterator.run(new ChangeLogSyncVisitor(database),
                new RuntimeEnvironment(database, contexts, labelExpression)
            );
        } finally {
            try {
                lockService.releaseLock();
            } catch (LockException e) {
                LOG.severe(LogType.LOG, MSG_COULD_NOT_RELEASE_LOCK, e);
            }
            resetServices();
        }
    }

    public void futureRollbackSQL(String contexts, Writer output) throws LiquibaseException {
        futureRollbackSQL(null, contexts, output, true);
    }
    
    public void futureRollbackSQL(Writer output) throws LiquibaseException {
        futureRollbackSQL(null, null, new Contexts(), new LabelExpression(), output);
    }

    public void futureRollbackSQL(String contexts, Writer output, boolean checkLiquibaseTables) 
           throws LiquibaseException {
        futureRollbackSQL(null, contexts, output, checkLiquibaseTables);
    }

    public void futureRollbackSQL(Integer count, String contexts, Writer output) throws LiquibaseException {
        futureRollbackSQL(count, new Contexts(contexts), new LabelExpression(), output, true);
    }
    
    public void futureRollbackSQL(Contexts contexts, LabelExpression labelExpression, Writer output)
        throws LiquibaseException {
        futureRollbackSQL(null, null, contexts, labelExpression, output);
    }

    public void futureRollbackSQL(Integer count, String contexts, Writer output, boolean checkLiquibaseTables) 
           throws LiquibaseException {
        futureRollbackSQL(count, new Contexts(contexts), new LabelExpression(), output, checkLiquibaseTables);
    }

    public void futureRollbackSQL(Integer count, Contexts contexts, LabelExpression labelExpression, Writer output)
        throws LiquibaseException {
        futureRollbackSQL(count, contexts, labelExpression, output, true);
    }

    public void futureRollbackSQL(Integer count, Contexts contexts, LabelExpression labelExpression, Writer output,
                                  boolean checkLiquibaseTables) throws LiquibaseException {
        futureRollbackSQL(count, null, contexts, labelExpression, output);
    }

    public void futureRollbackSQL(String tag, Contexts contexts, LabelExpression labelExpression, Writer output)
        throws LiquibaseException {
        futureRollbackSQL(null, tag, contexts, labelExpression, output);
    }

    protected void futureRollbackSQL(Integer count, String tag, Contexts contexts, LabelExpression labelExpression,
                                     Writer output) throws LiquibaseException {
        futureRollbackSQL(count, tag, contexts, labelExpression, output, true);
    }

    protected void futureRollbackSQL(Integer count, String tag, Contexts contexts, LabelExpression labelExpression,
                                     Writer output, boolean checkLiquibaseTables) throws LiquibaseException {
        changeLogParameters.setContexts(contexts);
        changeLogParameters.setLabels(labelExpression);

        LoggingExecutor outputTemplate = new LoggingExecutor(ExecutorService.getInstance().getExecutor(database),
            output, database);
        Executor oldTemplate = ExecutorService.getInstance().getExecutor(database);
        ExecutorService.getInstance().setExecutor(database, outputTemplate);

        outputHeader("SQL to roll back currently unexecuted changes");

        LockService lockService = LockServiceFactory.getInstance().getLockService(database);
        lockService.waitForLock();

        try {
            DatabaseChangeLog changeLog = getDatabaseChangeLog();
            if (checkLiquibaseTables) {
                checkLiquibaseTables(false, changeLog, contexts, labelExpression);
            }
            ChangeLogHistoryServiceFactory.getInstance().getChangeLogService(database).generateDeploymentId();

            changeLog.validate(database, contexts, labelExpression);

            ChangeLogIterator logIterator;
            if ((count == null) && (tag == null)) {
                logIterator = new ChangeLogIterator(changeLog,
                        new NotRanChangeSetFilter(database.getRanChangeSetList()),
                        new ContextChangeSetFilter(contexts),
                        new LabelChangeSetFilter(labelExpression),
                        new IgnoreChangeSetFilter(),
                        new DbmsChangeSetFilter(database));
            } else if (count != null) {
                ChangeLogIterator forwardIterator = new ChangeLogIterator(changeLog,
                        new NotRanChangeSetFilter(database.getRanChangeSetList()),
                        new ContextChangeSetFilter(contexts),
                        new LabelChangeSetFilter(labelExpression),
                        new DbmsChangeSetFilter(database),
                        new IgnoreChangeSetFilter(),
                        new CountChangeSetFilter(count));
                final ListVisitor listVisitor = new ListVisitor();
                forwardIterator.run(listVisitor, new RuntimeEnvironment(database, contexts, labelExpression));

                logIterator = new ChangeLogIterator(changeLog,
                        new NotRanChangeSetFilter(database.getRanChangeSetList()),
                        new ContextChangeSetFilter(contexts),
                        new LabelChangeSetFilter(labelExpression),
                        new DbmsChangeSetFilter(database),
                        new IgnoreChangeSetFilter(),
                        new ChangeSetFilter() {
                            @Override
                            public ChangeSetFilterResult accepts(ChangeSet changeSet) {
                                return new ChangeSetFilterResult(
                                    listVisitor.getSeenChangeSets().contains(changeSet), null, null
                                );
                            }
                        });
            } else {
                List<RanChangeSet> ranChangeSetList = database.getRanChangeSetList();
                ChangeLogIterator forwardIterator = new ChangeLogIterator(changeLog,
                        new NotRanChangeSetFilter(ranChangeSetList),
                        new ContextChangeSetFilter(contexts),
                        new LabelChangeSetFilter(labelExpression),
                        new DbmsChangeSetFilter(database),
                        new IgnoreChangeSetFilter(),
                        new UpToTagChangeSetFilter(tag, ranChangeSetList));
                final ListVisitor listVisitor = new ListVisitor();
                forwardIterator.run(listVisitor, new RuntimeEnvironment(database, contexts, labelExpression));

                logIterator = new ChangeLogIterator(changeLog,
                        new NotRanChangeSetFilter(ranChangeSetList),
                        new ContextChangeSetFilter(contexts),
                        new LabelChangeSetFilter(labelExpression),
                        new DbmsChangeSetFilter(database),
                        new IgnoreChangeSetFilter(),
                        new ChangeSetFilter() {
                            @Override
                            public ChangeSetFilterResult accepts(ChangeSet changeSet) {
                                return new ChangeSetFilterResult(
                                    listVisitor.getSeenChangeSets().contains(changeSet), null, null
                                );
                            }
                        });
            }

            logIterator.run(new RollbackVisitor(database, changeExecListener),
                new RuntimeEnvironment(database, contexts, labelExpression)
            );
        } finally {
            try {
                lockService.releaseLock();
            } catch (LockException e) {
                LOG.severe(LogType.LOG, MSG_COULD_NOT_RELEASE_LOCK, e);
            }
            ExecutorService.getInstance().setExecutor(database, oldTemplate);
            resetServices();
        }

        try {
            output.flush();
        } catch (IOException e) {
            throw new LiquibaseException(e);
        }

    }

    protected void resetServices() {
        LockServiceFactory.getInstance().resetAll();
        ChangeLogHistoryServiceFactory.getInstance().resetAll();
        ExecutorService.getInstance().reset();
    }

    /**
     * Drops all database objects in the default schema.
     */
    public final void dropAll() throws DatabaseException {
        dropAll(new CatalogAndSchema(getDatabase().getDefaultCatalogName(), getDatabase().getDefaultSchemaName()));
    }

    /**
     * Drops all database objects in the passed schema(s).
     */
    public final void dropAll(CatalogAndSchema... schemas) throws DatabaseException {
        if ((schemas == null) || (schemas.length == 0)) {
            schemas = new CatalogAndSchema[] {
                new CatalogAndSchema(getDatabase().getDefaultCatalogName(), getDatabase().getDefaultSchemaName())
            };
        }

        DropAllCommand dropAll = (DropAllCommand) CommandFactory.getInstance().getCommand("dropAll");
        dropAll.setDatabase(this.getDatabase());
        dropAll.setSchemas(schemas);

        try {
            dropAll.execute();
        } catch (CommandExecutionException e) {
            throw new DatabaseException(e);
        }
    }

    /**
     * 'Tags' the database for future rollback
     */
    public void tag(String tagString) throws LiquibaseException {
        LockService lockService = LockServiceFactory.getInstance().getLockService(database);
        lockService.waitForLock();

        try {
            ChangeLogHistoryServiceFactory.getInstance().getChangeLogService(database).generateDeploymentId();

            checkLiquibaseTables(false, null, new Contexts(),
                new LabelExpression());
            getDatabase().tag(tagString);
        } finally {
            try {
                lockService.releaseLock();
            } catch (LockException e) {
                LOG.severe(LogType.LOG, MSG_COULD_NOT_RELEASE_LOCK, e);
            }
        }
    }

    public boolean tagExists(String tagString) throws LiquibaseException {
        LockService lockService = LockServiceFactory.getInstance().getLockService(database);
        lockService.waitForLock();

        try {
            checkLiquibaseTables(false, null, new Contexts(),
                new LabelExpression());
            return getDatabase().doesTagExist(tagString);
        } finally {
            try {
                lockService.releaseLock();
            } catch (LockException e) {
                LOG.severe(LogType.LOG, MSG_COULD_NOT_RELEASE_LOCK, e);
            }
        }
    }

    public void updateTestingRollback(String contexts) throws LiquibaseException {
        updateTestingRollback(new Contexts(contexts), new LabelExpression());
    }

    public void updateTestingRollback(Contexts contexts, LabelExpression labelExpression) throws LiquibaseException {
        updateTestingRollback(null, contexts, labelExpression);

    }
    public void updateTestingRollback(String tag, Contexts contexts, LabelExpression labelExpression)
        throws LiquibaseException {
        changeLogParameters.setContexts(contexts);
        changeLogParameters.setLabels(labelExpression);

        Date baseDate = new Date();
        update(tag, contexts, labelExpression);
        rollback(baseDate, null, contexts, labelExpression);
        update(tag, contexts, labelExpression);
    }

    public void checkLiquibaseTables(boolean updateExistingNullChecksums, DatabaseChangeLog databaseChangeLog,
                                     Contexts contexts, LabelExpression labelExpression) throws LiquibaseException {
        ChangeLogHistoryService changeLogHistoryService =
            ChangeLogHistoryServiceFactory.getInstance().getChangeLogService(getDatabase());
        changeLogHistoryService.init();
        if (updateExistingNullChecksums) {
            changeLogHistoryService.upgradeChecksums(databaseChangeLog, contexts, labelExpression);
        }
        LockServiceFactory.getInstance().getLockService(getDatabase()).init();
    }

    /**
     * Returns true if it is "save" to migrate the database.
     * Currently, "safe" is defined as running in an output-sql mode or against a database on localhost.
     * It is fine to run Liquibase against a "non-safe" database, the method is mainly used to determine if the user
     * should be prompted before continuing.
     */
    public boolean isSafeToRunUpdate() throws DatabaseException {
        return getDatabase().isSafeToRunUpdate();
    }

    /**
     * Display change log lock information.
     */
    public DatabaseChangeLogLock[] listLocks() throws LiquibaseException {
        checkLiquibaseTables(false, null, new Contexts(), new LabelExpression());

        return LockServiceFactory.getInstance().getLockService(database).listLocks();
    }

    public void reportLocks(PrintStream out) throws LiquibaseException {
        DatabaseChangeLogLock[] locks = listLocks();
        out.println("Database change log locks for " + getDatabase().getConnection().getConnectionUserName()
            + "@" + getDatabase().getConnection().getURL());
        if (locks.length == 0) {
            out.println(" - No locks");
        }
        for (DatabaseChangeLogLock lock : locks) {
            out.println(" - " + lock.getLockedBy() + " at " +
                DateFormat.getDateTimeInstance().format(lock.getLockGranted()));
        }

    }

    public void forceReleaseLocks() throws LiquibaseException {
        checkLiquibaseTables(false, null, new Contexts(), new LabelExpression());

        LockServiceFactory.getInstance().getLockService(database).forceReleaseLock();
    }

    /**
     * @deprecated use version with LabelExpression
     */
    @Deprecated
    public List<ChangeSet> listUnrunChangeSets(Contexts contexts) throws LiquibaseException {
        return listUnrunChangeSets(contexts, new LabelExpression());
    }

    public List<ChangeSet> listUnrunChangeSets(Contexts contexts, LabelExpression labels) throws LiquibaseException {
        return listUnrunChangeSets(contexts, labels, true);
    }

<<<<<<< HEAD
    protected List<ChangeSet> listUnrunChangeSets(Contexts contexts, LabelExpression labels,
                                                  boolean checkLiquibaseTables) throws LiquibaseException {
=======
    public List<ChangeSet> listUnrunChangeSets(Contexts contexts, LabelExpression labels, boolean checkLiquibaseTables) throws LiquibaseException {
>>>>>>> 4a5c921b
        changeLogParameters.setContexts(contexts);
        changeLogParameters.setLabels(labels);

        DatabaseChangeLog changeLog = getDatabaseChangeLog();

        if (checkLiquibaseTables) {
            checkLiquibaseTables(true, changeLog, contexts, labels);
        }

        changeLog.validate(database, contexts, labels);

        ChangeLogIterator logIterator = getStandardChangelogIterator(contexts, labels, changeLog);

        ListVisitor visitor = new ListVisitor();
        logIterator.run(visitor, new RuntimeEnvironment(database, contexts, labels));
        return visitor.getSeenChangeSets();
    }

    /**
     * @deprecated use version with LabelExpression
     */
    @Deprecated
    public List<ChangeSetStatus> getChangeSetStatuses(Contexts contexts) throws LiquibaseException {
        return getChangeSetStatuses(contexts, new LabelExpression());
    }

    public List<ChangeSetStatus> getChangeSetStatuses(Contexts contexts, LabelExpression labelExpression)
        throws LiquibaseException {
        return getChangeSetStatuses(contexts, labelExpression, true);
    }
        /**
         * Returns the ChangeSetStatuses of all changesets in the change log file and history in the order they
         * would be ran.
         */
    public List<ChangeSetStatus> getChangeSetStatuses(Contexts contexts, LabelExpression labelExpression,
                                                      boolean checkLiquibaseTables) throws LiquibaseException {
        changeLogParameters.setContexts(contexts);
        changeLogParameters.setLabels(labelExpression);

        DatabaseChangeLog changeLog = getDatabaseChangeLog();

        if (checkLiquibaseTables) {
            checkLiquibaseTables(true, changeLog, contexts, labelExpression);
        }

        changeLog.validate(database, contexts, labelExpression);

        ChangeLogIterator logIterator = getStandardChangelogIterator(contexts, labelExpression, changeLog);

        StatusVisitor visitor = new StatusVisitor(database);
        logIterator.run(visitor, new RuntimeEnvironment(database, contexts, labelExpression));
        return visitor.getStatuses();
    }

    public void reportStatus(boolean verbose, String contexts, Writer out) throws LiquibaseException {
        reportStatus(verbose, new Contexts(contexts), new LabelExpression(), out);
    }

    public void reportStatus(boolean verbose, Contexts contexts, Writer out) throws LiquibaseException {
        reportStatus(verbose, contexts, new LabelExpression(), out);
    }

    public void reportStatus(boolean verbose, Contexts contexts, LabelExpression labels, Writer out)
        throws LiquibaseException {
        changeLogParameters.setContexts(contexts);
        changeLogParameters.setLabels(labels);

        try {
            List<ChangeSet> unrunChangeSets = listUnrunChangeSets(contexts, labels, false);
            if (unrunChangeSets.isEmpty()) {
                out.append(getDatabase().getConnection().getConnectionUserName());
                out.append("@");
                out.append(getDatabase().getConnection().getURL());
                out.append(" is up to date");
                out.append(StreamUtil.getLineSeparator());
            } else {
                out.append(String.valueOf(unrunChangeSets.size()));
                out.append(" change sets have not been applied to ");
                out.append(getDatabase().getConnection().getConnectionUserName());
                out.append("@");
                out.append(getDatabase().getConnection().getURL());
                out.append(StreamUtil.getLineSeparator());
                if (verbose) {
                    for (ChangeSet changeSet : unrunChangeSets) {
                        out.append("     ").append(changeSet.toString(false))
                            .append(StreamUtil.getLineSeparator());
                    }
                }
            }

            out.flush();
        } catch (IOException e) {
            throw new LiquibaseException(e);
        }

    }

    public Collection<RanChangeSet> listUnexpectedChangeSets(String contexts) throws LiquibaseException {
        return listUnexpectedChangeSets(new Contexts(contexts), new LabelExpression());
    }

    public Collection<RanChangeSet> listUnexpectedChangeSets(Contexts contexts, LabelExpression labelExpression)
        throws LiquibaseException {
        changeLogParameters.setContexts(contexts);
        changeLogParameters.setLabels(labelExpression);

        DatabaseChangeLog changeLog = getDatabaseChangeLog();
        changeLog.validate(database, contexts, labelExpression);

        ChangeLogIterator logIterator = new ChangeLogIterator(changeLog,
                new ContextChangeSetFilter(contexts),
                new LabelChangeSetFilter(labelExpression),
                new DbmsChangeSetFilter(database),
                new IgnoreChangeSetFilter());
        ExpectedChangesVisitor visitor = new ExpectedChangesVisitor(database.getRanChangeSetList());
        logIterator.run(visitor, new RuntimeEnvironment(database, contexts, labelExpression));
        return visitor.getUnexpectedChangeSets();
    }


    public void reportUnexpectedChangeSets(boolean verbose, String contexts, Writer out) throws LiquibaseException {
        reportUnexpectedChangeSets(verbose, new Contexts(contexts), new LabelExpression(), out);
    }

    public void reportUnexpectedChangeSets(boolean verbose, Contexts contexts, LabelExpression labelExpression,
                                           Writer out) throws LiquibaseException {
        changeLogParameters.setContexts(contexts);
        changeLogParameters.setLabels(labelExpression);

        try {
            Collection<RanChangeSet> unexpectedChangeSets = listUnexpectedChangeSets(contexts, labelExpression);
            if (unexpectedChangeSets.isEmpty()) {
                out.append(getDatabase().getConnection().getConnectionUserName());
                out.append("@");
                out.append(getDatabase().getConnection().getURL());
                out.append(" contains no unexpected changes!");
                out.append(StreamUtil.getLineSeparator());
            } else {
                out.append(String.valueOf(unexpectedChangeSets.size()));
                out.append(" unexpected changes were found in ");
                out.append(getDatabase().getConnection().getConnectionUserName());
                out.append("@");
                out.append(getDatabase().getConnection().getURL());
                out.append(StreamUtil.getLineSeparator());
                if (verbose) {
                    for (RanChangeSet ranChangeSet : unexpectedChangeSets) {
                        out.append("     ").append(ranChangeSet.toString()).append(StreamUtil.getLineSeparator());
                    }
                }
            }

            out.flush();
        } catch (IOException e) {
            throw new LiquibaseException(e);
        }

    }

    /**
     * Sets checksums to null so they will be repopulated next run
     */
    public void clearCheckSums() throws LiquibaseException {
        LOG.info(LogType.LOG, "Clearing database change log checksums");
        LockService lockService = LockServiceFactory.getInstance().getLockService(database);
        lockService.waitForLock();

        try {
            checkLiquibaseTables(false, null, new Contexts(), new LabelExpression());

            UpdateStatement updateStatement = new UpdateStatement(
                getDatabase().getLiquibaseCatalogName(),
                getDatabase().getLiquibaseSchemaName(),
                getDatabase().getDatabaseChangeLogTableName()
            );
            updateStatement.addNewColumnValue("MD5SUM", null);
            ExecutorService.getInstance().getExecutor(database).execute(updateStatement);
            getDatabase().commit();
        } finally {
            try {
                lockService.releaseLock();
            } catch (LockException e) {
                LOG.severe(LogType.LOG, MSG_COULD_NOT_RELEASE_LOCK, e);
            }
        }
        resetServices();
    }

    public final CheckSum calculateCheckSum(final String changeSetIdentifier) throws LiquibaseException {
        if (changeSetIdentifier == null) {
            throw new LiquibaseException(new IllegalArgumentException("changeSetIdentifier"));
        }
        final List<String> parts = StringUtils.splitAndTrim(changeSetIdentifier, "::");
        if ((parts == null) || (parts.size() < CHANGESET_ID_NUM_PARTS)) {
            throw new LiquibaseException(
                new IllegalArgumentException("Invalid changeSet identifier: " + changeSetIdentifier)
            );
        }
        return this.calculateCheckSum(parts.get(CHANGESET_ID_CHANGELOG_PART),
            parts.get(CHANGESET_ID_CHANGESET_PART), parts.get(CHANGESET_ID_AUTHOR_PART));
    }

    public CheckSum calculateCheckSum(final String filename, final String id, final String author)
        throws LiquibaseException {
        LOG.info(LogType.LOG, String.format("Calculating checksum for changeset %s::%s::%s", filename, id, author));
        final ChangeLogParameters clParameters = this.getChangeLogParameters();
        final ResourceAccessor resourceAccessor = this.getResourceAccessor();
        final DatabaseChangeLog changeLog =
            ChangeLogParserFactory.getInstance().getParser(
                this.changeLogFile, resourceAccessor
            ).parse(this.changeLogFile, clParameters, resourceAccessor);

        // TODO: validate?

        final ChangeSet changeSet = changeLog.getChangeSet(filename, author, id);
        if (changeSet == null) {
            throw new LiquibaseException(
                new IllegalArgumentException("No such changeSet: " + filename + "::" + id + "::" + author)
            );
        }

        return changeSet.generateCheckSum();
    }

    public void generateDocumentation(String outputDirectory) throws LiquibaseException {
        // call without context
        generateDocumentation(outputDirectory, new Contexts(), new LabelExpression());
    }

    public void generateDocumentation(String outputDirectory, String contexts) throws LiquibaseException {
        generateDocumentation(outputDirectory, new Contexts(contexts), new LabelExpression());
    }

    public void generateDocumentation(String outputDirectory, Contexts contexts,
                                      LabelExpression labelExpression) throws LiquibaseException {
        LOG.info(LogType.LOG, "Generating Database Documentation");
        changeLogParameters.setContexts(contexts);
        changeLogParameters.setLabels(labelExpression);
        LockService lockService = LockServiceFactory.getInstance().getLockService(database);
        lockService.waitForLock();

        try {
            DatabaseChangeLog changeLog = getDatabaseChangeLog();
            checkLiquibaseTables(false, changeLog, new Contexts(), new LabelExpression());

            changeLog.validate(database, contexts, labelExpression);

            ChangeLogIterator logIterator = new ChangeLogIterator(changeLog,
                    new DbmsChangeSetFilter(database));

            DBDocVisitor visitor = new DBDocVisitor(database);
            logIterator.run(visitor, new RuntimeEnvironment(database, contexts, labelExpression));

            visitor.writeHTML(new File(outputDirectory), resourceAccessor);
        } catch (IOException e) {
            throw new LiquibaseException(e);
        } finally {
            try {
                lockService.releaseLock();
            } catch (LockException e) {
                LOG.severe(LogType.LOG, MSG_COULD_NOT_RELEASE_LOCK, e);
            }
        }
    }

    public DiffResult diff(Database referenceDatabase, Database targetDatabase, CompareControl compareControl)
        throws LiquibaseException {
        return DiffGeneratorFactory.getInstance().compare(referenceDatabase, targetDatabase, compareControl);
    }

    /**
     * Checks changelogs for bad MD5Sums and preconditions before attempting a migration
     */
    public void validate() throws LiquibaseException {

        DatabaseChangeLog changeLog = getDatabaseChangeLog();
        changeLog.validate(database);
    }

    public void setChangeLogParameter(String key, Object value) {
        this.changeLogParameters.set(key, value);
    }

    public void setChangeExecListener(ChangeExecListener listener) {
        this.changeExecListener = listener;
    }

    public void setChangeLogSyncListener(ChangeLogSyncListener changeLogSyncListener) {
        this.changeLogSyncListener = changeLogSyncListener;
    }

    public boolean isIgnoreClasspathPrefix() {
        return ignoreClasspathPrefix;
    }

    public void setIgnoreClasspathPrefix(boolean ignoreClasspathPrefix) {
        this.ignoreClasspathPrefix = ignoreClasspathPrefix;
    }

    @SafeVarargs
    public final void generateChangeLog(CatalogAndSchema catalogAndSchema, DiffToChangeLog changeLogWriter,
                                  PrintStream outputStream, Class<? extends DatabaseObject>... snapshotTypes)
        throws DatabaseException, IOException, ParserConfigurationException {
        generateChangeLog(catalogAndSchema, changeLogWriter, outputStream, null, snapshotTypes);
    }

    @SafeVarargs
    public final void generateChangeLog(CatalogAndSchema catalogAndSchema, DiffToChangeLog changeLogWriter,
                                  PrintStream outputStream, ChangeLogSerializer changeLogSerializer,
                                  Class<? extends DatabaseObject>... snapshotTypes)
        throws DatabaseException, IOException, ParserConfigurationException {

        Set<Class<? extends DatabaseObject>> finalCompareTypes = null;
        if ((snapshotTypes != null) && (snapshotTypes.length > 0)) {
            finalCompareTypes = new HashSet<>(Arrays.asList(snapshotTypes));
        }

        SnapshotControl snapshotControl = new SnapshotControl(this.getDatabase(), snapshotTypes);
        CompareControl compareControl = new CompareControl(new CompareControl.SchemaComparison[] {
            new CompareControl.SchemaComparison(catalogAndSchema, catalogAndSchema)
        }, finalCompareTypes);

        DatabaseSnapshot originalDatabaseSnapshot = null;
        try {
            originalDatabaseSnapshot = SnapshotGeneratorFactory.getInstance().createSnapshot(
                compareControl.getSchemas(CompareControl.DatabaseRole.REFERENCE),
                getDatabase(),
                snapshotControl
            );

            DiffResult diffResult = DiffGeneratorFactory.getInstance().compare(
                originalDatabaseSnapshot,
                SnapshotGeneratorFactory.getInstance().createSnapshot(
                    compareControl.getSchemas(CompareControl.DatabaseRole.REFERENCE),
                    null,
                    snapshotControl
                ),
                compareControl
            );

            changeLogWriter.setDiffResult(diffResult);

            if(changeLogSerializer != null) {
                changeLogWriter.print(outputStream, changeLogSerializer);
            } else {
                changeLogWriter.print(outputStream);
            }
        } catch (InvalidExampleException e) {
            throw new UnexpectedLiquibaseException(e);
        }
    }

}
<|MERGE_RESOLUTION|>--- conflicted
+++ resolved
@@ -1274,12 +1274,7 @@
         return listUnrunChangeSets(contexts, labels, true);
     }
 
-<<<<<<< HEAD
-    protected List<ChangeSet> listUnrunChangeSets(Contexts contexts, LabelExpression labels,
-                                                  boolean checkLiquibaseTables) throws LiquibaseException {
-=======
     public List<ChangeSet> listUnrunChangeSets(Contexts contexts, LabelExpression labels, boolean checkLiquibaseTables) throws LiquibaseException {
->>>>>>> 4a5c921b
         changeLogParameters.setContexts(contexts);
         changeLogParameters.setLabels(labels);
 
