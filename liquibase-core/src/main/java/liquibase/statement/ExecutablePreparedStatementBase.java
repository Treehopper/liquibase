--- conflicted
+++ resolved
@@ -29,7 +29,6 @@
 
 public abstract class ExecutablePreparedStatementBase implements ExecutablePreparedStatement {
 
-    private static final Logger LOG = Scope.getCurrentScope().getLog(ExecutablePreparedStatementBase.class);
     private static ResourceBundle coreBundle = getBundle("liquibase/i18n/liquibase-core");
 
     protected Database database;
@@ -70,7 +69,7 @@
         for (SqlListener listener : Scope.getCurrentScope().getListeners(SqlListener.class)) {
             listener.writeSqlWillRun(sql);
         }
-        LOG.fine("Number of columns = " + cols.size());
+        Scope.getCurrentScope().getLog(getClass()).fine("Number of columns = " + cols.size());
 
         // create prepared statement
         PreparedStatement stmt = factory.create(sql);
@@ -107,7 +106,7 @@
             throws SQLException, DatabaseException {
         int i = 1;  // index starts from 1
         for (ColumnConfig col : cols) {
-            LOG.fine("Applying column parameter = " + i + " for column " + col.getName());
+            Scope.getCurrentScope().getLog(getClass()).fine("Applying column parameter = " + i + " for column " + col.getName());
             applyColumnParameter(stmt, i, col);
             i++;
         }
@@ -125,6 +124,8 @@
      */
     private void applyColumnParameter(PreparedStatement stmt, int i, ColumnConfig col) throws SQLException,
             DatabaseException {
+
+        final Logger LOG = Scope.getCurrentScope().getLog(getClass());
         if (col.getValue() != null) {
             LOG.fine("value is string = " + col.getValue());
             if (col.getType() != null && col.getType().equalsIgnoreCase(LoadDataChange.LOAD_DATA_TYPE.UUID.name())) {
@@ -199,11 +200,7 @@
             }
         } else {
             // NULL values might intentionally be set into a change, we must also add them to the prepared statement
-<<<<<<< HEAD
             LOG.fine("value is explicit null");
-            stmt.setNull(i, java.sql.Types.NULL);
-=======
-            LOG.debug(LogType.LOG, "value is explicit null");
             if (col.getType() == null) {
                 stmt.setNull(i, java.sql.Types.NULL);
                 return;
@@ -236,12 +233,10 @@
                     break;
                 }
                 if (! isSet) {
-                    LOG.info(LogType.LOG,
-                            String.format("Using java.sql.Types.NULL to set null value for type %s", dataType.getName()));
+                    LOG.info(String.format("Using java.sql.Types.NULL to set null value for type %s", dataType.getName()));
                     stmt.setNull(i, java.sql.Types.NULL);
                 }
             }
->>>>>>> 1dc17187
         }
     }
 
