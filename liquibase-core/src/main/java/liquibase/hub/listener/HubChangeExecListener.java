package liquibase.hub.listener;

import liquibase.Scope;
import liquibase.change.Change;
import liquibase.changelog.ChangeSet;
import liquibase.changelog.DatabaseChangeLog;
import liquibase.changelog.visitor.AbstractChangeExecListener;
import liquibase.changelog.visitor.ChangeExecListener;
import liquibase.changelog.visitor.ChangeLogSyncListener;
import liquibase.configuration.HubConfiguration;
import liquibase.configuration.LiquibaseConfiguration;
import liquibase.database.Database;
import liquibase.exception.LiquibaseException;
import liquibase.exception.PreconditionErrorException;
import liquibase.exception.PreconditionFailedException;
import liquibase.hub.HubService;
import liquibase.hub.HubServiceFactory;
import liquibase.hub.LiquibaseHubException;
import liquibase.hub.model.HubChangeLog;
import liquibase.hub.model.Operation;
import liquibase.hub.model.OperationChangeEvent;
import liquibase.logging.Logger;
import liquibase.precondition.core.PreconditionContainer;
import liquibase.serializer.ChangeLogSerializer;
import liquibase.serializer.ChangeLogSerializerFactory;
import liquibase.sql.Sql;
import liquibase.sqlgenerator.SqlGeneratorFactory;
import liquibase.statement.SqlStatement;
import liquibase.util.StringUtil;

import java.io.ByteArrayOutputStream;
import java.io.IOException;
import java.util.*;

public class HubChangeExecListener extends AbstractChangeExecListener
                                   implements ChangeExecListener, ChangeLogSyncListener {
    private static final Logger logger = Scope.getCurrentScope().getLog(HubChangeExecListener.class);

    private final Operation operation;

    private final Map<ChangeSet, Date> startDateMap = new HashMap<>();

    private String rollbackScriptContents;

    private int postCount;
    private int failedToPostCount;

    public HubChangeExecListener(Operation operation) {
        this.operation = operation;
    }

    public void setRollbackScriptContents(String rollbackScriptContents) {
        this.rollbackScriptContents = rollbackScriptContents;
    }

    public int getPostCount() {
        return postCount;
    }

    public int getFailedToPostCount() {
        return failedToPostCount;
    }

    @Override
    public void willRun(ChangeSet changeSet, DatabaseChangeLog databaseChangeLog, Database database, ChangeSet.RunStatus runStatus) {
        startDateMap.put(changeSet, new Date());
    }

    @Override
    public void willRun(Change change, ChangeSet changeSet, DatabaseChangeLog changeLog, Database database) {
        startDateMap.put(changeSet, new Date());
    }

    @Override
    public void ran(ChangeSet changeSet,
                    DatabaseChangeLog databaseChangeLog,
                    Database database,
                    ChangeSet.ExecType execType) {
        String message = "PASSED::" + changeSet.getId() + "::" + changeSet.getAuthor();
        updateHub(changeSet, databaseChangeLog, database, "UPDATE", "PASS", message);
    }

    /**
     * Called before a change is rolled back.
     *
     * @param changeSet         changeSet that was rolled back
     * @param databaseChangeLog parent change log
     * @param database          the database the rollback was executed on.
     */
    @Override
    public void willRollback(ChangeSet changeSet, DatabaseChangeLog databaseChangeLog, Database database) {
        startDateMap.put(changeSet, new Date());
    }

    /**
     *
     * Called when there is a rollback failure
     *
     * @param changeSet         changeSet that was rolled back
     * @param databaseChangeLog parent change log
     * @param database          the database the rollback was executed on.
     * @param e                 original exception
     *
     */
    @Override
    public void rollbackFailed(ChangeSet changeSet, DatabaseChangeLog databaseChangeLog, Database database, Exception e) {
        updateHubForRollback(changeSet, databaseChangeLog, database, "FAIL", e.getMessage());
    }

    /**
     *
     * Called which a change set is successfully rolled back
     *
     * @param changeSet         changeSet that was rolled back
     * @param databaseChangeLog parent change log
     * @param database          the database the rollback was executed on.
     *
     */
    @Override
    public void rolledBack(ChangeSet changeSet,
                           DatabaseChangeLog databaseChangeLog,
                           Database database) {
        String message = "PASSED::" + changeSet.getId() + "::" + changeSet.getAuthor();
        updateHubForRollback(changeSet, databaseChangeLog, database, "PASS", message);
    }

    @Override
    public void preconditionFailed(PreconditionFailedException error, PreconditionContainer.FailOption onFail) {
    }

    @Override
    public void preconditionErrored(PreconditionErrorException error, PreconditionContainer.ErrorOption onError) {
    }

    @Override
    public void ran(Change change, ChangeSet changeSet, DatabaseChangeLog changeLog, Database database) {

    }

    @Override
    public void runFailed(ChangeSet changeSet, DatabaseChangeLog databaseChangeLog, Database database, Exception exception) {
        updateHub(changeSet, databaseChangeLog, database, "UPDATE", "FAIL", exception.getMessage());
    }

    @Override
    public void markedRan(ChangeSet changeSet, DatabaseChangeLog databaseChangeLog, Database database) {
        startDateMap.put(changeSet, new Date());
        String message = "PASSED::" + changeSet.getId() + "::" + changeSet.getAuthor();
        updateHub(changeSet, databaseChangeLog, database, "SYNC", "PASS", message);
    }

    //
    // Send an update message to Hub for this change set rollback
    //
    private void updateHubForRollback(ChangeSet changeSet,
                                      DatabaseChangeLog databaseChangeLog,
                                      Database database,
                                      String operationStatusType,
                                      String statusMessage) {
        if (operation == null) {
            boolean hubOff = LiquibaseConfiguration.getInstance().getConfiguration(HubConfiguration.class).getLiquibaseHubMode().equalsIgnoreCase("off");
            if (!hubOff) {
                String message =
                        "Hub communication failure.\n" +
                        "The data for operation on changeset '" +
                        changeSet.getId() +
                        "' by author '" + changeSet.getAuthor() + "'\n" +
                        "was not successfully recorded in your Liquibase Hub project";
                Scope.getCurrentScope().getUI().sendMessage(message);
                logger.info(message);
            }
            return;
        }
        HubChangeLog hubChangeLog;
        final HubService hubService = Scope.getCurrentScope().getSingleton(HubServiceFactory.class).getService();
        try {
            hubChangeLog = hubService.getChangeLog(UUID.fromString(databaseChangeLog.getChangeLogId()));
            if (hubChangeLog == null) {
                logger.warning("The changelog '" + databaseChangeLog.getPhysicalFilePath() + "' has not been registered with Hub");
                return;
            }
        }
        catch (LiquibaseHubException lhe) {
            logger.warning("The changelog '" + databaseChangeLog.getPhysicalFilePath() + "' has not been registered with Hub");
            return;
        }

        Date dateExecuted = new Date();

        //
        //  POST /organizations/{id}/projects/{id}/operations/{id}/change-events
        //
        OperationChangeEvent operationChangeEvent = new OperationChangeEvent();
        operationChangeEvent.setEventType("ROLLBACK");
        operationChangeEvent.setStartDate(startDateMap.get(changeSet));
        operationChangeEvent.setEndDate(dateExecuted);
        operationChangeEvent.setDateExecuted(dateExecuted);
        operationChangeEvent.setChangesetId(changeSet.getId());
        operationChangeEvent.setChangesetFilename(changeSet.getFilePath());
        operationChangeEvent.setChangesetAuthor(changeSet.getAuthor());
        List<String> sqlList = new ArrayList<>();
        try {
            if (rollbackScriptContents != null) {
                sqlList.add(rollbackScriptContents);
            }
            else if (changeSet.hasCustomRollbackChanges()) {
               List<Change> changes = changeSet.getRollback().getChanges();
               for (Change change : changes) {
                    SqlStatement[] statements = change.generateStatements(database);
                    for (SqlStatement statement : statements) {
                        for (Sql sql : SqlGeneratorFactory.getInstance().generateSql(statement, database)) {
                            sqlList.add(sql.toSql());
                        }
                    }
                }
            }
            else {
                List<Change> changes = changeSet.getChanges();
                for (Change change : changes) {
                    SqlStatement[] statements = change.generateRollbackStatements(database);
                    for (SqlStatement statement : statements) {
                        for (Sql sql : SqlGeneratorFactory.getInstance().generateSql(statement, database)) {
                            sqlList.add(sql.toSql());
                        }
                    }
                }
            }
        }
        catch (LiquibaseException lbe) {
            logger.warning(lbe.getMessage());
        }

        String[] sqlArray = new String[sqlList.size()];
        sqlArray = sqlList.toArray(sqlArray);
        operationChangeEvent.setGeneratedSql(sqlArray);

        ByteArrayOutputStream baos = new ByteArrayOutputStream();
        ChangeLogSerializer serializer =
                ChangeLogSerializerFactory.getInstance().getSerializer(".json");
        try {
            serializer.write(Collections.singletonList(changeSet), baos);
            operationChangeEvent.setChangesetBody(baos.toString("UTF-8"));
        }
        catch (IOException ioe) {
            //
            // Consume
            //
        }
        operationChangeEvent.setOperationStatusType(operationStatusType);
        operationChangeEvent.setStatusMessage(statusMessage);
        operationChangeEvent.setLogs("LOGS");
        operationChangeEvent.setLogsTimestamp(new Date());

        operationChangeEvent.setProject(hubChangeLog.getProject());
        operationChangeEvent.setOperation(operation);

        try {
            hubService.sendOperationChangeEvent(operationChangeEvent);
        }
        catch (LiquibaseException lbe) {
            logger.warning(lbe.getMessage(), lbe);
            logger.warning("Unable to send Operation Change Event for operation '" + operation.getId().toString() +
                    " change set '" + changeSet.toString(false));
        }
    }

    //
    // Send an update message to Hub for this change set
    //
    private void updateHub(ChangeSet changeSet,
                           DatabaseChangeLog databaseChangeLog,
                           Database database,
                           String eventType,
                           String operationStatusType,
                           String statusMessage) {
        //
        // If not connected to Hub but we are supposed to be then show message
        //
        if (operation == null) {
<<<<<<< HEAD
            boolean hubOff = LiquibaseConfiguration.getInstance().getConfiguration(HubConfiguration.class).getLiquibaseHubMode().equalsIgnoreCase("off");
            if (!hubOff) {
=======
            HubConfiguration hubConfiguration = LiquibaseConfiguration.getInstance().getConfiguration(HubConfiguration.class);
            String apiKey = StringUtil.trimToNull(hubConfiguration.getLiquibaseHubApiKey());
            boolean hubOn =
                ! (LiquibaseConfiguration.getInstance().getConfiguration(HubConfiguration.class).getLiquibaseHubMode().equalsIgnoreCase("off"));
            if (apiKey != null && hubOn) {
>>>>>>> c33e18db
                String message =
                    "Hub communication failure.\n" +
                    "The data for operation on changeset '" +
                    changeSet.getId() +
                    "' by author '" + changeSet.getAuthor() + "'\n" +
                    "was not successfully recorded in your Liquibase Hub project";
                Scope.getCurrentScope().getUI().sendMessage(message);
                logger.info(message);
            }
            return;
        }
        HubChangeLog hubChangeLog;
        final HubService hubService = Scope.getCurrentScope().getSingleton(HubServiceFactory.class).getService();
        try {
            hubChangeLog = hubService.getChangeLog(UUID.fromString(databaseChangeLog.getChangeLogId()));
            if (hubChangeLog == null) {
                logger.warning("The changelog '" + databaseChangeLog.getPhysicalFilePath() + "' has not been registered with Hub");
                return;
            }
        }
        catch (LiquibaseHubException lhe) {
            logger.warning("The changelog '" + databaseChangeLog.getPhysicalFilePath() + "' has not been registered with Hub");
            return;
        }

        //
        //  POST /organizations/{id}/projects/{id}/operations/{id}/change-events
        //
        List<Change> changes = changeSet.getChanges();
        List<String> sqlList = new ArrayList<>();
        for (Change change : changes) {
            Sql[] sqls = SqlGeneratorFactory.getInstance().generateSql(change, database);
            for (Sql sql : sqls) {
                sqlList.add(sql.toSql());
            }
        }

        Date dateExecuted = new Date();

        String[] sqlArray = new String[sqlList.size()];
        sqlArray = sqlList.toArray(sqlArray);
        OperationChangeEvent operationChangeEvent = new OperationChangeEvent();
        operationChangeEvent.setEventType(eventType);
        operationChangeEvent.setStartDate(startDateMap.get(changeSet));
        operationChangeEvent.setEndDate(dateExecuted);
        operationChangeEvent.setDateExecuted(dateExecuted);
        operationChangeEvent.setChangesetId(changeSet.getId());
        operationChangeEvent.setChangesetFilename(changeSet.getFilePath());
        operationChangeEvent.setChangesetAuthor(changeSet.getAuthor());
        operationChangeEvent.setOperationStatusType(operationStatusType);
        operationChangeEvent.setStatusMessage(statusMessage);
        operationChangeEvent.setGeneratedSql(sqlArray);
        operationChangeEvent.setOperation(operation);
        operationChangeEvent.setLogsTimestamp(new Date());
        operationChangeEvent.setLogs("LOGS");

        ByteArrayOutputStream baos = new ByteArrayOutputStream();
        ChangeLogSerializer serializer = ChangeLogSerializerFactory.getInstance().getSerializer(".json");
        try {
            serializer.write(Collections.singletonList(changeSet), baos);
            operationChangeEvent.setChangesetBody(baos.toString("UTF-8"));
        }
        catch (IOException ioe) {
            //
            // Consume
            //
        }
        operationChangeEvent.setProject(hubChangeLog.getProject());
        operationChangeEvent.setOperation(operation);
        try {
            hubService.sendOperationChangeEvent(operationChangeEvent);
            postCount++;
        }
        catch (LiquibaseException lbe) {
            logger.warning(lbe.getMessage(), lbe);
            logger.warning("Unable to send Operation Change Event for operation '" + operation.getId().toString() +
                    " change set '" + changeSet.toString(false));
            failedToPostCount++;
        }
    }
}<|MERGE_RESOLUTION|>--- conflicted
+++ resolved
@@ -277,16 +277,11 @@
         // If not connected to Hub but we are supposed to be then show message
         //
         if (operation == null) {
-<<<<<<< HEAD
-            boolean hubOff = LiquibaseConfiguration.getInstance().getConfiguration(HubConfiguration.class).getLiquibaseHubMode().equalsIgnoreCase("off");
-            if (!hubOff) {
-=======
             HubConfiguration hubConfiguration = LiquibaseConfiguration.getInstance().getConfiguration(HubConfiguration.class);
             String apiKey = StringUtil.trimToNull(hubConfiguration.getLiquibaseHubApiKey());
             boolean hubOn =
                 ! (LiquibaseConfiguration.getInstance().getConfiguration(HubConfiguration.class).getLiquibaseHubMode().equalsIgnoreCase("off"));
             if (apiKey != null && hubOn) {
->>>>>>> c33e18db
                 String message =
                     "Hub communication failure.\n" +
                     "The data for operation on changeset '" +
