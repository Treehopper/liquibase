--- conflicted
+++ resolved
@@ -58,12 +58,8 @@
                     DatabaseChangeLog databaseChangeLog,
                     Database database,
                     ChangeSet.ExecType execType) {
-<<<<<<< HEAD
-        updateHub(changeSet, databaseChangeLog, database, "UPDATE", "PASS", "PASSED");
-=======
         String message = "PASSED::" + changeSet.getId() + "::" + changeSet.getAuthor();
-        updateHub(changeSet, databaseChangeLog, database, "PASS", message);
->>>>>>> ac7af1fb
+        updateHub(changeSet, databaseChangeLog, database, "UPDATE", "PASS", message);
     }
 
 
@@ -132,7 +128,8 @@
     @Override
     public void markedRan(ChangeSet changeSet, DatabaseChangeLog databaseChangeLog, Database database) {
         startDateMap.put(changeSet, new Date());
-        updateHub(changeSet, databaseChangeLog, database, "SYNC", "PASS", "PASSED");
+        String message = "PASSED::" + changeSet.getId() + "::" + changeSet.getAuthor();
+        updateHub(changeSet, databaseChangeLog, database, "SYNC", "PASS", message);
     }
 
     //
