--- conflicted
+++ resolved
@@ -42,11 +42,7 @@
    * If there is an error or the Hub is not available it returns null
    *
    * @param  operationType              Operation type (UPDATE or ROLLBACK)
-<<<<<<< HEAD
-   * @param  connection                Connection for this operation
-=======
    * @param  connection                 Connection for this operation
->>>>>>> ec37c76b
    * @param  contexts                   Contexts to use for filtering
    * @param  labelExpression            Labels to use for filtering
    * @param  changeLogIterator          Iterator to use for going through change sets
