--- conflicted
+++ resolved
@@ -61,11 +61,7 @@
         try {
 //            System.out.println(classLoader.toString());
             try {
-<<<<<<< HEAD
-                customPrecondition = (CustomPrecondition) Class.forName(className, true, Scope.getCurrentScope().getClassLoader()).newInstance();
-=======
-                customPrecondition = (CustomPrecondition) Class.forName(className, true, classLoader).getConstructor().newInstance();
->>>>>>> c58b9325
+                customPrecondition = (CustomPrecondition) Class.forName(className, true, Scope.getCurrentScope().getClassLoader()).getConstructor().newInstance();
             } catch (ClassCastException e) { //fails in Ant in particular
                 customPrecondition = (CustomPrecondition) Class.forName(className).getConstructor().newInstance();
             }
