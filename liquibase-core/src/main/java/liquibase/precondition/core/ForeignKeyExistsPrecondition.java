package liquibase.precondition.core;

import liquibase.changelog.ChangeSet;
<<<<<<< HEAD
import liquibase.changelog.DatabaseChangeLog;
=======
import liquibase.changelog.visitor.ChangeExecListener;
>>>>>>> fd1c7e1f
import liquibase.database.Database;
import liquibase.exception.PreconditionErrorException;
import liquibase.exception.PreconditionFailedException;
import liquibase.exception.ValidationErrors;
import liquibase.exception.Warnings;
import liquibase.precondition.AbstractPrecondition;
import liquibase.snapshot.SnapshotGeneratorFactory;
import liquibase.structure.core.ForeignKey;
import liquibase.structure.core.Schema;
import liquibase.structure.core.Table;
import liquibase.util.StringUtils;

public class ForeignKeyExistsPrecondition extends AbstractPrecondition {
    private String catalogName;
    private String schemaName;
    private String foreignKeyTableName;
    private String foreignKeyName;

    @Override
    public String getSerializedObjectNamespace() {
        return STANDARD_CHANGELOG_NAMESPACE;
    }

    public String getCatalogName() {
        return catalogName;
    }

    public void setCatalogName(String catalogName) {
        this.catalogName = catalogName;
    }

    public String getSchemaName() {
        return schemaName;
    }

    public void setSchemaName(String schemaName) {
        this.schemaName = schemaName;
    }

    public String getForeignKeyTableName() {
        return foreignKeyTableName;
    }

    public void setForeignKeyTableName(String foreignKeyTableName) {
        this.foreignKeyTableName = foreignKeyTableName;
    }

    public String getForeignKeyName() {
        return foreignKeyName;
    }

    public void setForeignKeyName(String foreignKeyName) {
        this.foreignKeyName = foreignKeyName;
    }

    @Override
    public Warnings warn(Database database) {
        return new Warnings();
    }

    @Override
    public ValidationErrors validate(Database database) {
        return new ValidationErrors();
    }

    @Override
<<<<<<< HEAD
    public void check(Database database, DatabaseChangeLog changeLog, ChangeSet changeSet)
        throws PreconditionFailedException, PreconditionErrorException {
=======
    public void check(Database database, DatabaseChangeLog changeLog, ChangeSet changeSet, ChangeExecListener changeExecListener)
            throws PreconditionFailedException, PreconditionErrorException {
>>>>>>> fd1c7e1f
        try {
            ForeignKey example = new ForeignKey();
            example.setName(getForeignKeyName());
            example.setForeignKeyTable(new Table());
            if (StringUtils.trimToNull(getForeignKeyTableName()) != null) {
                example.getForeignKeyTable().setName(getForeignKeyTableName());
            }
            example.getForeignKeyTable().setSchema(new Schema(getCatalogName(), getSchemaName()));

            if (!SnapshotGeneratorFactory.getInstance().has(example, database)) {
                throw new PreconditionFailedException("Foreign Key " +
                    database.escapeIndexName(catalogName, schemaName, foreignKeyName) + " does not exist",
                    changeLog,
                    this
                );
            }
        } catch (PreconditionFailedException e) {
            throw e;
        } catch (Exception e) {
            throw new PreconditionErrorException(e, changeLog, this);
        }
    }

    @Override
    public String getName() {
        return "foreignKeyConstraintExists";
    }
}<|MERGE_RESOLUTION|>--- conflicted
+++ resolved
@@ -1,11 +1,8 @@
 package liquibase.precondition.core;
 
 import liquibase.changelog.ChangeSet;
-<<<<<<< HEAD
+import liquibase.changelog.visitor.ChangeExecListener;
 import liquibase.changelog.DatabaseChangeLog;
-=======
-import liquibase.changelog.visitor.ChangeExecListener;
->>>>>>> fd1c7e1f
 import liquibase.database.Database;
 import liquibase.exception.PreconditionErrorException;
 import liquibase.exception.PreconditionFailedException;
@@ -72,13 +69,7 @@
     }
 
     @Override
-<<<<<<< HEAD
-    public void check(Database database, DatabaseChangeLog changeLog, ChangeSet changeSet)
-        throws PreconditionFailedException, PreconditionErrorException {
-=======
-    public void check(Database database, DatabaseChangeLog changeLog, ChangeSet changeSet, ChangeExecListener changeExecListener)
-            throws PreconditionFailedException, PreconditionErrorException {
->>>>>>> fd1c7e1f
+    public void check(Database database, DatabaseChangeLog changeLog, ChangeSet changeSet, ChangeExecListener changeExecListener) throws PreconditionFailedException, PreconditionErrorException {
         try {
             ForeignKey example = new ForeignKey();
             example.setName(getForeignKeyName());
