--- conflicted
+++ resolved
@@ -68,15 +68,9 @@
             Object defaultValue = column.getDefaultValueObject();
 
             LiquibaseDataType columnType = DataTypeFactory.getInstance().fromDescription(column.getType() + (isAutoIncrement ? "{autoIncrement:true}" : ""), database);
-<<<<<<< HEAD
             if ((constraints != null) && (constraints.isPrimaryKey() != null) && constraints.isPrimaryKey()) {
-
-                statement.addPrimaryKeyColumn(column.getName(), columnType, defaultValue, constraints.getPrimaryKeyName(), constraints.getPrimaryKeyTablespace());
-=======
-            if (constraints != null && constraints.isPrimaryKey() != null && constraints.isPrimaryKey()) {
                 statement.addPrimaryKeyColumn(column.getName(), columnType, defaultValue, constraints.shouldValidatePrimaryKey(),
                     constraints.getPrimaryKeyName(),constraints.getPrimaryKeyTablespace());
->>>>>>> 668c59ae
 
             } else {
                 statement.addColumn(column.getName(),
@@ -88,14 +82,9 @@
 
 
             if (constraints != null) {
-<<<<<<< HEAD
                 if ((constraints.isNullable() != null) && !constraints.isNullable()) {
-                    statement.addColumnConstraint(new NotNullConstraint(column.getName()).setName(constraints.getNotNullConstraintName()));
-=======
-                if (constraints.isNullable() != null && !constraints.isNullable()) {
                     statement.addColumnConstraint(new NotNullConstraint(column.getName(),
-                        constraints.shouldValidateNullable()==null?true:constraints.shouldValidateNullable()));
->>>>>>> 668c59ae
+                        constraints.shouldValidateNullable()==null?true:constraints.shouldValidateNullable()).setName(constraints.getNotNullConstraintName()));
                 }
 
                 if ((constraints.getReferences() != null) || ((constraints.getReferencedTableName() != null) &&
@@ -109,21 +98,11 @@
                     fkConstraint.setReferencedTableSchemaName(constraints.getReferencedTableSchemaName());
 
                     fkConstraint.setColumn(column.getName());
-<<<<<<< HEAD
                     fkConstraint.setDeleteCascade((constraints.isDeleteCascade() != null) && constraints
                         .isDeleteCascade());
                     fkConstraint.setInitiallyDeferred((constraints.isInitiallyDeferred() != null) && constraints
                         .isInitiallyDeferred());
                     fkConstraint.setDeferrable((constraints.isDeferrable() != null) && constraints.isDeferrable());
-                    statement.addColumnConstraint(fkConstraint);
-                }
-
-                if ((constraints.isUnique() != null) && constraints.isUnique()) {
-                    statement.addColumnConstraint(new UniqueConstraint(constraints.getUniqueConstraintName()).addColumns(column.getName()));
-=======
-                    fkConstraint.setDeleteCascade(constraints.isDeleteCascade() != null && constraints.isDeleteCascade());
-                    fkConstraint.setInitiallyDeferred(constraints.isInitiallyDeferred() != null && constraints.isInitiallyDeferred());
-                    fkConstraint.setDeferrable(constraints.isDeferrable() != null && constraints.isDeferrable());
                     Boolean validate = constraints.shouldValidateForeignKey();
                     if (validate!=null) {
                         fkConstraint.setValidateForeignKey(constraints.shouldValidateForeignKey());
@@ -131,10 +110,9 @@
                     statement.addColumnConstraint(fkConstraint);
                 }
 
-                if (constraints.isUnique() != null && constraints.isUnique()) {
+                if ((constraints.isUnique() != null) && constraints.isUnique()) {
                     statement.addColumnConstraint(new UniqueConstraint(constraints.getUniqueConstraintName(),
                         constraints.shouldValidateUnique()==null?true:constraints.shouldValidateUnique()).addColumns(column.getName()));
->>>>>>> 668c59ae
                 }
             }
 
