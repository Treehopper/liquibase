--- conflicted
+++ resolved
@@ -1,194 +1,186 @@
-package liquibase.change.core;
-
-import java.util.ArrayList;
-import java.util.HashSet;
-import java.util.List;
-import java.util.Set;
-
-import liquibase.change.*;
-import liquibase.database.Database;
-import liquibase.database.core.DB2Database;
-import liquibase.exception.ValidationErrors;
-import liquibase.sqlgenerator.SqlGeneratorFactory;
-import liquibase.statement.*;
-import liquibase.statement.core.AddColumnStatement;
-import liquibase.statement.core.ReorganizeTableStatement;
-import liquibase.statement.core.SetColumnRemarksStatement;
-import liquibase.statement.core.UpdateStatement;
-import liquibase.util.StringUtils;
-
-/**
- * Adds a column to an existing table.
- */
-@DatabaseChange(name="addColumn", description = "Adds a new column to an existing table", priority = ChangeMetaData.PRIORITY_DEFAULT, appliesTo = "table")
-public class AddColumnChange extends AbstractChange implements ChangeWithColumns<ColumnConfig> {
-
-    private String catalogName;
-    private String schemaName;
-    private String tableName;
-    private List<ColumnConfig> columns;
-
-
-    public AddColumnChange() {
-        columns = new ArrayList<ColumnConfig>();
-    }
-
-    @DatabaseChangeProperty(mustEqualExisting ="relation.catalog", since = "3.0")
-    public String getCatalogName() {
-        return catalogName;
-    }
-
-    public void setCatalogName(String catalogName) {
-        this.catalogName = catalogName;
-    }
-
-    @DatabaseChangeProperty(mustEqualExisting ="relation.schema")
-    public String getSchemaName() {
-        return schemaName;
-    }
-
-    public void setSchemaName(String schemaName) {
-        this.schemaName = schemaName;
-    }
-
-    @DatabaseChangeProperty(requiredForDatabase = "all", mustEqualExisting ="table", description = "Name of the table to add the column to")
-    public String getTableName() {
-        return tableName;
-    }
-
-    public void setTableName(String tableName) {
-        this.tableName = tableName;
-    }
-
-    @DatabaseChangeProperty(requiredForDatabase = "all", description = "Column constraint and foreign key information. Setting the \"defaultValue\" attribute will specify a default value for the column. Setting the \"value\" attribute will set all rows existing to the specified value without modifying the column default.")
-    public List<ColumnConfig> getColumns() {
-<<<<<<< HEAD
-        return column;
-    }
-
-    public void setColumns(List<ColumnConfig> column) {
-        this.column = column;
-=======
-        return columns;
-    }
-
-    public void setColumns(List<ColumnConfig> columns) {
-        this.columns = columns;
->>>>>>> f800643d
-    }
-
-    public void addColumn(ColumnConfig column) {
-        this.columns.add(column);
-    }
-
-    public void removeColumn(ColumnConfig column) {
-        this.columns.remove(column);
-    }
-
-    @Override
-    public ValidationErrors validate(Database database) {
-        ValidationErrors validationErrors = super.validate(database);
-        if (columns.size() == 0) {
-            validationErrors.addError("'columns' is required");
-        }
-        return validationErrors;
-    }
-
-    public SqlStatement[] generateStatements(Database database) {
-
-        List<SqlStatement> sql = new ArrayList<SqlStatement>();
-
-        for (ColumnConfig column : getColumns()) {
-            Set<ColumnConstraint> constraints = new HashSet<ColumnConstraint>();
-            ConstraintsConfig constraintsConfig =column.getConstraints();
-            if (constraintsConfig != null) {
-                if (constraintsConfig.isNullable() != null && !constraintsConfig.isNullable()) {
-                    constraints.add(new NotNullConstraint());
-                }
-                if (constraintsConfig.isUnique() != null && constraintsConfig.isUnique()) {
-                	constraints.add(new UniqueConstraint());
-                }
-                if (constraintsConfig.isPrimaryKey() != null && constraintsConfig.isPrimaryKey()) {
-                    constraints.add(new PrimaryKeyConstraint(constraintsConfig.getPrimaryKeyName()));
-                }
-
-                if (constraintsConfig.getReferences() != null ||
-                        (constraintsConfig.getReferencedColumnNames() != null && constraintsConfig.getReferencedTableName() != null)) {
-                    constraints.add(new ForeignKeyConstraint(constraintsConfig.getForeignKeyName(), constraintsConfig.getReferences()
-                            , constraintsConfig.getReferencedTableName(), constraintsConfig.getReferencedColumnNames()));
-                }
-            }
-
-            if (column.isAutoIncrement() != null && column.isAutoIncrement()) {
-                constraints.add(new AutoIncrementConstraint(column.getName(), column.getStartWith(), column.getIncrementBy()));
-            }
-
-            AddColumnStatement addColumnStatement = new AddColumnStatement(getCatalogName(), getSchemaName(),
-                    getTableName(),
-                    column.getName(),
-                    column.getType(),
-                    column.getDefaultValueObject(),
-                    constraints.toArray(new ColumnConstraint[constraints.size()]));
-
-            sql.add(addColumnStatement);
-
-            if (database instanceof DB2Database) {
-                sql.add(new ReorganizeTableStatement(getCatalogName(), getSchemaName(), getTableName()));
-            }            
-
-            if (column.getValueObject() != null) {
-                UpdateStatement updateStatement = new UpdateStatement(getCatalogName(), getSchemaName(), getTableName());
-                updateStatement.addNewColumnValue(column.getName(), column.getValueObject());
-                sql.add(updateStatement);
-            }
-        }
-
-      for (ColumnConfig column : getColumns()) {
-          String columnRemarks = StringUtils.trimToNull(column.getRemarks());
-          if (columnRemarks != null) {
-              SetColumnRemarksStatement remarksStatement = new SetColumnRemarksStatement(catalogName, schemaName, tableName, column.getName(), columnRemarks);
-              if (SqlGeneratorFactory.getInstance().supports(remarksStatement, database)) {
-                  sql.add(remarksStatement);
-              }
-          }
-      }
-
-      return sql.toArray(new SqlStatement[sql.size()]);
-    }
-
-    @Override
-    protected Change[] createInverses() {
-        List<Change> inverses = new ArrayList<Change>();
-
-        for (ColumnConfig aColumn : columns) {
-            if (aColumn.hasDefaultValue()) {
-                DropDefaultValueChange dropChange = new DropDefaultValueChange();
-                dropChange.setTableName(getTableName());
-                dropChange.setColumnName(aColumn.getName());
-                dropChange.setSchemaName(getSchemaName());
-
-                inverses.add(dropChange);
-            }
-
-
-            DropColumnChange inverse = new DropColumnChange();
-            inverse.setSchemaName(getSchemaName());
-            inverse.setColumnName(aColumn.getName());
-            inverse.setTableName(getTableName());
-            inverses.add(inverse);
-        }
-
-        return inverses.toArray(new Change[inverses.size()]);
-    }
-
-    public String getConfirmationMessage() {
-        List<String> names = new ArrayList<String>(columns.size());
-        for (ColumnConfig col : columns) {
-            names.add(col.getName() + "(" + col.getType() + ")");
-        }
-
-        return "Columns " + StringUtils.join(names, ",") + " added to " + tableName;
-    }
-
-
-}
+package liquibase.change.core;
+
+import java.util.ArrayList;
+import java.util.HashSet;
+import java.util.List;
+import java.util.Set;
+
+import liquibase.change.*;
+import liquibase.database.Database;
+import liquibase.database.core.DB2Database;
+import liquibase.exception.ValidationErrors;
+import liquibase.sqlgenerator.SqlGeneratorFactory;
+import liquibase.statement.*;
+import liquibase.statement.core.AddColumnStatement;
+import liquibase.statement.core.ReorganizeTableStatement;
+import liquibase.statement.core.SetColumnRemarksStatement;
+import liquibase.statement.core.UpdateStatement;
+import liquibase.util.StringUtils;
+
+/**
+ * Adds a column to an existing table.
+ */
+@DatabaseChange(name="addColumn", description = "Adds a new column to an existing table", priority = ChangeMetaData.PRIORITY_DEFAULT, appliesTo = "table")
+public class AddColumnChange extends AbstractChange implements ChangeWithColumns<ColumnConfig> {
+
+    private String catalogName;
+    private String schemaName;
+    private String tableName;
+    private List<ColumnConfig> columns;
+
+
+    public AddColumnChange() {
+        columns = new ArrayList<ColumnConfig>();
+    }
+
+    @DatabaseChangeProperty(mustEqualExisting ="relation.catalog", since = "3.0")
+    public String getCatalogName() {
+        return catalogName;
+    }
+
+    public void setCatalogName(String catalogName) {
+        this.catalogName = catalogName;
+    }
+
+    @DatabaseChangeProperty(mustEqualExisting ="relation.schema")
+    public String getSchemaName() {
+        return schemaName;
+    }
+
+    public void setSchemaName(String schemaName) {
+        this.schemaName = schemaName;
+    }
+
+    @DatabaseChangeProperty(requiredForDatabase = "all", mustEqualExisting ="table", description = "Name of the table to add the column to")
+    public String getTableName() {
+        return tableName;
+    }
+
+    public void setTableName(String tableName) {
+        this.tableName = tableName;
+    }
+
+    @DatabaseChangeProperty(requiredForDatabase = "all", description = "Column constraint and foreign key information. Setting the \"defaultValue\" attribute will specify a default value for the column. Setting the \"value\" attribute will set all rows existing to the specified value without modifying the column default.")
+    public List<ColumnConfig> getColumns() {
+        return columns;
+    }
+
+    public void setColumns(List<ColumnConfig> columns) {
+        this.columns = columns;
+    }
+
+    public void addColumn(ColumnConfig column) {
+        this.columns.add(column);
+    }
+
+    public void removeColumn(ColumnConfig column) {
+        this.columns.remove(column);
+    }
+
+    @Override
+    public ValidationErrors validate(Database database) {
+        ValidationErrors validationErrors = super.validate(database);
+        if (columns.size() == 0) {
+            validationErrors.addError("'columns' is required");
+        }
+        return validationErrors;
+    }
+
+    public SqlStatement[] generateStatements(Database database) {
+
+        List<SqlStatement> sql = new ArrayList<SqlStatement>();
+
+        for (ColumnConfig column : getColumns()) {
+            Set<ColumnConstraint> constraints = new HashSet<ColumnConstraint>();
+            ConstraintsConfig constraintsConfig =column.getConstraints();
+            if (constraintsConfig != null) {
+                if (constraintsConfig.isNullable() != null && !constraintsConfig.isNullable()) {
+                    constraints.add(new NotNullConstraint());
+                }
+                if (constraintsConfig.isUnique() != null && constraintsConfig.isUnique()) {
+                	constraints.add(new UniqueConstraint());
+                }
+                if (constraintsConfig.isPrimaryKey() != null && constraintsConfig.isPrimaryKey()) {
+                    constraints.add(new PrimaryKeyConstraint(constraintsConfig.getPrimaryKeyName()));
+                }
+
+                if (constraintsConfig.getReferences() != null ||
+                        (constraintsConfig.getReferencedColumnNames() != null && constraintsConfig.getReferencedTableName() != null)) {
+                    constraints.add(new ForeignKeyConstraint(constraintsConfig.getForeignKeyName(), constraintsConfig.getReferences()
+                            , constraintsConfig.getReferencedTableName(), constraintsConfig.getReferencedColumnNames()));
+                }
+            }
+
+            if (column.isAutoIncrement() != null && column.isAutoIncrement()) {
+                constraints.add(new AutoIncrementConstraint(column.getName(), column.getStartWith(), column.getIncrementBy()));
+            }
+
+            AddColumnStatement addColumnStatement = new AddColumnStatement(getCatalogName(), getSchemaName(),
+                    getTableName(),
+                    column.getName(),
+                    column.getType(),
+                    column.getDefaultValueObject(),
+                    constraints.toArray(new ColumnConstraint[constraints.size()]));
+
+            sql.add(addColumnStatement);
+
+            if (database instanceof DB2Database) {
+                sql.add(new ReorganizeTableStatement(getCatalogName(), getSchemaName(), getTableName()));
+            }            
+
+            if (column.getValueObject() != null) {
+                UpdateStatement updateStatement = new UpdateStatement(getCatalogName(), getSchemaName(), getTableName());
+                updateStatement.addNewColumnValue(column.getName(), column.getValueObject());
+                sql.add(updateStatement);
+            }
+        }
+
+      for (ColumnConfig column : getColumns()) {
+          String columnRemarks = StringUtils.trimToNull(column.getRemarks());
+          if (columnRemarks != null) {
+              SetColumnRemarksStatement remarksStatement = new SetColumnRemarksStatement(catalogName, schemaName, tableName, column.getName(), columnRemarks);
+              if (SqlGeneratorFactory.getInstance().supports(remarksStatement, database)) {
+                  sql.add(remarksStatement);
+              }
+          }
+      }
+
+      return sql.toArray(new SqlStatement[sql.size()]);
+    }
+
+    @Override
+    protected Change[] createInverses() {
+        List<Change> inverses = new ArrayList<Change>();
+
+        for (ColumnConfig aColumn : columns) {
+            if (aColumn.hasDefaultValue()) {
+                DropDefaultValueChange dropChange = new DropDefaultValueChange();
+                dropChange.setTableName(getTableName());
+                dropChange.setColumnName(aColumn.getName());
+                dropChange.setSchemaName(getSchemaName());
+
+                inverses.add(dropChange);
+            }
+
+
+            DropColumnChange inverse = new DropColumnChange();
+            inverse.setSchemaName(getSchemaName());
+            inverse.setColumnName(aColumn.getName());
+            inverse.setTableName(getTableName());
+            inverses.add(inverse);
+        }
+
+        return inverses.toArray(new Change[inverses.size()]);
+    }
+
+    public String getConfirmationMessage() {
+        List<String> names = new ArrayList<String>(columns.size());
+        for (ColumnConfig col : columns) {
+            names.add(col.getName() + "(" + col.getType() + ")");
+        }
+
+        return "Columns " + StringUtils.join(names, ",") + " added to " + tableName;
+    }
+
+
+}