--- conflicted
+++ resolved
@@ -1,67 +1,58 @@
 package liquibase.change.core;
 
-<<<<<<< HEAD
+import liquibase.CatalogAndSchema;
 import liquibase.change.*;
-=======
-import java.io.IOException;
-import java.io.InputStream;
-import java.io.Reader;
-import java.util.ArrayList;
-import java.util.List;
-
-import liquibase.change.AbstractChange;
-import liquibase.change.ChangeMetaData;
-import liquibase.change.ChangeStatus;
-import liquibase.change.ChangeWithColumns;
-import liquibase.change.CheckSum;
-import liquibase.change.ColumnConfig;
-import liquibase.change.DatabaseChange;
-import liquibase.change.DatabaseChangeProperty;
->>>>>>> 4ecdf42c
+import liquibase.changelog.ChangeSet;
 import liquibase.database.AbstractJdbcDatabase;
 import liquibase.database.Database;
 import liquibase.database.core.MSSQLDatabase;
 import liquibase.database.core.MySQLDatabase;
-import liquibase.database.core.OracleDatabase;
 import liquibase.database.core.PostgresDatabase;
+import liquibase.datatype.DataTypeFactory;
+import liquibase.datatype.LiquibaseDataType;
+import liquibase.exception.DatabaseException;
 import liquibase.exception.UnexpectedLiquibaseException;
 import liquibase.exception.Warnings;
+import liquibase.executor.ExecutorService;
+import liquibase.executor.LoggingExecutor;
 import liquibase.io.EmptyLineAndCommentSkippingInputStream;
 import liquibase.logging.LogFactory;
 import liquibase.logging.Logger;
 import liquibase.resource.ResourceAccessor;
 import liquibase.resource.UtfBomAwareReader;
-<<<<<<< HEAD
-=======
-import liquibase.statement.BatchInsertExecutablePreparedStatement;
->>>>>>> 4ecdf42c
+import liquibase.snapshot.InvalidExampleException;
+import liquibase.snapshot.SnapshotGeneratorFactory;
+import liquibase.statement.BatchDmlExecutablePreparedStatement;
+import liquibase.statement.ExecutablePreparedStatementBase;
 import liquibase.statement.InsertExecutablePreparedStatement;
 import liquibase.statement.SqlStatement;
 import liquibase.statement.core.InsertOrUpdateStatement;
 import liquibase.statement.core.InsertSetStatement;
 import liquibase.statement.core.InsertStatement;
 import liquibase.structure.core.Column;
+import liquibase.structure.core.DataType;
+import liquibase.structure.core.Table;
 import liquibase.util.BooleanParser;
 import liquibase.util.StreamUtil;
 import liquibase.util.StringUtils;
 import liquibase.util.csv.CSVReader;
 
-<<<<<<< HEAD
 import java.io.IOException;
 import java.io.InputStream;
 import java.io.Reader;
-import java.util.ArrayList;
-import java.util.List;
-
-=======
->>>>>>> 4ecdf42c
+import java.util.*;
+
+import static java.util.ResourceBundle.getBundle;
+
 
 @DatabaseChange(name = "loadData",
-        description = "Loads data from a CSV file into an existing table. A value of NULL in a cell will be converted " +
-                "to a database NULL rather than the string 'NULL'\n" +
+        description = "Loads data from a CSV file into an existing table. A value of NULL in a cell will be " +
+                "converted to a database NULL rather than the string 'NULL'.\n" +
                 "Lines starting with # (hash) sign are treated as comments. You can change comment pattern by " +
                 "specifying 'commentLineStartsWith' property in loadData tag." +
                 "To disable comments set 'commentLineStartsWith' to empty value'\n" +
+                "\n" +
+                "If the data type for a load column is set to NUMERIC, numbers are parsed in US locale (e.g. 123.45)." +
                 "\n" +
                 "Date/Time values included in the CSV file should be in ISO format " +
                 "http://en.wikipedia.org/wiki/ISO_8601 in order to be parsed correctly by DB-Manul. DB-Manul will " +
@@ -69,7 +60,7 @@
                 "cases which will override the data format string.\n" +
                 "\n" +
                 "If the string representing the date/time includes a '.', then the date format is changed to " +
-                 "'yyyy-MM-dd'T'HH:mm:ss.SSS'\n" +
+                "'yyyy-MM-dd'T'HH:mm:ss.SSS'\n" +
                 "If the string representing the date/time includes a space, then the date format is changed " +
                 "to 'yyyy-MM-dd HH:mm:ss'\n" +
                 "Once the date format string is set, DB-Manul will then call the SimpleDateFormat.parse() method " +
@@ -79,6 +70,15 @@
         priority = ChangeMetaData.PRIORITY_DEFAULT, appliesTo = "table",
         since = "1.7")
 public class LoadDataChange extends AbstractChange implements ChangeWithColumns<LoadDataColumnConfig> {
+    private static ResourceBundle coreBundle = getBundle("liquibase/i18n/liquibase-core");
+    private static final Logger LOG = LogFactory.getInstance().getLog();
+
+    @SuppressWarnings("HardCodedStringLiteral")
+    public enum LOAD_DATA_TYPE {
+        BOOLEAN, NUMERIC, DATE, STRING, COMPUTED, SEQUENCE, BLOB, CLOB, SKIP
+    }
+
+    private static final String CALCULATE_CHECKSUM = "calculateCheckSum";
 
     /**
      * CSV Lines starting with that sign(s) will be treated as comments by default
@@ -96,6 +96,11 @@
     private String quotchar = liquibase.util.csv.CSVReader.DEFAULT_QUOTE_CHARACTER + "";
 
     private List<LoadDataColumnConfig> columns = new ArrayList<>();
+    // TODO: We can currently do this for INSERT operations, but not yet for UPDATE operations, so loadUpdateDataChange
+    // will overwrite this flag for now.
+    protected boolean getPreparedStatementsImplemented() {
+        return true;
+    }
 
     @Override
     public boolean supports(Database database) {
@@ -216,6 +221,14 @@
     @Override
     public SqlStatement[] generateStatements(Database database) {
         CSVReader reader = null;
+
+        boolean databaseSupportsBatchUpdates = false;
+        try {
+            databaseSupportsBatchUpdates = database.supportsBatchUpdates();
+        } catch (DatabaseException e) {
+            throw new UnexpectedLiquibaseException(e);
+        }
+
         try {
             reader = getCSVReader();
 
@@ -229,6 +242,7 @@
             }
 
             List<SqlStatement> statements = new ArrayList<>();
+            List<ExecutablePreparedStatementBase> batchedStatements = new ArrayList<>();
 
             boolean anyPreparedStatements = false;
 
@@ -236,6 +250,20 @@
             int lineNumber = 1; // Start at '1' to take into account the header (already processed)
 
             boolean isCommentingEnabled = StringUtils.isNotEmpty(commentLineStartsWith);
+
+            // If we do not have a column list yet, take the column list we interpolated from the CSV headers
+            // earlier.
+            if (columns.isEmpty()) {
+                columns.addAll(getColumnsFromHeaders(headers));
+            }
+
+            // If we have an real JDBC connection to the database, ask the database for any missing column types.
+            try {
+                retrieveMissingColumnLoadTypes(columns, database);
+            } catch (DatabaseException e) {
+                throw new UnexpectedLiquibaseException(e);
+            }
+
             while ((line = reader.readNext()) != null) {
                 lineNumber++;
                 if (line.length == 0 || (line.length == 1 && StringUtils.trimToNull(line[0]) == null)
@@ -251,7 +279,7 @@
 
                 boolean needsPreparedStatement = false;
 
-                List<ColumnConfig> columns = new ArrayList<>();
+                List<ColumnConfig> columnsFromCsv = new ArrayList<>();
                 for (int i = 0; i < headers.length; i++) {
                     Object value = line[i];
                     String columnName = headers[i].trim();
@@ -272,13 +300,13 @@
                         valueConfig.setName(columnName);
 
                         if (columnConfig.getType() != null) {
-                            if (columnConfig.getType().equalsIgnoreCase("BOOLEAN")) {
+                            if (columnConfig.getType().equalsIgnoreCase(LOAD_DATA_TYPE.BOOLEAN.toString())) {
                                 if (value.toString().equalsIgnoreCase("NULL")) {
                                     valueConfig.setValue(null);
                                 } else {
                                     valueConfig.setValueBoolean(BooleanParser.parseBoolean(value.toString().toLowerCase()));
                                 }
-                            } else if (columnConfig.getType().equalsIgnoreCase("NUMERIC")) {
+                            } else if (columnConfig.getType().equalsIgnoreCase(LOAD_DATA_TYPE.NUMERIC.toString())) {
                                 if (value.toString().equalsIgnoreCase("NULL")) {
                                     valueConfig.setValue(null);
                                 } else {
@@ -290,20 +318,20 @@
                                 } else {
                                     valueConfig.setValueDate(value.toString());
                                 }
-                            } else if (columnConfig.getType().equalsIgnoreCase("STRING")) {
+                            } else if (columnConfig.getType().equalsIgnoreCase(LOAD_DATA_TYPE.STRING.toString())) {
                                 if (value.toString().equalsIgnoreCase("NULL")) {
                                     valueConfig.setValue(null);
                                 } else {
                                     valueConfig.setValue(value.toString());
                                 }
-                            } else if (columnConfig.getType().equalsIgnoreCase("COMPUTED")) {
+                            } else if (columnConfig.getType().equalsIgnoreCase(LOAD_DATA_TYPE.COMPUTED.toString())) {
                                 if (value.toString().equalsIgnoreCase("NULL")) {
                                     valueConfig.setValue(null);
                                 } else {
                                     liquibase.statement.DatabaseFunction function = new liquibase.statement.DatabaseFunction(value.toString());
                                     valueConfig.setValueComputed(function);
                                 }
-                            } else if (columnConfig.getType().equalsIgnoreCase("SEQUENCE")) {
+                            } else if (columnConfig.getType().equalsIgnoreCase(LOAD_DATA_TYPE.SEQUENCE.toString())) {
                                 String sequenceName;
                                 if (value.toString().equalsIgnoreCase("NULL")) {
                                     sequenceName = columnConfig.getDefaultValue();
@@ -316,14 +344,14 @@
                                 liquibase.statement.SequenceNextValueFunction function = new liquibase.statement.SequenceNextValueFunction(sequenceName);
                                 valueConfig.setValueComputed(function);
 
-                            } else if (columnConfig.getType().equalsIgnoreCase("BLOB")) {
+                            } else if (columnConfig.getType().equalsIgnoreCase(LOAD_DATA_TYPE.BLOB.toString())) {
                                 if (value.toString().equalsIgnoreCase("NULL")) {
                                     valueConfig.setValue(null);
                                 } else {
                                     valueConfig.setValueBlobFile(value.toString());
                                     needsPreparedStatement = true;
                                 }
-                            } else if (columnConfig.getType().equalsIgnoreCase("CLOB")) {
+                            } else if (columnConfig.getType().equalsIgnoreCase(LOAD_DATA_TYPE.CLOB.toString())) {
                                 if (value.toString().equalsIgnoreCase("NULL")) {
                                     valueConfig.setValue(null);
                                 } else {
@@ -331,35 +359,43 @@
                                     needsPreparedStatement = true;
                                 }
                             } else {
-                                throw new UnexpectedLiquibaseException("loadData type of " + columnConfig.getType() + " is not supported.  Please use BOOLEAN, NUMERIC, DATE, STRING, COMPUTED, SEQUENCE or SKIP");
+                                throw new UnexpectedLiquibaseException(
+                                        String.format(coreBundle.getString("loaddata.type.is.not.supported"), columnConfig.getType()));
                             }
+                        } else {
+                            // columnConfig did not specify a type
+                            valueConfig.setValue(getValueToWrite(value));
                         }
                     } else {
+                        // No columnConfig found. Assume header column name to be the table column name.
                         if (columnName.contains("(") || columnName.contains(")") && database instanceof AbstractJdbcDatabase) {
                             columnName = ((AbstractJdbcDatabase) database).quoteObject(columnName, Column.class);
                         }
 
                         valueConfig.setName(columnName);
 
-                        if (value == null || value.toString().equalsIgnoreCase("NULL")) {
-                            // value is always going to be a string unless overridden by ColumnConfig
-                            valueConfig.setValue((String) value);
-                        } else {
-                            valueConfig.setValue(value.toString());
-                        }
+                        valueConfig.setValue(getValueToWrite(value));
                     }
-                    columns.add(valueConfig);
-                }
-
-                if (needsPreparedStatement || database instanceof OracleDatabase) {
+                    columnsFromCsv.add(valueConfig);
+                } // iterate through all the columns of a CSV line
+
+                // Try to use prepared statements if any of the two following conditions apply:
+                // 1. There is no other option than using a prepared statement (e.g. in cases of LOBs)
+                // 2. The database supports batched statements (for improved performance) AND we are not in an
+                //    "SQL" mode (i.e. we generate an SQL file instead of actually modifying the database).
+                if ( (needsPreparedStatement ||
+                        (databaseSupportsBatchUpdates &&
+                                !(ExecutorService.getInstance().getExecutor(database) instanceof LoggingExecutor)
+                        )
+                ) && getPreparedStatementsImplemented() ) {
                     anyPreparedStatements = true;
-
-                    statements.add(new InsertExecutablePreparedStatement(database, getCatalogName(), getSchemaName(), getTableName(), columns,
-                            getChangeSet(), getResourceAccessor()));
+                    ExecutablePreparedStatementBase stmt = this.createPreparedStatement(database, getCatalogName(), getSchemaName(),
+                            getTableName(), columnsFromCsv, getChangeSet(), getResourceAccessor());
+                    batchedStatements.add(stmt);
                 } else {
                     InsertStatement insertStatement = this.createStatement(getCatalogName(), getSchemaName(), getTableName());
 
-                    for (ColumnConfig column : columns) {
+                    for (ColumnConfig column : columnsFromCsv) {
                         String columnName = column.getName();
                         Object value = column.getValueObject();
 
@@ -375,30 +411,37 @@
             }
 
             if (anyPreparedStatements) {
-            	if (database instanceof OracleDatabase) {
-            		return new SqlStatement[] {
-            			new BatchInsertExecutablePreparedStatement(
-            					database, getCatalogName(), getSchemaName(), 
-            					getTableName(), columns, 
-            					getChangeSet(), getResourceAccessor(), 
-            					statements)
-            		};
-            	} else {
-            		return statements.toArray(new SqlStatement[statements.size()]);
-            	}
+
+                // If we have only prepared statements and the database supports batching, let's roll
+                if (databaseSupportsBatchUpdates && statements.isEmpty() && (!batchedStatements.isEmpty())) {
+                    return new SqlStatement[] {
+                            new BatchDmlExecutablePreparedStatement(
+                                    database, getCatalogName(), getSchemaName(),
+                                    getTableName(), columns,
+                                    getChangeSet(), getResourceAccessor(),
+                                    batchedStatements)
+                    };
+                } else {
+                    return statements.toArray(new SqlStatement[statements.size()]);
+                }
             } else {
-                InsertSetStatement statementSet = this.createStatementSet(getCatalogName(), getSchemaName(), getTableName());
+                InsertSetStatement statementSet = this.createStatementSet(
+                        getCatalogName(), getSchemaName(), getTableName()
+                );
                 for (SqlStatement stmt : statements) {
                     statementSet.addInsertStatement((InsertStatement) stmt);
                 }
 
-                if (database instanceof MSSQLDatabase || database instanceof MySQLDatabase || database instanceof PostgresDatabase) {
+                if (database instanceof MSSQLDatabase || database instanceof MySQLDatabase
+                        || database instanceof PostgresDatabase) {
                     List<InsertStatement> innerStatements = statementSet.getStatements();
-                    if (innerStatements != null && innerStatements.size() > 0 && innerStatements.get(0) instanceof InsertOrUpdateStatement) {
+                    if (innerStatements != null && (!innerStatements.isEmpty())
+                            && innerStatements.get(0) instanceof InsertOrUpdateStatement) {
                         //cannot do insert or update in a single statement
                         return statementSet.getStatementsArray();
                     }
-                    // we only return a single "statement" - it's capable of emitting multiple sub-statements, should the need arise, on generation.
+                    // we only return a single "statement" - it's capable of emitting multiple sub-statements,
+                    // should the need arise, on generation.
                     return new SqlStatement[]{statementSet};
                 } else {
                     return statementSet.getStatementsArray();
@@ -409,7 +452,8 @@
         } catch (UnexpectedLiquibaseException ule) {
             if (getChangeSet() != null && getChangeSet().getFailOnError() != null && !getChangeSet().getFailOnError()) {
                 Logger log = LogFactory.getInstance().getLog();
-                log.info("Change set " + getChangeSet().toString(false) + " failed, but failOnError was false.  Error: " + ule.getMessage());
+                log.info("Change set " + getChangeSet().toString(false) +
+                         " failed, but failOnError was false.  Error: " + ule.getMessage());
                 return new SqlStatement[0];
             } else {
                 throw ule;
@@ -425,6 +469,111 @@
         }
     }
 
+    /**
+     * Iterate through the List of LoadDataColumnConfig and ask the database for any column types that we have
+     * no data type of.
+     * @param columns a list of LoadDataColumnConfigs to process
+     */
+    private void retrieveMissingColumnLoadTypes(List<LoadDataColumnConfig> columns, Database database) throws
+            DatabaseException {
+        // If no column is missing type information, we are already done.
+        if (columns.stream().noneMatch(c -> c.getType() == null)) {
+            return;
+        }
+
+        // Snapshot the database table
+        CatalogAndSchema catalogAndSchema = new CatalogAndSchema(getCatalogName(), getSchemaName());
+        catalogAndSchema = catalogAndSchema.standardize(database);
+        Table targetTable = new Table(catalogAndSchema.getCatalogName(), catalogAndSchema.getSchemaName(),
+                database.correctObjectName(getTableName(), Table.class));
+        Table snapshotOfTable;
+        try {
+            snapshotOfTable = SnapshotGeneratorFactory.getInstance().createSnapshot(
+                        targetTable,
+                        database);
+        } catch (InvalidExampleException e) {
+            throw new DatabaseException(e);
+        }
+        if (snapshotOfTable == null) {
+            LOG.warning(String.format(
+                    coreBundle.getString("could.not.snapshot.table.to.get.the.missing.column.type.information"),
+                    database.escapeTableName(
+                            targetTable.getSchema().getCatalogName(),
+                            targetTable.getSchema().getName(),
+                            targetTable.getName())
+            ));
+            return;
+        }
+
+        // Save the columns of the database table in a lookup table
+        Map<String, Column> tableColumns = new HashMap<>();
+        snapshotOfTable.getColumns().forEach(c -> tableColumns.put(c.getName(), c));
+
+        // Normalise the LoadDataColumnConfig column names to the database
+        Map<String, LoadDataColumnConfig> columnConfigs = new HashMap<>();
+        columns.forEach(c -> columnConfigs.put(
+                database.correctObjectName(c.getName(), Column.class),
+                c
+        ));
+
+        columnConfigs.entrySet().stream()
+                .filter(entry -> entry.getValue().getType() == null)
+                .forEach(entry -> {
+                    LoadDataColumnConfig columnConfig = entry.getValue();
+                    DataType dataType = tableColumns.get(entry.getKey()).getType();
+                    if (dataType == null) {
+                        LOG.warning(String.format(coreBundle.getString("unable.to.find.load.data.type"),
+                                columnConfig.toString(), snapshotOfTable.toString() ));
+                        columnConfig.setType(LOAD_DATA_TYPE.STRING.toString());
+                    } else {
+                        LiquibaseDataType liquibaseDataType = DataTypeFactory.getInstance()
+                                .fromDescription(dataType.toString(), database);
+                        if (liquibaseDataType != null) {
+                            columnConfig.setType(liquibaseDataType.getLoadTypeName().toString());
+                        } else {
+                            LOG.warning(String.format(coreBundle.getString("unable.to.convert.load.data.type"),
+                                    columnConfig.toString(), snapshotOfTable.toString(), liquibaseDataType.toString()));
+                        }
+                    }
+                }
+        );
+    }
+
+    /**
+     * If no columns (and their data types) are specified in the loadData change, we interpolate their names from
+     * the header columns of the CSV file.
+     * @param headers the headers of the CSV file
+     * @return a List of LoadDataColumnConfigs
+     */
+    private List<LoadDataColumnConfig> getColumnsFromHeaders(String[] headers) {
+        ArrayList<LoadDataColumnConfig> result = new ArrayList<>();
+        int i=0;
+        for (String columnNameFromHeader : headers) {
+            LoadDataColumnConfig loadDataColumnConfig = new LoadDataColumnConfig();
+            loadDataColumnConfig.setIndex(i);
+            loadDataColumnConfig.setHeader(columnNameFromHeader);
+            loadDataColumnConfig.setName(columnNameFromHeader);
+            result.add(loadDataColumnConfig);
+            i++;
+        }
+        return result;
+    }
+
+    /**
+     * Transform a value read from a CSV file into a string to be written into the database if the column type
+     * is not known.
+     * @param value the value to transform
+     * @return if the value is empty or the string "NULL" (case-insensitive), return the empty string.
+     * If not, the value "toString()" representation (trimmed of spaces left and right) is returned.
+     */
+    protected static String getValueToWrite(Object value) {
+        if (value == null || value.toString().equalsIgnoreCase("NULL")) {
+            return "";
+        } else {
+            return value.toString().trim();
+        }
+    }
+
     private boolean isLineCommented(String[] line) {
         return StringUtils.startsWith(line[0], commentLineStartsWith);
     }
@@ -465,6 +614,13 @@
         return new CSVReader(streamReader, separator.charAt(0), quotchar);
     }
 
+    protected ExecutablePreparedStatementBase createPreparedStatement(
+            Database database, String catalogName, String schemaName, String tableName,
+            List<ColumnConfig> columns, ChangeSet changeSet, ResourceAccessor resourceAccessor) {
+        return new InsertExecutablePreparedStatement(database, catalogName, schemaName, tableName, columns,
+                changeSet, resourceAccessor);
+    }
+
     protected InsertStatement createStatement(String catalogName, String schemaName, String tableName) {
         return new InsertStatement(catalogName, schemaName, tableName);
     }
@@ -508,7 +664,9 @@
                 throw new UnexpectedLiquibaseException(getFile() + " could not be found");
             }
             stream = new EmptyLineAndCommentSkippingInputStream(stream, commentLineStartsWith);
-            return CheckSum.compute(getTableName() + ":" + CheckSum.compute(stream, /*standardizeLineEndings*/ true));
+            return CheckSum.compute(getTableName() + ":" + CheckSum.compute(
+                    stream, /*standardizeLineEndings*/ true)
+            );
         } catch (IOException e) {
             throw new UnexpectedLiquibaseException(e);
         } finally {
