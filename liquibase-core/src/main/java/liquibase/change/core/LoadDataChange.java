package liquibase.change.core;

import liquibase.action.ActionStatus;
import liquibase.change.*;
import liquibase.database.AbstractJdbcDatabase;
import liquibase.database.Database;
import liquibase.exception.UnexpectedLiquibaseException;
import liquibase.exception.Warnings;
import liquibase.resource.ResourceAccessor;
import liquibase.resource.UtfBomAwareReader;
import liquibase.statement.SqlStatement;
import liquibase.statement.core.InsertOrUpdateStatement;
import liquibase.statement.core.InsertStatement;
import liquibase.statement.core.InsertSetStatement;
import liquibase.structure.core.Column;
import liquibase.util.StreamUtil;
import liquibase.util.StringUtils;
import liquibase.util.csv.CSVReader;

import java.io.*;
import java.util.ArrayList;
import java.util.List;
import liquibase.util.BooleanParser;
import org.slf4j.Logger;
import org.slf4j.LoggerFactory;


@DatabaseChange(name="loadData",
        description = "Loads data from a CSV file into an existing table. A value of NULL in a cell will be converted to a database NULL rather than the string 'NULL'\n" +
                "\n" +
                "Date/Time values included in the CSV file should be in ISO formathttp://en.wikipedia.org/wiki/ISO_8601 in order to be parsed correctly by Liquibase. Liquibase will initially set the date format to be 'yyyy-MM-dd'T'HH:mm:ss' and then it checks for two special cases which will override the data format string.\n" +
                "\n" +
                "If the string representing the date/time includes a '.', then the date format is changed to 'yyyy-MM-dd'T'HH:mm:ss.SSS'\n" +
                "If the string representing the date/time includes a space, then the date format is changed to 'yyyy-MM-dd HH:mm:ss'\n" +
                "Once the date format string is set, Liquibase will then call the SimpleDateFormat.parse() method attempting to parse the input string so that it can return a Date/Time. If problems occur, then a ParseException is thrown and the input string is treated as a String for the INSERT command to be generated.",
        priority = ChangeMetaData.PRIORITY_DEFAULT, appliesTo = "table",
        since="1.7")
public class LoadDataChange extends AbstractChange implements ChangeWithColumns<LoadDataColumnConfig> {

    private String catalogName;
    private String schemaName;
    private String tableName;
    private String file;
    private Boolean relativeToChangelogFile;
    private String encoding = null;
    private String separator = liquibase.util.csv.opencsv.CSVReader.DEFAULT_SEPARATOR + "";
	private String quotchar = liquibase.util.csv.opencsv.CSVReader.DEFAULT_QUOTE_CHARACTER + "";

    private List<LoadDataColumnConfig> columns = new ArrayList<LoadDataColumnConfig>();

    @Override
    public boolean supports(Database database) {
        return true;
    }



    @Override
    public boolean generateRollbackStatementsVolatile(Database database) {
        return true;
    }

    @DatabaseChangeProperty(mustEqualExisting ="table.catalog", since = "3.0")
    public String getCatalogName() {
        return catalogName;
    }

    public void setCatalogName(String catalogName) {
        this.catalogName = catalogName;
    }

    @DatabaseChangeProperty(mustEqualExisting ="table.schema")
    public String getSchemaName() {
        return schemaName;
    }

    public void setSchemaName(String schemaName) {
        this.schemaName = schemaName;
    }

    @DatabaseChangeProperty(mustEqualExisting = "table", description = "Name of the table to insert data into", requiredForDatabase = "all")
    public String getTableName() {
        return tableName;
    }

    public void setTableName(String tableName) {
        this.tableName = tableName;
    }

    @DatabaseChangeProperty(description = "CSV file to load", exampleValue = "com/example/users.csv", requiredForDatabase = "all")
    public String getFile() {
        return file;
    }

    public void setFile(String file) {
        this.file = file;
    }

    public Boolean isRelativeToChangelogFile() {
        return relativeToChangelogFile;
    }

    public void setRelativeToChangelogFile(Boolean relativeToChangelogFile) {
        this.relativeToChangelogFile = relativeToChangelogFile;
    }

    @DatabaseChangeProperty(exampleValue = "UTF-8", description = "Encoding of the CSV file (defaults to UTF-8)")
    public String getEncoding() {
        return encoding;
    }

    public void setEncoding(String encoding) {
        this.encoding = encoding;
    }

    @DatabaseChangeProperty(exampleValue = ",")
    public String getSeparator() {
		return separator;
	}

	public void setSeparator(String separator) {
        if (separator != null && separator.equals("\\t")) {
            separator = "\t";
        }
		this.separator = separator;
	}

    @DatabaseChangeProperty(exampleValue = "'")
	public String getQuotchar() {
		return quotchar;
	}

	public void setQuotchar(String quotchar) {
		this.quotchar = quotchar;
	}

	@Override
    public void addColumn(LoadDataColumnConfig column) {
      	columns.add(column);
    }

    @Override
    @DatabaseChangeProperty(description = "Defines how the data should be loaded.", requiredForDatabase = "all")
    public List<LoadDataColumnConfig> getColumns() {
        return columns;
    }

    @Override
    public void setColumns(List<LoadDataColumnConfig> columns) {
        this.columns = columns;
    }

    @Override
    public SqlStatement[] generateStatements(Database database) {
        CSVReader reader = null;
        try {
            reader = getCSVReader();

            if (reader == null) {
                throw new UnexpectedLiquibaseException("Unable to read file "+this.getFile());
            }

            String[] headers = reader.readNext();
            if (headers == null) {
                throw new UnexpectedLiquibaseException("Data file "+getFile()+" was empty");
            }

            InsertSetStatement statements = this.createStatementSet(getCatalogName(), getSchemaName(), getTableName());
            String[] line;
            int lineNumber = 0;

            while ((line = reader.readNext()) != null) {
                lineNumber++;

                if (line.length == 0 || (line.length == 1 && StringUtils.trimToNull(line[0]) == null)) {
                    continue; //nothing on this line
                }
                InsertStatement insertStatement = this.createStatement(getCatalogName(), getSchemaName(), getTableName());
                for (int i=0; i<headers.length; i++) {
                    String columnName = null;
                    if( i >= line.length ) {
                      throw new UnexpectedLiquibaseException("CSV Line " + lineNumber + " has only " + (i-1) + " columns, the header has " + headers.length);
                    }

                    Object value = line[i];

                    ColumnConfig columnConfig = getColumnConfig(i, headers[i].trim());
                    if (columnConfig != null) {
                        columnName = columnConfig.getName();

                        if ("skip".equalsIgnoreCase(columnConfig.getType())) {
                            continue;
                        }

                        if (value.toString().equalsIgnoreCase("NULL")) {
                            value = "NULL";
                        } else if (columnConfig.getType() != null) {
                            ColumnConfig valueConfig = new ColumnConfig();
                            if (columnConfig.getType().equalsIgnoreCase("BOOLEAN")) {
                                valueConfig.setValueBoolean(BooleanParser.parseBoolean(value.toString().toLowerCase()));
                            } else if (columnConfig.getType().equalsIgnoreCase("NUMERIC")) {
                                valueConfig.setValueNumeric(value.toString());
                            } else if (columnConfig.getType().toLowerCase().contains("date") ||columnConfig.getType().toLowerCase().contains("time")) {
                                valueConfig.setValueDate(value.toString());
                            } else if (columnConfig.getType().equalsIgnoreCase("STRING")) {
                                valueConfig.setValue(value.toString());
                            } else if (columnConfig.getType().equalsIgnoreCase("COMPUTED")) {
                                liquibase.statement.DatabaseFunction function = new liquibase.statement.DatabaseFunction(value.toString());
                                valueConfig.setValueComputed(function);
                            } else {
                                throw new UnexpectedLiquibaseException("loadData type of "+columnConfig.getType()+" is not supported.  Please use BOOLEAN, NUMERIC, DATE, STRING, COMPUTED or SKIP");
                            }
                            value = valueConfig.getValueObject();
                        }
                    }

                    if (columnName == null) {
                        columnName = headers[i];
                    }

                    if (columnName.contains("(") || columnName.contains(")") && database instanceof AbstractJdbcDatabase) {
                        columnName = ((AbstractJdbcDatabase) database).quoteObject(columnName, Column.class);
                    }


                    insertStatement.addColumnValue(columnName, value);
                }
                statements.addInsertStatement(insertStatement);
            }

<<<<<<< HEAD
//            if (database instanceof MSSQLDatabase || database instanceof MySQLDatabase || database instanceof PostgresDatabase) {
//                // we only return a single "statement" - it's capable of emitting multiple sub-statements, should the need arise, on generation.
//                return new SqlStatement[]{statements};
//            } else {
=======
            if (database instanceof MSSQLDatabase || database instanceof MySQLDatabase || database instanceof PostgresDatabase) {
                List<InsertStatement> innerStatements = statements.getStatements();
                if (innerStatements != null && innerStatements.size() > 0 && innerStatements.get(0) instanceof InsertOrUpdateStatement) {
                    //cannot do insert or update in a single statement
                    return statements.getStatementsArray();
                }
                // we only return a single "statement" - it's capable of emitting multiple sub-statements, should the need arise, on generation.
                return new SqlStatement[]{statements};
            } else {
>>>>>>> 182e6078
                return statements.getStatementsArray();
//            }
        } catch (IOException e) {
            throw new RuntimeException(e);
        } catch (UnexpectedLiquibaseException ule) {
                if (getChangeSet() != null && getChangeSet().getFailOnError() != null && !getChangeSet().getFailOnError()) {
                    Logger log = LoggerFactory.getLogger(getClass());
                    log.info("Change set " + getChangeSet().toString(false) + " failed, but failOnError was false.  Error: " + ule.getMessage());        
                    return new SqlStatement[0];
                } else {
                    throw ule;
                }
        } finally {
            if (null != reader) {
				try {
					reader.close();
				} catch (IOException e) {
					;
				}
			}
		}
    }

    @Override
    public boolean generateStatementsVolatile(Database database) {
        return true;
    }

    public CSVReader getCSVReader() throws IOException {
        ResourceAccessor resourceAccessor = getResourceAccessor();
        if (resourceAccessor == null) {
            throw new UnexpectedLiquibaseException("No file resourceAccessor specified for "+getFile());
        }
        InputStream stream = StreamUtil.openStream(file, isRelativeToChangelogFile(), getChangeSet(), resourceAccessor);
        if (stream == null) {
            return null;
        }
        Reader streamReader;
        if (getEncoding() == null) {
            streamReader = new UtfBomAwareReader(stream);
        } else {
            streamReader = new UtfBomAwareReader(stream, getEncoding());
        }

        char quotchar;
        if (StringUtils.trimToEmpty(this.quotchar).length() == 0) {
            // hope this is impossible to have a field surrounded with non ascii char 0x01
            quotchar = '\1';
        } else {
            quotchar = this.quotchar.charAt(0);
        }

        if (separator == null) {
            separator = liquibase.util.csv.opencsv.CSVReader.DEFAULT_SEPARATOR + "";
        }

        return new CSVReader(streamReader, separator.charAt(0), quotchar );
    }

    protected InsertStatement createStatement(String catalogName, String schemaName, String tableName){
        return new InsertStatement(catalogName, schemaName,tableName);
    }

    protected InsertSetStatement createStatementSet(String catalogName, String schemaName, String tableName){
        return new InsertSetStatement(catalogName, schemaName,tableName);
    }

    protected ColumnConfig getColumnConfig(int index, String header) {
        for (LoadDataColumnConfig config : columns) {
            if (config.getIndex() != null && config.getIndex().equals(index)) {
                return config;
            }
            if (config.getHeader() != null && config.getHeader().equalsIgnoreCase(header)) {
                return config;
            }

            if (config.getName() != null && config.getName().equalsIgnoreCase(header)) {
                return config;
            }
        }
        return null;
    }

    @Override
    public ActionStatus checkStatus(Database database) {
        return new ActionStatus().unknown("Cannot check loadData status");
    }

    @Override
    public String getConfirmationMessage() {
        return "Data loaded from "+getFile()+" into "+getTableName();
    }

    @Override
    public CheckSum generateCheckSum() {
        InputStream stream = null;
        try {
            stream = StreamUtil.openStream(file, isRelativeToChangelogFile(), getChangeSet(), getResourceAccessor());
            if (stream == null) {
                throw new UnexpectedLiquibaseException(getFile() + " could not be found");
            }
            stream = new BufferedInputStream(stream);
            return CheckSum.compute(getTableName()+":"+CheckSum.compute(stream, true));
        } catch (IOException e) {
            throw new UnexpectedLiquibaseException(e);
        } finally {
            if (stream != null) {
                try {
                    stream.close();
                } catch (IOException ignore) { }
            }
        }
    }

    @Override
    public Warnings warn(Database database) {
        return null;
    }

    @Override
    public String getSerializedObjectNamespace() {
        return STANDARD_CHANGELOG_NAMESPACE;
    }
}<|MERGE_RESOLUTION|>--- conflicted
+++ resolved
@@ -228,22 +228,15 @@
                 statements.addInsertStatement(insertStatement);
             }
 
-<<<<<<< HEAD
 //            if (database instanceof MSSQLDatabase || database instanceof MySQLDatabase || database instanceof PostgresDatabase) {
+//                List<InsertStatement> innerStatements = statements.getStatements();
+//                if (innerStatements != null && innerStatements.size() > 0 && innerStatements.get(0) instanceof InsertOrUpdateStatement) {
+//                    //cannot do insert or update in a single statement
+//                    return statements.getStatementsArray();
+//                }
 //                // we only return a single "statement" - it's capable of emitting multiple sub-statements, should the need arise, on generation.
 //                return new SqlStatement[]{statements};
 //            } else {
-=======
-            if (database instanceof MSSQLDatabase || database instanceof MySQLDatabase || database instanceof PostgresDatabase) {
-                List<InsertStatement> innerStatements = statements.getStatements();
-                if (innerStatements != null && innerStatements.size() > 0 && innerStatements.get(0) instanceof InsertOrUpdateStatement) {
-                    //cannot do insert or update in a single statement
-                    return statements.getStatementsArray();
-                }
-                // we only return a single "statement" - it's capable of emitting multiple sub-statements, should the need arise, on generation.
-                return new SqlStatement[]{statements};
-            } else {
->>>>>>> 182e6078
                 return statements.getStatementsArray();
 //            }
         } catch (IOException e) {
