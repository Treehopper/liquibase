--- conflicted
+++ resolved
@@ -1,4 +1,3 @@
-<<<<<<< HEAD
 package liquibase.change;
 
 import liquibase.database.Database;
@@ -128,136 +127,4 @@
     public boolean appliesTo(DatabaseObject databaseObject) {
         return appliesTo != null && appliesTo.contains(databaseObject.getObjectTypeName());
     }
-}
-=======
-package liquibase.change;
-
-import liquibase.database.Database;
-import liquibase.database.core.H2Database;
-import liquibase.servicelocator.PrioritizedService;
-import liquibase.structure.DatabaseObject;
-
-import java.util.*;
-
-/**
- * Static metadata about a {@code link Change}.
- * This data is kept in a separate class to better separate the information about the change and the fields of the change.
- * It also ensures there will be no conflict between Change fields and metadata, such as "name".
- * ChangeMetaData instances are immutable.
- *
- * @see ChangeParameterMetaData
- */
-public class ChangeMetaData implements PrioritizedService {
-    public static final int PRIORITY_DEFAULT = 1;
-
-    private String name;
-    private String description;
-    private int priority;
-
-    private Map<String, ChangeParameterMetaData> parameters;
-    private Set<String> appliesTo;
-    private HashMap<String, String> databaseNotes = new HashMap<String, String>();
-
-    public ChangeMetaData(String name, String description, int priority, String[] appliesTo, Map<String, String> databaseNotes, Set<ChangeParameterMetaData> parameters) {
-        if (parameters == null) {
-            parameters  = new HashSet<ChangeParameterMetaData>();
-        }
-        if (appliesTo != null && appliesTo.length == 0) {
-            appliesTo  = null;
-        }
-        this.name = name;
-        this.description = description;
-        this.priority = priority;
-
-        this.parameters = new HashMap<String, ChangeParameterMetaData>();
-        for (ChangeParameterMetaData param : parameters) {
-            this.parameters.put(param.getParameterName(), param);
-        }
-        this.parameters = Collections.unmodifiableMap(this.parameters);
-
-        this.appliesTo = null;
-        if (appliesTo != null && appliesTo.length > 0) {
-            this.appliesTo = Collections.unmodifiableSet(new HashSet<String>(Arrays.asList(appliesTo)));
-        }
-
-        if (databaseNotes != null) {
-            this.databaseNotes.putAll(databaseNotes);
-        }
-    }
-
-    /**
-     * Return the name of the change used to identify it. The name must not contain spaces since it will be used as tag names in XML etc.
-     */
-    public String getName() {
-        return name;
-    }
-
-    /**
-     * A description of the Change for documentation purposes.
-     */
-    public String getDescription() {
-        return description;
-    }
-
-    /**
-     * The priority of a Change implementation controls which implementation is used if several exist for the same "name".
-     */
-    @Override
-    public int getPriority() {
-        return priority;
-    }
-
-    public String getNotes(String database) {
-        return databaseNotes.get(database);
-    }
-
-    /**
-     * Return the parameters of this Change. Will never return a null map, only an empty or populated map.
-     */
-    public Map<String, ChangeParameterMetaData> getParameters() {
-        return Collections.unmodifiableMap(parameters);
-    }
-
-    /**
-     *  Returns the required parameters for this change for the given database. Will never return a null map, only an empty or populated map.
-     */
-    public Map<String, ChangeParameterMetaData> getRequiredParameters(Database database) {
-        Map<String, ChangeParameterMetaData> returnMap = new HashMap<String, ChangeParameterMetaData>();
-
-        for (ChangeParameterMetaData metaData : parameters.values()) {
-            if (metaData.isRequiredFor(database)) {
-                returnMap.put(metaData.getParameterName(), metaData);
-            }
-        }
-        return returnMap;
-    }
-
-    /**
-     *  Returns the optional parameters for this change for the given database. Will never return a null map, only an empty or populated map.
-     */
-    public Map<String, ChangeParameterMetaData> getOptionalParameters(Database database) {
-        Map<String, ChangeParameterMetaData> returnMap = new HashMap<String, ChangeParameterMetaData>();
-
-        for (ChangeParameterMetaData metaData : parameters.values()) {
-            if (!metaData.isRequiredFor(database)) {
-                returnMap.put(metaData.getParameterName(), metaData);
-            }
-        }
-        return returnMap;
-    }
-
-    /**
-     * Returns the types of DatabaseObjects this change would apply to.
-     * Useful for documentation or integrations that present a user with what change commands are available for a given database type.
-     * If no information is known, returns null. Will never return an empty set, only null or a populated set.
-     * The string value will correspond to the values returned by {@link liquibase.structure.DatabaseObject#getObjectTypeName()}
-     */
-    public Set<String> getAppliesTo() {
-        return appliesTo;
-    }
-
-    public boolean appliesTo(DatabaseObject databaseObject) {
-        return appliesTo != null && appliesTo.contains(databaseObject.getObjectTypeName());
-    }
-}
->>>>>>> be0828be
+}