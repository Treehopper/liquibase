--- conflicted
+++ resolved
@@ -249,14 +249,9 @@
                 return -1;
             } else if (this.getRelation() != null && o.getRelation() != null) {
                 returnValue = this.getRelation().compareTo(o.getRelation());
-<<<<<<< HEAD
                 if ((returnValue == 0) && (this.getRelation().getSchema() != null) && (o.getRelation().getSchema() !=
                     null)) {
-                    returnValue = StringUtils.trimToEmpty(this.getSchema().getName()).compareTo(StringUtils.trimToEmpty(o.getRelation().getSchema().getName()));
-=======
-                if (returnValue == 0 && this.getRelation().getSchema() != null && o.getRelation().getSchema() != null) {
                     returnValue = this.getSchema().compareTo(o.getRelation().getSchema());
->>>>>>> ae5bc9b7
                 }
             }
 
