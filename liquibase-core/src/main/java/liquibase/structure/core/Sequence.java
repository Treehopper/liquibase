package liquibase.structure.core;

import liquibase.structure.AbstractDatabaseObject;
import liquibase.structure.DatabaseObject;
import liquibase.util.StringUtil;

import java.math.BigInteger;

public class Sequence extends AbstractDatabaseObject {

    public Sequence() {
    }

    public Sequence(String catalogName, String schemaName, String sequenceName) {
        this.setSchema(new Schema(catalogName, schemaName));
        this.setName(sequenceName);
    }

    @Override
    public DatabaseObject[] getContainingObjects() {
        return null;
    }

    @Override
    public String getName() {
        return getAttribute("name", String.class);
    }

    @Override
    public Sequence setName(String name) {
        this.setAttribute("name", name);
        return this;
    }

    public BigInteger getStartValue() {
        return getAttribute("startValue", BigInteger.class);
    }

    public Sequence setStartValue(BigInteger startValue) {
        this.setAttribute("startValue", startValue);
        return this;
    }

    public BigInteger getIncrementBy() {
        return getAttribute("incrementBy", BigInteger.class);
    }

    public Sequence setIncrementBy(BigInteger incrementBy) {
        this.setAttribute("incrementBy", incrementBy);
        return this;

    }

    @Override
    public boolean equals(Object o) {
        if (this == o) return true;
        if ((o == null) || (getClass() != o.getClass())) return false;

        Sequence sequence = (Sequence) o;

<<<<<<< HEAD
        if ((this.getSchema() != null) && (sequence.getSchema() != null)) {
            return StringUtil.trimToEmpty(this.getSchema().getName()).equalsIgnoreCase(StringUtil.trimToEmpty(sequence.getSchema().getName()));
        }


        return !((getName() != null) ? !getName().equalsIgnoreCase(sequence.getName()) : (sequence.getName() != null));
=======
        if (this.getSchema() != null && sequence.getSchema() != null) {
            boolean schemasEqual = this.getSchema().equals(sequence.getSchema());
            if (!schemasEqual) {
                return false;
            }
        }

        return !(getName() != null ? !getName().equalsIgnoreCase(sequence.getName()) : sequence.getName() != null);
>>>>>>> 668c59ae

    }

    @Override
    public int hashCode() {
        return ((getName() != null) ? getName().toUpperCase().hashCode() : 0);
    }


    @Override
    public String toString() {
        return getName();
    }

	/**
	 * @return Returns the schema.
	 */
	@Override
    public Schema getSchema () {
		return getAttribute("schema", Schema.class);
	}

	/**
	 * @param schema The schema to set.
	 */
	public Sequence setSchema (Schema schema) {
		this.setAttribute("schema", schema);
        return this;
	}

    public Sequence setSchema(String catalog, String schema) {
        return setSchema(new Schema(catalog, schema));
    }

    public BigInteger getMinValue() {
        return getAttribute("minValue", BigInteger.class);
    }

    public Sequence setMinValue(BigInteger minValue) {
        this.setAttribute("minValue", minValue);
        return this;
    }

    public BigInteger getMaxValue() {
        return getAttribute("maxValue", BigInteger.class);
    }

    public Sequence setMaxValue(BigInteger maxValue) {
        this.setAttribute("maxValue", maxValue);

        return this;
    }

    public Boolean getWillCycle() {
        return getAttribute("willCycle", Boolean.class);
    }

    public Sequence setWillCycle(Boolean willCycle) {
        this.setAttribute("willCycle", willCycle);
        return this;
    }

    public Boolean getOrdered() {
        return getAttribute("ordered", Boolean.class);
    }

    public Sequence setOrdered(Boolean isOrdered) {
        this.setAttribute("ordered", isOrdered);

        return this;
    }

    public BigInteger getLastReturnedValue() {
        return getAttribute("lastReturnedValue", BigInteger.class);
    }

    public Sequence setLastReturnedValue(BigInteger lastReturnedValue) {
        this.setAttribute("lastReturnedValue", lastReturnedValue);

        return this;
    }

    public BigInteger getCacheSize() {
        return getAttribute("cacheSize", BigInteger.class);
    }

    public Sequence setCacheSize(BigInteger cacheSize) {
        this.setAttribute("cacheSize", cacheSize);

        return this;
    }
}<|MERGE_RESOLUTION|>--- conflicted
+++ resolved
@@ -58,14 +58,6 @@
 
         Sequence sequence = (Sequence) o;
 
-<<<<<<< HEAD
-        if ((this.getSchema() != null) && (sequence.getSchema() != null)) {
-            return StringUtil.trimToEmpty(this.getSchema().getName()).equalsIgnoreCase(StringUtil.trimToEmpty(sequence.getSchema().getName()));
-        }
-
-
-        return !((getName() != null) ? !getName().equalsIgnoreCase(sequence.getName()) : (sequence.getName() != null));
-=======
         if (this.getSchema() != null && sequence.getSchema() != null) {
             boolean schemasEqual = this.getSchema().equals(sequence.getSchema());
             if (!schemasEqual) {
@@ -73,8 +65,7 @@
             }
         }
 
-        return !(getName() != null ? !getName().equalsIgnoreCase(sequence.getName()) : sequence.getName() != null);
->>>>>>> 668c59ae
+        return !((getName() != null) ? !getName().equalsIgnoreCase(sequence.getName()) : (sequence.getName() != null));
 
     }
 
