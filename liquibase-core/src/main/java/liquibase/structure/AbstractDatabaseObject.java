--- conflicted
+++ resolved
@@ -114,25 +114,18 @@
         if (field.equals("snapshotId")) {
             return snapshotId;
         }
-<<<<<<< HEAD
         if (!getAttributeNames().contains(field)) {
             throw new UnexpectedLiquibaseException("Unknown field "+field);
-        }
-        Object value = get(field, Object.class);
-        if (value instanceof DatabaseObject) {
-            try {
-=======
         if (!attributes.containsKey(field)) {
             throw new UnexpectedLiquibaseException("Unknown field " + field);
         }
-        Object value = attributes.get(field);
-        try {
+        Object value = get(field, Object.class);
             if (value instanceof Schema) {
                 Schema clone = new Schema(((Schema) value).getCatalogName(), ((Schema) value).getName());
                 clone.setSnapshotId(((DatabaseObject) value).getSnapshotId());
                 return clone;
             } else if (value instanceof DatabaseObject) {
->>>>>>> df53eddd
+            try {
                 DatabaseObject clone = (DatabaseObject) value.getClass().newInstance();
                 clone.setName(((DatabaseObject) value).getName());
                 clone.setSnapshotId(((DatabaseObject) value).getSnapshotId());
