--- conflicted
+++ resolved
@@ -57,11 +57,7 @@
     @Override
     public int compareTo(Object o) {
         AbstractDatabaseObject that = (AbstractDatabaseObject) o;
-<<<<<<< HEAD
         if ((this.getSchema() != null) && (that.getSchema() != null)) {
-            int compare = StringUtil.trimToEmpty(this.getSchema().getName()).compareToIgnoreCase(StringUtil.trimToEmpty(that.getSchema().getName()));
-=======
-        if (this.getSchema() != null && that.getSchema() != null) {
             if (shouldIncludeCatalogInSpecification()) {
                 String thisCatalogName = this.getSchema().getCatalogName();
                 String thatCatalogName = that.getSchema().getCatalogName();
@@ -78,8 +74,7 @@
                 } // if they are both null, it will continue with rest
             }
             // now compare schema name
-            int compare = StringUtils.trimToEmpty(this.getSchema().getName()).compareToIgnoreCase(StringUtils.trimToEmpty(that.getSchema().getName()));
->>>>>>> 668c59ae
+            int compare = StringUtil.trimToEmpty(this.getSchema().getName()).compareToIgnoreCase(StringUtil.trimToEmpty(that.getSchema().getName()));
             if (compare != 0) {
                 return compare;
             }
