package liquibase.datatype.core;

import liquibase.database.Database;
import liquibase.database.core.*;
import liquibase.datatype.DataTypeInfo;
import liquibase.datatype.DatabaseDataType;
import liquibase.datatype.LiquibaseDataType;
import liquibase.statement.DatabaseFunction;

@DataTypeInfo(name="smallint", aliases = {"java.sql.Types.SMALLINT", "int2"}, minParameters = 0, maxParameters = 1, priority = LiquibaseDataType.PRIORITY_DEFAULT)
public class SmallIntType extends LiquibaseDataType {

    private boolean autoIncrement;

    public boolean isAutoIncrement() {
        return autoIncrement;
    }

    public void setAutoIncrement(boolean autoIncrement) {
        this.autoIncrement = autoIncrement;
    }

    @Override
    public DatabaseDataType toDatabaseDataType(Database database) {
        if (database instanceof MSSQLDatabase) {
            return new DatabaseDataType(database.escapeDataTypeName("smallint")); //always smallint regardless of parameters passed
        }
        if (database instanceof MySQLDatabase) {
            DatabaseDataType type = new DatabaseDataType("SMALLINT");
            type.addAdditionalInformation(getAdditionalInformation());
            return type;
        }
<<<<<<< HEAD
        if (database instanceof DB2Database || database instanceof DerbyDatabase || database instanceof FirebirdDatabase || database instanceof PostgresDatabase || database instanceof InformixDatabase) {
=======
        if (database instanceof DB2Database || database instanceof DerbyDatabase || database instanceof FirebirdDatabase || database instanceof InformixDatabase) {
>>>>>>> cab63c81
            return new DatabaseDataType("SMALLINT"); //always smallint regardless of parameters passed
        }

        if (database instanceof OracleDatabase) {
            return new DatabaseDataType("NUMBER", 5);
        }

	if (database instanceof PostgresDatabase) {
            if (isAutoIncrement()) {
                return new DatabaseDataType("SMALLSERIAL");
            } else {
		return new DatabaseDataType("SMALLINT");
	    }
        }
        return super.toDatabaseDataType(database);
    }

    @Override
    public String objectToSql(Object value, Database database) {
        if (value == null || value.toString().equalsIgnoreCase("null")) {
            return null;
        }
        if (value instanceof DatabaseFunction) {
            return value.toString();
        }

        if (value instanceof Boolean)
            return Boolean.TRUE.equals(value) ? "1" : "0";
        else {
            return formatNumber(value.toString());
        }
    }

}<|MERGE_RESOLUTION|>--- conflicted
+++ resolved
@@ -30,11 +30,7 @@
             type.addAdditionalInformation(getAdditionalInformation());
             return type;
         }
-<<<<<<< HEAD
-        if (database instanceof DB2Database || database instanceof DerbyDatabase || database instanceof FirebirdDatabase || database instanceof PostgresDatabase || database instanceof InformixDatabase) {
-=======
         if (database instanceof DB2Database || database instanceof DerbyDatabase || database instanceof FirebirdDatabase || database instanceof InformixDatabase) {
->>>>>>> cab63c81
             return new DatabaseDataType("SMALLINT"); //always smallint regardless of parameters passed
         }
 
