--- conflicted
+++ resolved
@@ -14,64 +14,44 @@
 
     @Override
     public DatabaseDataType toDatabaseDataType(Database database) {
-<<<<<<< HEAD
-//        if (database instanceof HsqlDatabase || database instanceof PostgresDatabase || database instanceof DerbyDatabase) {
+//        if (database instanceof HsqlDatabase
+//                || database instanceof PostgresDatabase
+//                || database instanceof DerbyDatabase) {
+//
 //            return new DatabaseDataType("VARCHAR", getParameters());
 //        }
 //        if (database instanceof OracleDatabase) {
 //            return new DatabaseDataType("NVARCHAR2", getParameters());
 //        }
 //        if (database instanceof MSSQLDatabase) {
-//            if (getParameters() != null && getParameters().length > 0) {
-//                Object param1 = getParameters()[0];
-//                if (param1.toString().matches("\\d+")) {
-//                    if (Long.valueOf(param1.toString()) > 8000) {
-//                        return new DatabaseDataType("NVARCHAR", "MAX");
-//                    }
+//            Object[] parameters = getParameters();
+//            if (parameters.length > 0) {
+//                String param1 = parameters[0].toString();
+//                if (!param1.matches("\\d+")
+//                        || new BigInteger(param1).compareTo(BigInteger.valueOf(4000L)) > 0) {
+//
+//                    try {
+//                        if (database.getDatabaseMajorVersion() <= 8) { //2000 or earlier
+//                            DatabaseDataType type = new DatabaseDataType(database.escapeDataTypeName("nvarchar"), "4000");
+//                            type.addAdditionalInformation(getAdditionalInformation());
+//                            return type;
+//                        }
+//                    } catch (DatabaseException ignore) { } //assuming it is a newer version
+//
+//                    DatabaseDataType type = new DatabaseDataType(database.escapeDataTypeName("nvarchar"), "MAX");
+//                    type.addAdditionalInformation(getAdditionalInformation());
+//                    return type;
 //                }
 //            }
-//            return new DatabaseDataType("NVARCHAR", getParameters());
+//            if (parameters.length == 0) {
+//                parameters = new Object[] { 1 };
+//            } else if (parameters.length > 1) {
+//                parameters = Arrays.copyOfRange(parameters, 0, 1);
+//            }
+//            DatabaseDataType type =  new DatabaseDataType(database.escapeDataTypeName("nvarchar"), parameters);
+//            type.addAdditionalInformation(getAdditionalInformation());
+//            return type;
 //        }
-=======
-        if (database instanceof HsqlDatabase
-                || database instanceof PostgresDatabase
-                || database instanceof DerbyDatabase) {
-
-            return new DatabaseDataType("VARCHAR", getParameters());
-        }
-        if (database instanceof OracleDatabase) {
-            return new DatabaseDataType("NVARCHAR2", getParameters());
-        }
-        if (database instanceof MSSQLDatabase) {
-            Object[] parameters = getParameters();
-            if (parameters.length > 0) {
-                String param1 = parameters[0].toString();
-                if (!param1.matches("\\d+")
-                        || new BigInteger(param1).compareTo(BigInteger.valueOf(4000L)) > 0) {
-
-                    try {
-                        if (database.getDatabaseMajorVersion() <= 8) { //2000 or earlier
-                            DatabaseDataType type = new DatabaseDataType(database.escapeDataTypeName("nvarchar"), "4000");
-                            type.addAdditionalInformation(getAdditionalInformation());
-                            return type;
-                        }
-                    } catch (DatabaseException ignore) { } //assuming it is a newer version
-
-                    DatabaseDataType type = new DatabaseDataType(database.escapeDataTypeName("nvarchar"), "MAX");
-                    type.addAdditionalInformation(getAdditionalInformation());
-                    return type;
-                }
-            }
-            if (parameters.length == 0) {
-                parameters = new Object[] { 1 };
-            } else if (parameters.length > 1) {
-                parameters = Arrays.copyOfRange(parameters, 0, 1);
-            }
-            DatabaseDataType type =  new DatabaseDataType(database.escapeDataTypeName("nvarchar"), parameters);
-            type.addAdditionalInformation(getAdditionalInformation());
-            return type;
-        }
->>>>>>> b25a47a0
         return super.toDatabaseDataType(database);
     }
 
