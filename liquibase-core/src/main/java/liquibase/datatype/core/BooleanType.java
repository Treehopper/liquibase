--- conflicted
+++ resolved
@@ -17,19 +17,11 @@
 
     @Override
     public DatabaseDataType toDatabaseDataType(Database database) {
-<<<<<<< HEAD
         String originalDefinition = StringUtil.trimToEmpty(getRawDefinition());
-
         if ((database instanceof Firebird3Database)) {
             return new DatabaseDataType("BOOLEAN");
         }
 
-=======
-        String originalDefinition = StringUtils.trimToEmpty(getRawDefinition());
-        if ((database instanceof Firebird3Database)) {
-            return new DatabaseDataType("BOOLEAN");
-        }
->>>>>>> 3a073b32
         if ((database instanceof AbstractDb2Database) || (database instanceof FirebirdDatabase)) {
             return new DatabaseDataType("SMALLINT");
         } else if (database instanceof MSSQLDatabase) {
