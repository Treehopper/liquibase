package liquibase.datatype.core;

import liquibase.database.Database;
import liquibase.datatype.DataTypeInfo;
import liquibase.datatype.DatabaseDataType;
import liquibase.datatype.LiquibaseDataType;
import liquibase.exception.UnexpectedLiquibaseException;
import liquibase.statement.DatabaseFunction;
import liquibase.util.StringUtils;

@DataTypeInfo(name = "boolean", aliases = {"java.sql.Types.BOOLEAN", "java.lang.Boolean", "bit"}, minParameters = 0, maxParameters = 0, priority = LiquibaseDataType.PRIORITY_DEFAULT)
public class BooleanType extends LiquibaseDataType {

    @Override
    public DatabaseDataType toDatabaseDataType(Database database) {
<<<<<<< HEAD
//        if (database instanceof DB2Database || database instanceof FirebirdDatabase) {
//            return new DatabaseDataType("SMALLINT");
//        } else if (database instanceof MSSQLDatabase) {
//            return new DatabaseDataType("BIT");
//        } else if (database instanceof MySQLDatabase) {
//            if (getRawDefinition().toLowerCase().startsWith("bit")) {
//                return new DatabaseDataType("BIT", getParameters());
//            }
//            return new DatabaseDataType("BIT", 1);
//        } else if (database instanceof OracleDatabase) {
//            return new DatabaseDataType("NUMBER", 1);
//        } else if (database instanceof SybaseASADatabase || database instanceof SybaseDatabase) {
//            return new DatabaseDataType("BIT");
//        } else if (database instanceof DerbyDatabase) {
//            if (((DerbyDatabase) database).supportsBooleanDataType()) {
//                return new DatabaseDataType("BOOLEAN");
//            } else {
//                return new DatabaseDataType("SMALLINT");
//            }
//        } else if (database instanceof HsqlDatabase) {
//            return new DatabaseDataType("BOOLEAN");
//        }
=======
        String originalDefinition = StringUtils.trimToEmpty(getRawDefinition());
        if (database instanceof DB2Database || database instanceof FirebirdDatabase) {
            return new DatabaseDataType("SMALLINT");
        } else if (database instanceof MSSQLDatabase) {
            return new DatabaseDataType(database.escapeDataTypeName("bit"));
        } else if (database instanceof MySQLDatabase) {
            if (originalDefinition.toLowerCase().startsWith("bit")) {
                return new DatabaseDataType("BIT", getParameters());
            }
            return new DatabaseDataType("BIT", 1);
        } else if (database instanceof OracleDatabase) {
            return new DatabaseDataType("NUMBER", 1);
        } else if (database instanceof SybaseASADatabase || database instanceof SybaseDatabase) {
            return new DatabaseDataType("BIT");
        } else if (database instanceof DerbyDatabase) {
            if (((DerbyDatabase) database).supportsBooleanDataType()) {
                return new DatabaseDataType("BOOLEAN");
            } else {
                return new DatabaseDataType("SMALLINT");
            }
        } else if (database instanceof HsqlDatabase) {
            return new DatabaseDataType("BOOLEAN");
        }
>>>>>>> b25a47a0

        return super.toDatabaseDataType(database);
    }

    @Override
    public String objectToSql(Object value, Database database) {
        if (value == null || value.toString().equalsIgnoreCase("null")) {
            return null;
        }

        String returnValue;
        if (value instanceof String) {
            if (((String) value).equalsIgnoreCase("true") || value.equals("1") || value.equals("t") || ((String) value).equalsIgnoreCase(this.getTrueBooleanValue(database))) {
                returnValue = this.getTrueBooleanValue(database);
            } else if (((String) value).equalsIgnoreCase("false") || value.equals("0") || value.equals("f") || ((String) value).equalsIgnoreCase(this.getFalseBooleanValue(database))) {
                returnValue = this.getFalseBooleanValue(database);
            } else {
                throw new UnexpectedLiquibaseException("Unknown boolean value: " + value);
            }
        } else if (value instanceof Long) {
            if (Long.valueOf(1).equals(value)) {
                returnValue = this.getTrueBooleanValue(database);
            } else {
                returnValue = this.getFalseBooleanValue(database);
            }
        } else if (value instanceof Number) {
            if (value.equals(1) || value.toString().equals("1") || value.toString().equals("1.0")) {
                returnValue = this.getTrueBooleanValue(database);
            } else {
                returnValue = this.getFalseBooleanValue(database);
            }
        } else if (value instanceof DatabaseFunction) {
            return value.toString();
        } else if (value instanceof Boolean) {
            if (((Boolean) value)) {
                returnValue = this.getTrueBooleanValue(database);
            } else {
                returnValue = this.getFalseBooleanValue(database);
            }
        } else {
            throw new UnexpectedLiquibaseException("Cannot convert type "+value.getClass()+" to a boolean value");
        }

        return returnValue;
    }

    protected boolean isNumericBoolean(Database database) {
        return false;
//        if (database instanceof DerbyDatabase) {
//            return !((DerbyDatabase) database).supportsBooleanDataType();
//        }
//        return database instanceof DB2Database
//                || database instanceof FirebirdDatabase
//                || database instanceof MSSQLDatabase
//                || database instanceof MySQLDatabase
//                || database instanceof OracleDatabase
//                || database instanceof SQLiteDatabase
//                || database instanceof SybaseASADatabase
//                || database instanceof SybaseDatabase;
    }

    /**
     * The database-specific value to use for "false" "boolean" columns.
     */
    public String getFalseBooleanValue(Database database) {
        if (isNumericBoolean(database)) {
            return "0";
        }
//        if (database instanceof InformixDatabase) {
//            return "'f'";
//        }
        return "FALSE";
    }

    /**
     * The database-specific value to use for "true" "boolean" columns.
     */
    public String getTrueBooleanValue(Database database) {
        if (isNumericBoolean(database)) {
            return "1";
        }
//        if (database instanceof InformixDatabase) {
//            return "'t'";
//        }
        return "TRUE";
    }

    //sqllite
    //        } else if (columnTypeString.toLowerCase(Locale.ENGLISH).contains("boolean") ||
//                columnTypeString.toLowerCase(Locale.ENGLISH).contains("binary")) {
//            type = new BooleanType("BOOLEAN");

}<|MERGE_RESOLUTION|>--- conflicted
+++ resolved
@@ -6,20 +6,19 @@
 import liquibase.datatype.LiquibaseDataType;
 import liquibase.exception.UnexpectedLiquibaseException;
 import liquibase.statement.DatabaseFunction;
-import liquibase.util.StringUtils;
 
 @DataTypeInfo(name = "boolean", aliases = {"java.sql.Types.BOOLEAN", "java.lang.Boolean", "bit"}, minParameters = 0, maxParameters = 0, priority = LiquibaseDataType.PRIORITY_DEFAULT)
 public class BooleanType extends LiquibaseDataType {
 
     @Override
     public DatabaseDataType toDatabaseDataType(Database database) {
-<<<<<<< HEAD
+//        String originalDefinition = StringUtils.trimToEmpty(getRawDefinition());
 //        if (database instanceof DB2Database || database instanceof FirebirdDatabase) {
 //            return new DatabaseDataType("SMALLINT");
 //        } else if (database instanceof MSSQLDatabase) {
-//            return new DatabaseDataType("BIT");
+//            return new DatabaseDataType(database.escapeDataTypeName("bit"));
 //        } else if (database instanceof MySQLDatabase) {
-//            if (getRawDefinition().toLowerCase().startsWith("bit")) {
+//            if (originalDefinition.toLowerCase().startsWith("bit")) {
 //                return new DatabaseDataType("BIT", getParameters());
 //            }
 //            return new DatabaseDataType("BIT", 1);
@@ -36,31 +35,6 @@
 //        } else if (database instanceof HsqlDatabase) {
 //            return new DatabaseDataType("BOOLEAN");
 //        }
-=======
-        String originalDefinition = StringUtils.trimToEmpty(getRawDefinition());
-        if (database instanceof DB2Database || database instanceof FirebirdDatabase) {
-            return new DatabaseDataType("SMALLINT");
-        } else if (database instanceof MSSQLDatabase) {
-            return new DatabaseDataType(database.escapeDataTypeName("bit"));
-        } else if (database instanceof MySQLDatabase) {
-            if (originalDefinition.toLowerCase().startsWith("bit")) {
-                return new DatabaseDataType("BIT", getParameters());
-            }
-            return new DatabaseDataType("BIT", 1);
-        } else if (database instanceof OracleDatabase) {
-            return new DatabaseDataType("NUMBER", 1);
-        } else if (database instanceof SybaseASADatabase || database instanceof SybaseDatabase) {
-            return new DatabaseDataType("BIT");
-        } else if (database instanceof DerbyDatabase) {
-            if (((DerbyDatabase) database).supportsBooleanDataType()) {
-                return new DatabaseDataType("BOOLEAN");
-            } else {
-                return new DatabaseDataType("SMALLINT");
-            }
-        } else if (database instanceof HsqlDatabase) {
-            return new DatabaseDataType("BOOLEAN");
-        }
->>>>>>> b25a47a0
 
         return super.toDatabaseDataType(database);
     }
