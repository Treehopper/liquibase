package liquibase.datatype.core;

import java.math.BigInteger;
import java.util.Arrays;

import liquibase.database.Database;
import liquibase.datatype.DataTypeInfo;
import liquibase.datatype.DatabaseDataType;
import liquibase.datatype.LiquibaseDataType;
import liquibase.statement.DatabaseFunction;

@DataTypeInfo(name="char", aliases = "java.sql.Types.CHAR", minParameters = 0, maxParameters = 1, priority = LiquibaseDataType.PRIORITY_DEFAULT)
public class CharType extends LiquibaseDataType {
    @Override
    public DatabaseDataType toDatabaseDataType(Database database) {
        if (database instanceof MSSQLDatabase) {
            Object[] parameters = getParameters();
            if (parameters.length > 0) {
                String param1 = parameters[0].toString();
                if (!param1.matches("\\d+")
                        || new BigInteger(param1).compareTo(BigInteger.valueOf(8000)) > 0) {

                    DatabaseDataType type = new DatabaseDataType(database.escapeDataTypeName("char"), 8000);
                    type.addAdditionalInformation(getAdditionalInformation());
                    return type;
                }
            }
            if (parameters.length == 0) {
                parameters = new Object[] { 1 };
            } else if (parameters.length > 1) {
                parameters = Arrays.copyOfRange(parameters, 0, 1);
            }
            DatabaseDataType type = new DatabaseDataType(database.escapeDataTypeName("char"), parameters);
            type.addAdditionalInformation(getAdditionalInformation());
            return type;
        }
        return super.toDatabaseDataType(database);
    }

    @Override
    public String objectToSql(Object value, Database database) {
        if (value == null || value.toString().equalsIgnoreCase("null")) {
            return null;
        }

        if (value instanceof DatabaseFunction) {
            return value.toString();
        }

        String val = String.valueOf(value);
<<<<<<< HEAD
        // postgres type character varying gets identified as a char type
        // simple sanity check to avoid double quoting a value
//        if (database instanceof PostgresDatabase && val.startsWith("'") && val.endsWith("'")) {
//            return val;
//        } else {
//            if (database instanceof MSSQLDatabase && !StringUtils.isAscii(val)) {
//                return "N'"+database.escapeStringForDatabase(val)+"'";
//            }

            return "'"+database.escapeStringForDatabase(val)+"'";
//        }
=======
        if (database instanceof MSSQLDatabase && !StringUtils.isAscii(val)) {
            return "N'"+database.escapeStringForDatabase(val)+"'";
        }

        return "'"+database.escapeStringForDatabase(val)+"'";
>>>>>>> b25a47a0
    }

    /**
     * Return the size of this data type definition. If unknown or unspecified, return -1
     */
    protected int getSize() {
        if (getParameters().length == 0) {
            return -1;
        }

        if (getParameters()[0] instanceof String) {
            return Integer.valueOf((String) getParameters()[0]);
        }

        if (getParameters()[0] instanceof Number) {
            return ((Number) getParameters()[0]).intValue();
        }

        return -1;
    }


}<|MERGE_RESOLUTION|>--- conflicted
+++ resolved
@@ -1,7 +1,4 @@
 package liquibase.datatype.core;
-
-import java.math.BigInteger;
-import java.util.Arrays;
 
 import liquibase.database.Database;
 import liquibase.datatype.DataTypeInfo;
@@ -13,27 +10,27 @@
 public class CharType extends LiquibaseDataType {
     @Override
     public DatabaseDataType toDatabaseDataType(Database database) {
-        if (database instanceof MSSQLDatabase) {
-            Object[] parameters = getParameters();
-            if (parameters.length > 0) {
-                String param1 = parameters[0].toString();
-                if (!param1.matches("\\d+")
-                        || new BigInteger(param1).compareTo(BigInteger.valueOf(8000)) > 0) {
-
-                    DatabaseDataType type = new DatabaseDataType(database.escapeDataTypeName("char"), 8000);
-                    type.addAdditionalInformation(getAdditionalInformation());
-                    return type;
-                }
-            }
-            if (parameters.length == 0) {
-                parameters = new Object[] { 1 };
-            } else if (parameters.length > 1) {
-                parameters = Arrays.copyOfRange(parameters, 0, 1);
-            }
-            DatabaseDataType type = new DatabaseDataType(database.escapeDataTypeName("char"), parameters);
-            type.addAdditionalInformation(getAdditionalInformation());
-            return type;
-        }
+//        if (database instanceof MSSQLDatabase) {
+//            Object[] parameters = getParameters();
+//            if (parameters.length > 0) {
+//                String param1 = parameters[0].toString();
+//                if (!param1.matches("\\d+")
+//                        || new BigInteger(param1).compareTo(BigInteger.valueOf(8000)) > 0) {
+//
+//                    DatabaseDataType type = new DatabaseDataType(database.escapeDataTypeName("char"), 8000);
+//                    type.addAdditionalInformation(getAdditionalInformation());
+//                    return type;
+//                }
+//            }
+//            if (parameters.length == 0) {
+//                parameters = new Object[] { 1 };
+//            } else if (parameters.length > 1) {
+//                parameters = Arrays.copyOfRange(parameters, 0, 1);
+//            }
+//            DatabaseDataType type = new DatabaseDataType(database.escapeDataTypeName("char"), parameters);
+//            type.addAdditionalInformation(getAdditionalInformation());
+//            return type;
+//        }
         return super.toDatabaseDataType(database);
     }
 
@@ -48,25 +45,11 @@
         }
 
         String val = String.valueOf(value);
-<<<<<<< HEAD
-        // postgres type character varying gets identified as a char type
-        // simple sanity check to avoid double quoting a value
-//        if (database instanceof PostgresDatabase && val.startsWith("'") && val.endsWith("'")) {
-//            return val;
-//        } else {
-//            if (database instanceof MSSQLDatabase && !StringUtils.isAscii(val)) {
-//                return "N'"+database.escapeStringForDatabase(val)+"'";
-//            }
-
-            return "'"+database.escapeStringForDatabase(val)+"'";
+//        if (database instanceof MSSQLDatabase && !StringUtils.isAscii(val)) {
+//            return "N'"+database.escapeStringForDatabase(val)+"'";
 //        }
-=======
-        if (database instanceof MSSQLDatabase && !StringUtils.isAscii(val)) {
-            return "N'"+database.escapeStringForDatabase(val)+"'";
-        }
 
         return "'"+database.escapeStringForDatabase(val)+"'";
->>>>>>> b25a47a0
     }
 
     /**
