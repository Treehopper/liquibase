package liquibase.integration.commandline;

import liquibase.*;
import liquibase.change.CheckSum;
import liquibase.changelog.ChangeLogParameters;
import liquibase.changelog.visitor.ChangeExecListener;
import liquibase.command.CommandFactory;
import liquibase.command.CommandScope;
import liquibase.command.core.*;
<<<<<<< HEAD
=======
import liquibase.GlobalConfiguration;
>>>>>>> 1c2873ae
import liquibase.configuration.LiquibaseConfiguration;
import liquibase.hub.HubConfiguration;
import liquibase.database.Database;
import liquibase.diff.compare.CompareControl;
import liquibase.diff.output.DiffOutputControl;
import liquibase.diff.output.ObjectChangeFilter;
import liquibase.diff.output.StandardObjectChangeFilter;
import liquibase.exception.*;
import liquibase.hub.HubConfiguration;
import liquibase.hub.HubServiceFactory;
import liquibase.integration.IntegrationDetails;
import liquibase.license.*;
import liquibase.lockservice.LockService;
import liquibase.lockservice.LockServiceFactory;
import liquibase.logging.LogMessageFilter;
import liquibase.logging.LogService;
import liquibase.logging.Logger;
import liquibase.logging.core.JavaLogService;
import liquibase.resource.ClassLoaderResourceAccessor;
import liquibase.resource.CompositeResourceAccessor;
import liquibase.resource.FileSystemResourceAccessor;
import liquibase.resource.ResourceAccessor;
import liquibase.ui.ConsoleUIService;
import liquibase.util.ISODateFormat;
import liquibase.util.LiquibaseUtil;
import liquibase.util.StringUtil;
import liquibase.util.xml.XMLResourceBundle;
import liquibase.util.xml.XmlResourceBundleControl;

import java.io.*;
import java.lang.reflect.Field;
import java.net.MalformedURLException;
import java.net.URL;
import java.net.URLClassLoader;
import java.nio.file.Paths;
import java.security.AccessController;
import java.security.PrivilegedAction;
import java.text.MessageFormat;
import java.text.ParseException;
import java.util.*;
import java.util.jar.JarEntry;
import java.util.jar.JarFile;
import java.util.logging.*;

import static java.util.ResourceBundle.getBundle;

/**
 * Class for executing Liquibase via the command line.
 */
public class Main {
    private static final String ERRORMSG_UNEXPECTED_PARAMETERS = "unexpected.command.parameters";
    private static final Logger LOG = Scope.getCurrentScope().getLog(Main.class);
    private static ResourceBundle coreBundle = getBundle("liquibase/i18n/liquibase-core");
    private static XMLResourceBundle commandLineHelpBundle = ((XMLResourceBundle) getBundle
            ("liquibase/i18n/liquibase-commandline-helptext", new XmlResourceBundleControl()));

    protected ClassLoader classLoader;
    protected String driver;
    protected String username;
    protected String password;
    protected String url;
    protected String hubConnectionId;
    protected String hubProjectId;
    protected String databaseClass;
    protected String defaultSchemaName;
    protected String outputDefaultSchema;
    protected String outputDefaultCatalog;
    protected String liquibaseCatalogName;
    protected String liquibaseSchemaName;
    protected String databaseChangeLogTableName;
    protected String databaseChangeLogLockTableName;
    protected String databaseChangeLogTablespaceName;
    protected String defaultCatalogName;
    protected String changeLogFile;
    protected String overwriteOutputFile;
    protected String classpath;
    protected String contexts;
    protected String labels;
    protected String driverPropertiesFile;
    protected String propertyProviderClass;
    protected String changeExecListenerClass;
    protected String changeExecListenerPropertiesFile;
    protected Boolean promptForNonLocalDatabase;
    protected Boolean includeSystemClasspath;
    protected Boolean strict = Boolean.TRUE;
    protected String defaultsFile = "liquibase.properties";
    protected String diffTypes;
    protected String changeSetAuthor;
    protected String changeSetContext;
    protected String dataOutputDirectory;
    protected String referenceDriver;
    protected String referenceUrl;
    protected String referenceUsername;
    protected String referencePassword;
    protected String referenceDefaultCatalogName;
    protected String referenceDefaultSchemaName;
    protected String currentDateTimeFunction;
    protected String command;
    protected Set<String> commandParams = new LinkedHashSet<>();
    protected String logLevel;
    protected String logFile;
    protected Map<String, Object> changeLogParameters = new HashMap<>();
    protected String outputFile;
    protected String excludeObjects;
    protected Boolean includeCatalog;
    protected String includeObjects;
    protected Boolean includeSchema;
    protected Boolean includeTablespace;
    protected String outputSchemasAs;
    protected String referenceSchemas;
    protected String schemas;
    protected String snapshotFormat;
    protected String liquibaseProLicenseKey;
    private boolean liquibaseProLicenseValid = false;
    protected String liquibaseHubApiKey;
    protected String liquibaseHubUrl;
    private Boolean managingLogConfig = null;
    private boolean outputsLogMessages = false;
    protected String sqlFile;
    protected String delimiter;
    protected String rollbackScript;

    private static int[] suspiciousCodePoints = {160, 225, 226, 227, 228, 229, 230, 198, 200, 201, 202, 203,
            204, 205, 206, 207, 209, 210, 211, 212, 213, 214, 217, 218, 219,
            220, 222, 223, 232, 233, 234, 235, 236, 237, 238, 239, 241,
            249, 250, 251, 252, 255, 284, 332, 333, 334, 335, 336, 337, 359,
            360, 361, 362, 363, 364, 365, 366, 367, 377, 399,
            8192, 8193, 8194, 8196, 8197, 8199, 8200, 8201, 8202, 8203, 8211, 8287
    };

    protected static class CodePointCheck {
        public int position;
        public char ch;
    }

    /**
     * Entry point. This is what gets executes when starting this program from the command line. This is actually
     * a simple wrapper so that an errorlevel of != 0 is guaranteed in case of an uncaught exception.
     *
     * @param args the command line arguments
     */
    public static void main(String[] args) {
        int errorLevel = 0;
        try {
            errorLevel = run(args);
        } catch (Throwable e) {
            System.exit(-1);
        }

        System.exit(errorLevel);
    }


    /**
     * Process the command line arguments and perform the appropriate main action (update, rollback etc.)
     *
     * @param args the command line arguments
     * @return the errorlevel to be returned to the operating system, e.g. for further processing by scripts
     * @throws LiquibaseException a runtime exception
     */
    public static int run(String[] args) throws Exception {
        ConsoleUIService ui = new ConsoleUIService();

        Map<String, Object> scopeObjects = new HashMap<>();
        final IntegrationDetails integrationDetails = new IntegrationDetails();
        integrationDetails.setName("cli");
        for (String arg : args) {
            if (arg.startsWith("--")) {
                String[] splitArg = arg.split("=", 2);
                String argKey = "argument__" + splitArg[0].replaceFirst("^--", "");
                if (splitArg.length == 2) {
                    integrationDetails.setParameter(argKey, splitArg[1]);
                } else {
                    integrationDetails.setParameter(argKey, "true");
                }
            }
        }

        scopeObjects.put("integrationDetails", integrationDetails);
        scopeObjects.put(Scope.Attr.ui.name(), ui);

        return Scope.child(scopeObjects, new Scope.ScopedRunnerWithReturn<Integer>() {
            @Override
            public Integer run() throws Exception {
                Main main = new Main();

                try {
                    if (!GlobalConfiguration.SHOULD_RUN.getCurrentValue()) {
                        Scope.getCurrentScope().getUI().sendErrorMessage((
                                String.format(coreBundle.getString("did.not.run.because.param.was.set.to.false"),
                                        GlobalConfiguration.SHOULD_RUN.getKey())));
                        return 0;
                    }

                    if ((args.length == 0) || ((args.length == 1) && ("--" + OPTIONS.HELP).equals(args[0]))) {
                        main.printHelp(System.out);
                        return 0;
                    } else if (("--" + OPTIONS.VERSION).equals(args[0])) {
                        main.command = "";
                        main.parseDefaultPropertyFiles();
                        Scope.getCurrentScope().getUI().sendMessage(CommandLineUtils.getBanner());
                        Scope.getCurrentScope().getUI().sendMessage(String.format(coreBundle.getString("version.number"), LiquibaseUtil.getBuildVersion()));

                        LicenseService licenseService = Scope.getCurrentScope().getSingleton(LicenseServiceFactory.class).getLicenseService();
                        if (licenseService != null && main.liquibaseProLicenseKey != null) {
                            Location licenseKeyLocation =
                                    new Location("property liquibaseProLicenseKey", LocationType.BASE64_STRING, main.liquibaseProLicenseKey);
                            LicenseInstallResult result = licenseService.installLicense(licenseKeyLocation);
                            if (result.code != 0) {
                                String allMessages = String.join("\n", result.messages);
                                Scope.getCurrentScope().getUI().sendErrorMessage(allMessages);
                            }
                        }
                        if (licenseService != null) {
                            Scope.getCurrentScope().getUI().sendMessage(licenseService.getLicenseInfo());
                        }


                        Scope.getCurrentScope().getUI().sendMessage(String.format("Running Java under %s (Version %s)",
                                System.getProperties().getProperty("java.home"),
                                System.getProperty("java.version")
                        ));
                        return 0;
                    }

                    //
                    // Look for characters which cannot be handled
                    //
                    for (int i = 0; i < args.length; i++) {
                        CodePointCheck codePointCheck = checkArg(args[i]);
                        if (codePointCheck != null) {
                            String message =
                                    "A non-standard character '" + codePointCheck.ch +
                                            "' was detected on the command line at position " +
                                            (codePointCheck.position + 1) + " of argument number " + (i + 1) +
                                            ".\nIf problems occur, please remove the character and try again.";
                            LOG.warning(message);
                            System.err.println(message);
                        }
                    }

                    try {
                        main.parseOptions(args);
                        if (main.command == null) {
                            main.printHelp(System.out);
                            return 0;
                        }
                    } catch (CommandLineParsingException e) {
                        Scope.getCurrentScope().getUI().sendMessage(CommandLineUtils.getBanner());
                        Scope.getCurrentScope().getUI().sendMessage(coreBundle.getString("how.to.display.help"));
                        throw e;
                    }

                    System.setProperty("java.util.logging.SimpleFormatter.format", "[%1$tF %1$tT] %4$s [%2$s] %5$s%6$s%n");

                    java.util.logging.Logger rootLogger = java.util.logging.Logger.getLogger("");
                    java.util.logging.Logger liquibaseLogger = java.util.logging.Logger.getLogger("liquibase");
                    liquibaseLogger.setParent(rootLogger);

                    final JavaLogService logService = (JavaLogService) Scope.getCurrentScope().get(Scope.Attr.logService, LogService.class);
                    logService.setParent(liquibaseLogger);

                    if (main.logLevel == null) {
                        String defaultLogLevel = System.getProperty("liquibase.log.level");
                        if (defaultLogLevel == null) {
                            setLogLevel(logService, rootLogger, liquibaseLogger, Level.OFF);
                        } else {
                            setLogLevel(logService, rootLogger, liquibaseLogger, parseLogLevel(defaultLogLevel, ui));
                        }
                    } else {
                        setLogLevel(logService, rootLogger, liquibaseLogger, parseLogLevel(main.logLevel, ui));
                    }

                    if (main.logFile != null) {
                        FileHandler fileHandler = new FileHandler(main.logFile, true);
                        fileHandler.setFormatter(new SimpleFormatter());
                        if (liquibaseLogger.getLevel() == Level.OFF) {
                            fileHandler.setLevel(Level.FINE);
                        }

                        rootLogger.addHandler(fileHandler);
                        for (Handler handler : rootLogger.getHandlers()) {
                            if (handler instanceof ConsoleHandler) {
                                handler.setLevel(Level.OFF);
                            }
                        }
                    }

                    if (main.command != null && main.command.toLowerCase().endsWith("sql")) {
                        ui.setOutputStream(System.err);
                    }

                    LicenseService licenseService = Scope.getCurrentScope().getSingleton(LicenseServiceFactory.class).getLicenseService();
                    if (licenseService != null) {

                        if (main.liquibaseProLicenseKey == null) {
                            Scope.getCurrentScope().getLog(getClass()).info("No Liquibase Pro license key supplied. Please set liquibaseProLicenseKey on command line or in liquibase.properties to use Liquibase Pro features.");
                        } else {
                            Location licenseKeyLocation = new Location("property liquibaseProLicenseKey", LocationType.BASE64_STRING, main.liquibaseProLicenseKey);
                            LicenseInstallResult result = licenseService.installLicense(licenseKeyLocation);
                            if (result.code != 0) {
                                String allMessages = String.join("\n", result.messages);
                                Scope.getCurrentScope().getUI().sendMessage(allMessages);
                            } else {
                                main.liquibaseProLicenseValid = true;
                            }
                        }

                        //
                        // Check to see if we have an expired license
                        //
                        if (licenseService.daysTilExpiration() < 0) {
                            main.liquibaseProLicenseValid = false;
                        }
                        Scope.getCurrentScope().getUI().sendMessage(licenseService.getLicenseInfo());
                    }

                    Scope.getCurrentScope().getUI().sendMessage(CommandLineUtils.getBanner());


                    if (setupNeeded(main)) {
                        List<String> setupMessages = main.checkSetup();
                        if (!setupMessages.isEmpty()) {
                            main.printHelp(setupMessages, isStandardOutputRequired(main.command) ? System.err : System.out);
                            return 1;
                        }
                    }

                    //
                    // Store the Hub API key for later use
                    //
                    if (StringUtil.isNotEmpty(main.liquibaseHubApiKey)) {
                        System.setProperty(HubConfiguration.LIQUIBASE_HUB_API_KEY.getKey(), main.liquibaseHubApiKey);
                    }

                    //
                    // Store the Hub URL for later use
                    //
                    if (StringUtil.isNotEmpty(main.liquibaseHubUrl)) {
                        System.setProperty(HubConfiguration.LIQUIBASE_HUB_URL.getKey(), main.liquibaseHubUrl);
                    }

                    main.applyDefaults();
                    Map<String, Object> innerScopeObjects = new HashMap<>();
                    innerScopeObjects.put("defaultsFile", main.defaultsFile);
                    innerScopeObjects.put(Scope.Attr.resourceAccessor.name(), new ClassLoaderResourceAccessor(main.configureClassLoader()));
                    Scope.child(innerScopeObjects, () -> {
                        main.doMigration();

                        if (COMMANDS.UPDATE.equals(main.command)) {
                            Scope.getCurrentScope().getUI().sendMessage(coreBundle.getString("update.successful"));
                        } else if (main.command.startsWith(COMMANDS.ROLLBACK)) {
                            Scope.getCurrentScope().getUI().sendMessage(coreBundle.getString("rollback.successful"));
                        } else {
                            Scope.getCurrentScope().getUI().sendMessage(String.format(coreBundle.getString("command.successful"), main.command));
                        }
                    });
                } catch (Throwable e) {
                    String message = e.getMessage();
                    if (e.getCause() != null) {
                        message = e.getCause().getMessage();
                    }
                    if (message == null) {
                        message = coreBundle.getString("unknown.reason");
                    }
                    // At a minimum, log the message.  We don't need to print the stack
                    // trace because the logger already did that upstream.
                    try {
                        if (e.getCause() instanceof ValidationFailedException) {
                            ((ValidationFailedException) e.getCause()).printDescriptiveError(System.out);
                        } else {
                            if (main.outputsLogMessages) {
                                Scope.getCurrentScope().getUI().sendErrorMessage((String.format(coreBundle.getString("unexpected.error"), message)), e);
                            } else {
                                Scope.getCurrentScope().getUI().sendMessage((String.format(coreBundle.getString("unexpected.error"), message)));
                                Scope.getCurrentScope().getUI().sendMessage(coreBundle.getString("for.more.information.use.loglevel.flag"));

                                //send it to the LOG in case we're using logFile
                                Scope.getCurrentScope().getLog(getClass()).severe((String.format(coreBundle.getString("unexpected.error"), message)), e);
                            }
                        }
                    } catch (IllegalFormatException e1) {
                        e1.printStackTrace();
                    }
                    throw new LiquibaseException(String.format(coreBundle.getString("unexpected.error"), message), e);
                }

                if (isHubEnabled(main.command) &&
<<<<<<< HEAD
                        HubConfiguration.LIQUIBASE_HUB_API_KEY.getCurrentValue() != null &&
                        !Scope.getCurrentScope().getSingleton(HubServiceFactory.class).isOnline()) {
                    ui.sendMessage("WARNING: The command " + main.command + " operations were not synced with your Liquibase Hub account because: " + StringUtil.lowerCaseFirst(Scope.getCurrentScope().getSingleton(HubServiceFactory.class).getOfflineReason()));
=======
                    HubConfiguration.LIQUIBASE_HUB_API_KEY.getCurrentValue() != null &&
                    !Scope.getCurrentScope().getSingleton(HubServiceFactory.class).isOnline()) {
                    ui.sendMessage("WARNING: The command "+main.command+" operations were not synced with your Liquibase Hub account because: " + StringUtil.lowerCaseFirst(Scope.getCurrentScope().getSingleton(HubServiceFactory.class).getOfflineReason()));
>>>>>>> 1c2873ae
                }

                return 0;
            }
        });
    }

    private static boolean setupNeeded(Main main) throws CommandLineParsingException {
        if (main.command.toLowerCase().startsWith(COMMANDS.REGISTER_CHANGELOG.toLowerCase())) {
            return false;
        }
        if (!main.commandParams.contains("--help")) {
            return true;
        }
        return !main.command.toLowerCase().startsWith(COMMANDS.ROLLBACK_ONE_CHANGE_SET.toLowerCase()) &&
                !main.command.toLowerCase().startsWith(COMMANDS.ROLLBACK_ONE_UPDATE.toLowerCase()) &&
                (!main.command.toLowerCase().startsWith(COMMANDS.DIFF.toLowerCase()) || !main.isFormattedDiff());
    }

    protected static void setLogLevel(LogService logService, java.util.logging.Logger rootLogger, java.util.logging.Logger liquibaseLogger, Level level) {
        if (level.intValue() < Level.INFO.intValue()) {
            //limit non-liquibase logging to INFO at a minimum to avoid too much logs
            rootLogger.setLevel(Level.INFO);
        } else {
            rootLogger.setLevel(level);
        }
        liquibaseLogger.setLevel(level);

        for (Handler handler : rootLogger.getHandlers()) {
            handler.setLevel(level);
            handler.setFilter(new SecureLogFilter(logService.getFilter()));
        }
        //
        // Set the Liquibase Hub log level if logging is not OFF
        //
        if (level != Level.OFF) {
            System.setProperty(HubConfiguration.LIQUIBASE_HUB_LOGLEVEL.getKey(), level.toString());
        }
    }

    private static Level parseLogLevel(String logLevelName, ConsoleUIService ui) {
        logLevelName = logLevelName.toUpperCase();
        Level logLevel;
        if (logLevelName.equals("DEBUG")) {
            logLevel = Level.FINE;
        } else if (logLevelName.equals("WARN")) {
            logLevel = Level.WARNING;
        } else if (logLevelName.equals("ERROR")) {
            logLevel = Level.SEVERE;
        } else {
            try {
                logLevel = Level.parse(logLevelName);
            } catch (IllegalArgumentException e) {
                ui.sendErrorMessage("Unknown log level " + logLevelName);
                logLevel = Level.OFF;
            }
        }
        return logLevel;
    }

    /**
     * Warns the user that some logging was suppressed because the --logLevel command line switch was not set high
     * enough
     *
     * @param outputLoggingEnabled if a warning should be printed
     * @return the warning message (if outputLoggingEnabled==true), an empty String otherwise
     */
    private static String generateLogLevelWarningMessage(boolean outputLoggingEnabled) {
        if (outputLoggingEnabled) {
            return "";
        } else {
            return "\n\n" + coreBundle.getString("for.more.information.use.loglevel.flag");
        }
    }

    /**
     * Splits a String of the form "key=value" into the respective parts.
     *
     * @param arg The String expression to split
     * @return An array of exactly 2 entries
     * @throws CommandLineParsingException if the string cannot be split into exactly 2 parts
     */
    // What the number 2 stands for is obvious from the context
    @SuppressWarnings("squid:S109")
    private static String[] splitArg(String arg) throws CommandLineParsingException {
        String[] splitArg = arg.split("=", 2);
        if (splitArg.length < 2) {
            throw new CommandLineParsingException(
                    String.format(coreBundle.getString("could.not.parse.expression"), arg)
            );
        }

        splitArg[0] = splitArg[0].replaceFirst("--", "");
        return splitArg;
    }

    /**
     * Returns true if the given command is Hub-enabled
     *
     * @param command the command to check
     * @return true if this command has Hub integration false if not
     */
    private static boolean isHubEnabled(String command) {
        return COMMANDS.CHANGELOG_SYNC_SQL.equalsIgnoreCase(command)
                || COMMANDS.UPDATE_COUNT.equalsIgnoreCase(command)
                || COMMANDS.UPDATE_TO_TAG.equalsIgnoreCase(command)
                || COMMANDS.UPDATE.equalsIgnoreCase(command)
                || COMMANDS.ROLLBACK.equalsIgnoreCase(command)
                || COMMANDS.ROLLBACK_TO_DATE.equalsIgnoreCase(command)
                || COMMANDS.ROLLBACK_COUNT.equalsIgnoreCase(command)
                || COMMANDS.ROLLBACK_ONE_CHANGE_SET.equalsIgnoreCase(command)
                || COMMANDS.ROLLBACK_ONE_UPDATE.equalsIgnoreCase(command)
                || COMMANDS.DROP_ALL.equalsIgnoreCase(command);
    }

    /**
     * Returns true if the given command requires stdout
     *
     * @param command the command to check
     * @return true if stdout needs for a command, false if not
     */
    private static boolean isStandardOutputRequired(String command) {
        return COMMANDS.SNAPSHOT.equalsIgnoreCase(command)
                || COMMANDS.SNAPSHOT_REFERENCE.equalsIgnoreCase(command)
                || COMMANDS.CHANGELOG_SYNC_SQL.equalsIgnoreCase(command)
                || COMMANDS.CHANGELOG_SYNC_TO_TAG_SQL.equalsIgnoreCase(command)
                || COMMANDS.MARK_NEXT_CHANGESET_RAN_SQL.equalsIgnoreCase(command)
                || COMMANDS.UPDATE_COUNT_SQL.equalsIgnoreCase(command)
                || COMMANDS.UPDATE_TO_TAG_SQL.equalsIgnoreCase(command)
                || COMMANDS.UPDATE_SQL.equalsIgnoreCase(command)
                || COMMANDS.ROLLBACK_SQL.equalsIgnoreCase(command)
                || COMMANDS.ROLLBACK_TO_DATE_SQL.equalsIgnoreCase(command)
                || COMMANDS.ROLLBACK_COUNT_SQL.equalsIgnoreCase(command)
                || COMMANDS.FUTURE_ROLLBACK_SQL.equalsIgnoreCase(command)
                || COMMANDS.FUTURE_ROLLBACK_COUNT_SQL.equalsIgnoreCase(command)
                || COMMANDS.FUTURE_ROLLBACK_FROM_TAG_SQL.equalsIgnoreCase(command);
    }

    /**
     * Returns true if the parameter --changeLogFile is requited for a given command
     *
     * @param command the command to test
     * @return true if a ChangeLog is required, false if not.
     */
    private static boolean isChangeLogRequired(String command) {
        return command.toLowerCase().startsWith(COMMANDS.UPDATE)
                || (command.toLowerCase().startsWith(COMMANDS.ROLLBACK) &&
                (!command.equalsIgnoreCase(COMMANDS.ROLLBACK_ONE_CHANGE_SET) &&
                        !command.equalsIgnoreCase(COMMANDS.ROLLBACK_ONE_UPDATE)))
                || COMMANDS.REGISTER_CHANGELOG.equalsIgnoreCase(command)
                || COMMANDS.CALCULATE_CHECKSUM.equalsIgnoreCase(command)
                || COMMANDS.STATUS.equalsIgnoreCase(command)
                || COMMANDS.VALIDATE.equalsIgnoreCase(command)
                || COMMANDS.CHANGELOG_SYNC.equalsIgnoreCase(command)
                || COMMANDS.CHANGELOG_SYNC_SQL.equalsIgnoreCase(command)
                || COMMANDS.CHANGELOG_SYNC_TO_TAG.equalsIgnoreCase(command)
                || COMMANDS.CHANGELOG_SYNC_TO_TAG_SQL.equalsIgnoreCase(command)
                || COMMANDS.GENERATE_CHANGELOG.equalsIgnoreCase(command)
                || COMMANDS.UNEXPECTED_CHANGESETS.equalsIgnoreCase(command)
                || COMMANDS.DIFF_CHANGELOG.equalsIgnoreCase(command)
                || COMMANDS.ROLLBACK_ONE_CHANGE_SET.equalsIgnoreCase(command)
                || COMMANDS.ROLLBACK_ONE_UPDATE.equalsIgnoreCase(command);
    }

    /**
     * Returns true if the given arg is a valid main command of Liquibase.
     *
     * @param arg the String to test
     * @return true if it is a valid main command, false if not
     */
    private static boolean isCommand(String arg) {
        return COMMANDS.MIGRATE.equals(arg)
                || COMMANDS.MIGRATE_SQL.equalsIgnoreCase(arg)
                || COMMANDS.UPDATE.equalsIgnoreCase(arg)
                || COMMANDS.UPDATE_SQL.equalsIgnoreCase(arg)
                || COMMANDS.UPDATE_COUNT.equalsIgnoreCase(arg)
                || COMMANDS.UPDATE_COUNT_SQL.equalsIgnoreCase(arg)
                || COMMANDS.UPDATE_TO_TAG.equalsIgnoreCase(arg)
                || COMMANDS.UPDATE_TO_TAG_SQL.equalsIgnoreCase(arg)
                || COMMANDS.ROLLBACK.equalsIgnoreCase(arg)
                || COMMANDS.ROLLBACK_TO_DATE.equalsIgnoreCase(arg)
                || COMMANDS.ROLLBACK_COUNT.equalsIgnoreCase(arg)
                || COMMANDS.ROLLBACK_SQL.equalsIgnoreCase(arg)
                || COMMANDS.ROLLBACK_TO_DATE_SQL.equalsIgnoreCase(arg)
                || COMMANDS.ROLLBACK_COUNT_SQL.equalsIgnoreCase(arg)
                || COMMANDS.REGISTER_CHANGELOG.equalsIgnoreCase(arg)
                || COMMANDS.FUTURE_ROLLBACK_SQL.equalsIgnoreCase(arg)
                || COMMANDS.FUTURE_ROLLBACK_COUNT_SQL.equalsIgnoreCase(arg)
                || COMMANDS.FUTURE_ROLLBACK_TO_TAG_SQL.equalsIgnoreCase(arg)
                || COMMANDS.UPDATE_TESTING_ROLLBACK.equalsIgnoreCase(arg)
                || COMMANDS.TAG.equalsIgnoreCase(arg)
                || COMMANDS.TAG_EXISTS.equalsIgnoreCase(arg)
                || COMMANDS.LIST_LOCKS.equalsIgnoreCase(arg)
                || COMMANDS.HISTORY.equalsIgnoreCase(arg)
                || COMMANDS.DROP_ALL.equalsIgnoreCase(arg)
                || COMMANDS.RELEASE_LOCKS.equalsIgnoreCase(arg)
                || COMMANDS.STATUS.equalsIgnoreCase(arg)
                || COMMANDS.UNEXPECTED_CHANGESETS.equalsIgnoreCase(arg)
                || COMMANDS.VALIDATE.equalsIgnoreCase(arg)
                || COMMANDS.HELP.equalsIgnoreCase(arg)
                || COMMANDS.DIFF.equalsIgnoreCase(arg)
                || COMMANDS.DIFF_CHANGELOG.equalsIgnoreCase(arg)
                || COMMANDS.GENERATE_CHANGELOG.equalsIgnoreCase(arg)
                || COMMANDS.SNAPSHOT.equalsIgnoreCase(arg)
                || COMMANDS.SNAPSHOT_REFERENCE.equalsIgnoreCase(arg)
                || COMMANDS.SYNC_HUB.equalsIgnoreCase(arg)
                || COMMANDS.EXECUTE_SQL.equalsIgnoreCase(arg)
                || COMMANDS.CALCULATE_CHECKSUM.equalsIgnoreCase(arg)
                || COMMANDS.CLEAR_CHECKSUMS.equalsIgnoreCase(arg)
                || COMMANDS.DB_DOC.equalsIgnoreCase(arg)
                || COMMANDS.CHANGELOG_SYNC.equalsIgnoreCase(arg)
                || COMMANDS.CHANGELOG_SYNC_SQL.equalsIgnoreCase(arg)
                || COMMANDS.CHANGELOG_SYNC_TO_TAG.equalsIgnoreCase(arg)
                || COMMANDS.CHANGELOG_SYNC_TO_TAG_SQL.equalsIgnoreCase(arg)
                || COMMANDS.MARK_NEXT_CHANGESET_RAN.equalsIgnoreCase(arg)
                || COMMANDS.MARK_NEXT_CHANGESET_RAN_SQL.equalsIgnoreCase(arg)
                || COMMANDS.ROLLBACK_ONE_CHANGE_SET.equalsIgnoreCase(arg)
                || COMMANDS.ROLLBACK_ONE_CHANGE_SET_SQL.equalsIgnoreCase(arg)
                || COMMANDS.ROLLBACK_ONE_UPDATE.equalsIgnoreCase(arg)
                || COMMANDS.ROLLBACK_ONE_UPDATE_SQL.equalsIgnoreCase(arg);
    }

    /**
     * Returns true if the given main command arg needs no special parameters.
     *
     * @param arg the main command to test
     * @return true if arg is a valid main command and needs no special parameters, false in all other cases
     */
    private static boolean isNoArgCommand(String arg) {
        return COMMANDS.MIGRATE.equals(arg)
                || COMMANDS.MIGRATE_SQL.equalsIgnoreCase(arg)
                || COMMANDS.UPDATE.equalsIgnoreCase(arg)
                || COMMANDS.UPDATE_SQL.equalsIgnoreCase(arg)
                || COMMANDS.FUTURE_ROLLBACK_SQL.equalsIgnoreCase(arg)
                || COMMANDS.UPDATE_TESTING_ROLLBACK.equalsIgnoreCase(arg)
                || COMMANDS.LIST_LOCKS.equalsIgnoreCase(arg)
                || COMMANDS.RELEASE_LOCKS.equalsIgnoreCase(arg)
                || COMMANDS.VALIDATE.equalsIgnoreCase(arg)
                || COMMANDS.HELP.equalsIgnoreCase(arg)
                || COMMANDS.CLEAR_CHECKSUMS.equalsIgnoreCase(arg)
                || COMMANDS.CHANGELOG_SYNC.equalsIgnoreCase(arg)
                || COMMANDS.CHANGELOG_SYNC_SQL.equalsIgnoreCase(arg)
                || COMMANDS.MARK_NEXT_CHANGESET_RAN.equalsIgnoreCase(arg)
                || COMMANDS.MARK_NEXT_CHANGESET_RAN_SQL.equalsIgnoreCase(arg);
    }

    private static void addWarFileClasspathEntries(File classPathFile, List<URL> urls) throws IOException {
        URL jarUrl = new URL("jar:" + classPathFile.toURI().toURL() + "!/WEB-INF/classes/");
        LOG.info("adding '" + jarUrl + "' to classpath");
        urls.add(jarUrl);

        try (
                JarFile warZip = new JarFile(classPathFile)
        ) {
            Enumeration<? extends JarEntry> entries = warZip.entries();
            while (entries.hasMoreElements()) {
                JarEntry entry = entries.nextElement();
                if (entry.getName().startsWith("WEB-INF/lib")
                        && entry.getName().toLowerCase().endsWith(".jar")) {
                    File jar = extract(warZip, entry);
                    URL newUrl = new URL("jar:" + jar.toURI().toURL() + "!/");
                    LOG.info("adding '" + newUrl + "' to classpath");
                    urls.add(newUrl);
                    jar.deleteOnExit();
                }
            }
        }
    }

    /**
     * Extract a single object from a JAR file into a temporary file.
     *
     * @param jar   the JAR file from which we will extract
     * @param entry the object inside the JAR file that to be extracted
     * @return a File object with the temporary file containing the extracted object
     * @throws IOException if an I/O problem occurs
     */
    private static File extract(JarFile jar, JarEntry entry) throws IOException {
        // expand to temp dir and add to list
        File tempFile = File.createTempFile("liquibase.tmp", null);
        // read from jar and write to the tempJar file
        try (
                BufferedInputStream inStream = new BufferedInputStream(jar.getInputStream(entry));
                BufferedOutputStream outStream = new BufferedOutputStream(new FileOutputStream(tempFile))
        ) {
            int status;
            while ((status = inStream.read()) != -1) {
                outStream.write(status);
            }
        }

        return tempFile;
    }

    /**
     * Search for both liquibase.properties (or whatever the name of the current
     * defaultsFile is) and the "local" variant liquibase.local.properties. The contents of the local
     * variant overwrite parameters with the same name in the regular properties file.
     *
     * @throws CommandLineParsingException if an error occurs during parsing
     */
    protected void parseDefaultPropertyFiles() throws CommandLineParsingException {
        File[] potentialPropertyFiles = new File[2];

        potentialPropertyFiles[0] = new File(defaultsFile);
        String localDefaultsPathName = defaultsFile.replaceFirst("(\\.[^\\.]+)$", ".local$1");
        potentialPropertyFiles[1] = new File(localDefaultsPathName);

        for (File potentialPropertyFile : potentialPropertyFiles) {

            try {
                if (potentialPropertyFile.exists()) {
                    parseDefaultPropertyFileFromFile(potentialPropertyFile);
                } else {
                    parseDefaultPropertyFileFromResource(potentialPropertyFile);
                }
            } catch (IOException e) {
                throw new CommandLineParsingException(e);
            }
        }
    }

    /**
     * Open a property file that is embedded as a Java resource and parse it.
     *
     * @param potentialPropertyFile location and file name of the property file
     * @throws IOException                 if the file cannot be opened
     * @throws CommandLineParsingException if an error occurs during parsing
     */
    private void parseDefaultPropertyFileFromResource(File potentialPropertyFile) throws IOException,
            CommandLineParsingException {
        try (InputStream resourceAsStream = getClass().getClassLoader().getResourceAsStream
                (potentialPropertyFile.getAbsolutePath())) {
            if (resourceAsStream != null) {
                parsePropertiesFile(resourceAsStream);
            }
        }
    }

    /**
     * Open a regular property file (not embedded in a resource - use {@link #parseDefaultPropertyFileFromResource}
     * for that) and parse it.
     *
     * @param potentialPropertyFile path and file name to the the property file
     * @throws IOException                 if the file cannot be opened
     * @throws CommandLineParsingException if an error occurs during parsing
     */
    private void parseDefaultPropertyFileFromFile(File potentialPropertyFile) throws IOException,
            CommandLineParsingException {
        try (FileInputStream stream = new FileInputStream(potentialPropertyFile)) {
            parsePropertiesFile(stream);
        }
    }

    /**
     * On windows machines, it splits args on '=' signs.  Put it back like it was.
     */
    protected String[] fixupArgs(String[] args) {
        List<String> fixedArgs = new ArrayList<>();

        for (int i = 0; i < args.length; i++) {
            String arg = args[i];
            if ((arg.startsWith("--") || arg.startsWith("-D")) && !arg.contains("=")) {
                String nextArg = null;
                if ((i + 1) < args.length) {
                    nextArg = args[i + 1];
                }
                if ((nextArg != null) && !nextArg.startsWith("--") && !isCommand(nextArg)) {
                    arg = arg + "=" + nextArg;
                    i++;
                }
            }

            // Sometimes, commas are still escaped as \, at this point, fix it:
            arg = arg.replace("\\,", ",");
            fixedArgs.add(arg);
        }

        return fixedArgs.toArray(new String[fixedArgs.size()]);
    }

    /**
     * After parsing, checks if the given combination of main command and can be executed.
     *
     * @return an empty List if successful, or a list of error messages
     */
    protected List<String> checkSetup() {
        List<String> messages = new ArrayList<>();
        if (command == null) {
            messages.add(coreBundle.getString("command.not.passed"));
        } else if (!isCommand(command)) {
            messages.add(String.format(coreBundle.getString("command.unknown"), command));
        } else {
            if (StringUtil.trimToNull(url) == null) {
                messages.add(String.format(coreBundle.getString("option.required"), "--" + OPTIONS.URL));
            }

            if (isChangeLogRequired(command) && (StringUtil.trimToNull(changeLogFile) == null)) {
                messages.add(String.format(coreBundle.getString("option.required"), "--" + OPTIONS.CHANGELOG_FILE));
            }

            if (isNoArgCommand(command) && !commandParams.isEmpty()) {
                messages.add(coreBundle.getString(ERRORMSG_UNEXPECTED_PARAMETERS) + commandParams);
            } else {
                validateCommandParameters(messages);
            }
        }
        return messages;
    }

    /**
     * Checks for unexpected (unknown) command line parameters and, if any problems are found,
     * returns the list of issues in String form.
     *
     * @param messages an array of Strings to which messages for issues found will be added
     */
    private void checkForUnexpectedCommandParameter(List<String> messages) {
        if (COMMANDS.UPDATE_COUNT.equalsIgnoreCase(command)
                || COMMANDS.UPDATE_COUNT_SQL.equalsIgnoreCase(command)
                || COMMANDS.UPDATE_TO_TAG.equalsIgnoreCase(command)
                || COMMANDS.UPDATE_TO_TAG_SQL.equalsIgnoreCase(command)
                || COMMANDS.CALCULATE_CHECKSUM.equalsIgnoreCase(command)
                || COMMANDS.DB_DOC.equalsIgnoreCase(command)
                || COMMANDS.TAG.equalsIgnoreCase(command)
                || COMMANDS.TAG_EXISTS.equalsIgnoreCase(command)
                || COMMANDS.CHANGELOG_SYNC_TO_TAG.equalsIgnoreCase(command)
                || COMMANDS.CHANGELOG_SYNC_TO_TAG_SQL.equalsIgnoreCase(command)) {

            if ((!commandParams.isEmpty()) && commandParams.iterator().next().startsWith("-")) {
                messages.add(coreBundle.getString(ERRORMSG_UNEXPECTED_PARAMETERS) + commandParams);
            }
        } else if (COMMANDS.STATUS.equalsIgnoreCase(command)
                || COMMANDS.UNEXPECTED_CHANGESETS.equalsIgnoreCase(command)) {
            if ((!commandParams.isEmpty())
                    && !commandParams.iterator().next().equalsIgnoreCase("--" + OPTIONS.VERBOSE)) {
                messages.add(coreBundle.getString(ERRORMSG_UNEXPECTED_PARAMETERS) + commandParams);
            }
        } else if (COMMANDS.DIFF.equalsIgnoreCase(command)
                || COMMANDS.DIFF_CHANGELOG.equalsIgnoreCase(command)) {
            if ((!commandParams.isEmpty())) {
                for (String cmdParm : commandParams) {
                    if (!cmdParm.startsWith("--" + OPTIONS.REFERENCE_USERNAME)
                            && !cmdParm.startsWith("--" + OPTIONS.REFERENCE_PASSWORD)
                            && !cmdParm.startsWith("--" + OPTIONS.REFERENCE_DRIVER)
                            && !cmdParm.startsWith("--" + OPTIONS.REFERENCE_DEFAULT_CATALOG_NAME)
                            && !cmdParm.startsWith("--" + OPTIONS.REFERENCE_DEFAULT_SCHEMA_NAME)
                            && !cmdParm.startsWith("--" + OPTIONS.INCLUDE_SCHEMA)
                            && !cmdParm.startsWith("--" + OPTIONS.INCLUDE_CATALOG)
                            && !cmdParm.startsWith("--" + OPTIONS.INCLUDE_TABLESPACE)
                            && !cmdParm.startsWith("--" + OPTIONS.SCHEMAS)
                            && !cmdParm.startsWith("--" + OPTIONS.OUTPUT_SCHEMAS_AS)
                            && !cmdParm.startsWith("--" + OPTIONS.REFERENCE_SCHEMAS)
                            && !cmdParm.startsWith("--" + OPTIONS.REFERENCE_URL)
                            && !cmdParm.startsWith("--" + OPTIONS.EXCLUDE_OBJECTS)
                            && !cmdParm.startsWith("--" + OPTIONS.INCLUDE_OBJECTS)
                            && !cmdParm.startsWith("--" + OPTIONS.DIFF_TYPES)
                            && !cmdParm.startsWith("--" + OPTIONS.FORMAT)
                            && !cmdParm.startsWith("--" + OPTIONS.HELP)
                            && !cmdParm.startsWith("--" + OPTIONS.SNAPSHOT_FORMAT)) {
                        messages.add(String.format(coreBundle.getString("unexpected.command.parameter"), cmdParm));
                    }
                    if (COMMANDS.DIFF_CHANGELOG.equalsIgnoreCase(command) && cmdParm.startsWith("--" + OPTIONS.FORMAT)) {
                        messages.add(String.format(coreBundle.getString("unexpected.command.parameter"), cmdParm));
                    }
                }
            }
        } else if ((COMMANDS.SNAPSHOT.equalsIgnoreCase(command)
                || COMMANDS.GENERATE_CHANGELOG.equalsIgnoreCase(command))
                && (!commandParams.isEmpty())) {
            for (String cmdParm : commandParams) {
                if (!cmdParm.startsWith("--" + OPTIONS.INCLUDE_SCHEMA)
                        && !cmdParm.startsWith("--" + OPTIONS.INCLUDE_CATALOG)
                        && !cmdParm.startsWith("--" + OPTIONS.INCLUDE_TABLESPACE)
                        && !cmdParm.startsWith("--" + OPTIONS.SCHEMAS)
                        && !cmdParm.startsWith("--" + OPTIONS.SNAPSHOT_FORMAT)
                        && !cmdParm.startsWith("--" + OPTIONS.DATA_OUTPUT_DIRECTORY)
                        && !cmdParm.startsWith("--" + OPTIONS.OUTPUT_SCHEMAS_AS)) {
                    messages.add(String.format(coreBundle.getString("unexpected.command.parameter"), cmdParm));
                }
            }
        } else if (COMMANDS.ROLLBACK_ONE_CHANGE_SET.equalsIgnoreCase(command)) {
            for (String cmdParm : commandParams) {
                if (!cmdParm.startsWith("--" + OPTIONS.CHANGE_SET_ID)
                        && !cmdParm.startsWith("--" + OPTIONS.HELP)
                        && !cmdParm.startsWith("--" + OPTIONS.FORCE)
                        && !cmdParm.startsWith("--" + OPTIONS.CHANGE_SET_PATH)
                        && !cmdParm.startsWith("--" + OPTIONS.CHANGE_SET_AUTHOR)
                        && !cmdParm.startsWith("--" + OPTIONS.ROLLBACK_SCRIPT)) {
                    messages.add(String.format(coreBundle.getString("unexpected.command.parameter"), cmdParm));
                }
            }
        } else if (COMMANDS.ROLLBACK_ONE_CHANGE_SET_SQL.equalsIgnoreCase(command)) {
            for (String cmdParm : commandParams) {
                if (!cmdParm.startsWith("--" + OPTIONS.CHANGE_SET_ID)
                        && !cmdParm.startsWith("--" + OPTIONS.HELP)
                        && !cmdParm.startsWith("--" + OPTIONS.FORCE)
                        && !cmdParm.startsWith("--" + OPTIONS.CHANGE_SET_PATH)
                        && !cmdParm.startsWith("--" + OPTIONS.CHANGE_SET_AUTHOR)
                        && !cmdParm.startsWith("--" + OPTIONS.ROLLBACK_SCRIPT)) {
                    messages.add(String.format(coreBundle.getString("unexpected.command.parameter"), cmdParm));
                }
            }
        } else if (COMMANDS.ROLLBACK_ONE_UPDATE.equalsIgnoreCase(command)) {
            for (String cmdParm : commandParams) {
                if (!cmdParm.startsWith("--" + OPTIONS.DEPLOYMENT_ID)
                        && !cmdParm.startsWith("--" + OPTIONS.HELP)
                        && !cmdParm.startsWith("--" + OPTIONS.FORCE)) {
                    messages.add(String.format(coreBundle.getString("unexpected.command.parameter"), cmdParm));
                }
            }
        } else if (COMMANDS.ROLLBACK_ONE_UPDATE_SQL.equalsIgnoreCase(command)) {
            for (String cmdParm : commandParams) {
                if (!cmdParm.startsWith("--" + OPTIONS.DEPLOYMENT_ID)
                        && !cmdParm.startsWith("--" + OPTIONS.HELP)
                        && !cmdParm.startsWith("--" + OPTIONS.FORCE)) {
                    messages.add(String.format(coreBundle.getString("unexpected.command.parameter"), cmdParm));
                }
            }
        }
    }

    /**
     * Checks the command line for correctness and reports on unexpected, missing and/or malformed parameters.
     *
     * @param messages an array of Strings to which messages for issues found will be added
     */
    private void validateCommandParameters(final List<String> messages) {
        checkForUnexpectedCommandParameter(messages);
        checkForMissingCommandParameters(messages);
        checkForMalformedCommandParameters(messages);
    }

    /**
     * Checks for missing command line parameters and, if any problems are found,
     * returns the list of issues in String form.
     *
     * @param messages an array of Strings to which messages for issues found will be added
     */
    private void checkForMissingCommandParameters(final List<String> messages) {
        if ((commandParams.isEmpty() || commandParams.iterator().next().startsWith("-"))
                && (COMMANDS.CALCULATE_CHECKSUM.equalsIgnoreCase(command))) {
            messages.add(coreBundle.getString("changeset.identifier.missing"));
        }
    }

    /**
     * Checks for incorrectly written command line parameters and, if any problems are found,
     * returns the list of issues in String form.
     *
     * @param messages an array of Strings to which messages for issues found will be added
     */
    private void checkForMalformedCommandParameters(final List<String> messages) {
        if (commandParams.isEmpty()) {
            return;
        }

        final int CHANGESET_MINIMUM_IDENTIFIER_PARTS = 3;

        if (COMMANDS.CALCULATE_CHECKSUM.equalsIgnoreCase(command)) {
            for (final String param : commandParams) {
                if ((param != null) && !param.startsWith("-")) {
                    final String[] parts = param.split("::");
                    if (parts.length < CHANGESET_MINIMUM_IDENTIFIER_PARTS) {
                        messages.add(coreBundle.getString("changeset.identifier.must.have.form.filepath.id.author"));
                        break;
                    }
                }
            }
        } else if (COMMANDS.DIFF_CHANGELOG.equalsIgnoreCase(command) && (diffTypes != null) && diffTypes.toLowerCase
                ().contains("data")) {
            messages.add(String.format(coreBundle.getString("including.data.diffchangelog.has.no.effect"),
                    OPTIONS.DIFF_TYPES, COMMANDS.GENERATE_CHANGELOG
            ));
        }
    }

    /**
     * Reads various execution parameters from an InputStream and sets our internal state according to the values
     * found.
     *
     * @param propertiesInputStream an InputStream from a Java properties file
     * @throws IOException                 if there is a problem reading the InputStream
     * @throws CommandLineParsingException if an invalid property is encountered
     */
    protected void parsePropertiesFile(InputStream propertiesInputStream) throws IOException,
            CommandLineParsingException {
        final IntegrationDetails integrationDetails = Scope.getCurrentScope().get("integrationDetails", IntegrationDetails.class);

        Properties props = new Properties();
        props.load(propertiesInputStream);
        if (props.containsKey("strict")) {
            strict = Boolean.valueOf(props.getProperty("strict"));
        }

        //
        // Load property values into
        //   changeLogParameters
        //   ConfigurationContainer
        //   local member variable
        //
        for (Map.Entry entry : props.entrySet()) {
            String entryValue = null;
            if (entry.getValue() != null) {
                entryValue = String.valueOf(entry.getValue());
            }
            if (integrationDetails != null) {
                integrationDetails.setParameter("defaultsFile__" + String.valueOf(entry.getKey()), entryValue);
            }

            try {
                if ("promptOnNonLocalDatabase".equals(entry.getKey())) {
                    continue;
                }
                if (((String) entry.getKey()).startsWith("parameter.")) {
                    changeLogParameters.put(((String) entry.getKey()).replaceFirst("^parameter.", ""), entry.getValue());
                } else if (((String) entry.getKey()).contains(".")) {
                    if (Scope.getCurrentScope().getSingleton(LiquibaseConfiguration.class).getRegisteredDefinition((String) entry.getKey()) == null) {
                        if (strict) {
                            throw new CommandLineParsingException(
                                    String.format(coreBundle.getString("parameter.unknown"), entry.getKey())
                            );
                        } else {
                            Scope.getCurrentScope().getLog(getClass()).warning(
                                    String.format(coreBundle.getString("parameter.ignored"), entry.getKey())
                            );
                        }
                    }
                    if (System.getProperty((String) entry.getKey()) == null) {
                        System.setProperty((String) entry.getKey(), (String) entry.getValue());
                    }
                } else {
                    Field field = getDeclaredField((String) entry.getKey());
                    Object currentValue = field.get(this);

                    if (currentValue == null) {
                        String value = entry.getValue().toString().trim();
                        if (field.getType().equals(Boolean.class)) {
                            field.set(this, Boolean.valueOf(value));
                        } else {
                            field.set(this, value);
                        }
                    }
                }
            } catch (NoSuchFieldException ignored) {
                if (strict) {
                    throw new CommandLineParsingException(
                            String.format(coreBundle.getString("parameter.unknown"), entry.getKey())
                    );
                } else {
                    Scope.getCurrentScope().getLog(getClass()).warning(
                            String.format(coreBundle.getString("parameter.ignored"), entry.getKey())
                    );
                }
            } catch (IllegalAccessException e) {
                throw new UnexpectedLiquibaseException(
                        String.format(coreBundle.getString("parameter.unknown"), entry.getKey())
                );
            }
        }
    }

    /**
     * If any errors have been found, print the list of errors first, then print the command line help text.
     *
     * @param errorMessages List of error messages
     * @param stream        the output stream to write the text to
     */
    protected void printHelp(List<String> errorMessages, PrintStream stream) {
        stream.println(coreBundle.getString("errors"));
        for (String message : errorMessages) {
            stream.println("  " + message);
        }
        stream.println();
    }

    /**
     * Print instructions on how to use this program from the command line.
     *
     * @param stream the output stream to write the help text to
     */
    protected void printHelp(PrintStream stream) {
        this.logLevel = Level.WARNING.toString();

        String helpText = commandLineHelpBundle.getString("commandline-helptext");
        stream.println(helpText);
    }

    /**
     * Check the string for known characters which cannot be handled
     *
     * @param arg Input parameter to check
     * @return int             A CodePointCheck object, or null to indicate all good
     */
    protected static CodePointCheck checkArg(String arg) {
        char[] chars = arg.toCharArray();
        for (int i = 0; i < chars.length; i++) {
            for (int j = 0; j < suspiciousCodePoints.length; j++) {
                if (suspiciousCodePoints[j] == chars[i]) {
                    CodePointCheck codePointCheck = new CodePointCheck();
                    codePointCheck.position = i;
                    codePointCheck.ch = chars[i];
                    return codePointCheck;
                }
            }
        }
        return null;
    }

    /**
     * Parses the command line options. If an invalid argument is given, a CommandLineParsingException is thrown.
     *
     * @param paramArgs the arguments to parse
     * @throws CommandLineParsingException thrown if an invalid argument is passed
     */
    protected void parseOptions(String[] paramArgs) throws CommandLineParsingException {
        String[] args = fixupArgs(paramArgs);

        boolean seenCommand = false;
        for (String arg : args) {

            if (isCommand(arg)) {
                this.command = arg;
                if (this.command.equalsIgnoreCase(COMMANDS.MIGRATE)) {
                    this.command = COMMANDS.UPDATE;
                } else if (this.command.equalsIgnoreCase(COMMANDS.MIGRATE_SQL)) {
                    this.command = COMMANDS.UPDATE_SQL;
                }
                seenCommand = true;
            } else if (seenCommand) {
                // ChangeLog parameter:
                if (arg.startsWith("-D")) {
                    String[] splitArg = splitArg(arg);

                    String attributeName = splitArg[0].replaceFirst("^-D", "");
                    String value = splitArg[1];

                    changeLogParameters.put(attributeName, value);
                } else {
                    commandParams.add(arg);
                    if (arg.startsWith("--")) {
                        parseOptionArgument(arg, true);
                    }
                }
            } else if (arg.startsWith("--")) {
                parseOptionArgument(arg, false);
            } else {
                throw new CommandLineParsingException(
                        String.format(coreBundle.getString("unexpected.value"), arg));
            }
        }

        // Now apply default values from the default property files. We waited with this until this point
        // since command line parameters might have changed the location where we will look for them.
        parseDefaultPropertyFiles();
    }

    /**
     * Parses an option ("--someOption") from the command line
     *
     * @param arg the option to parse (including the "--")
     * @throws CommandLineParsingException if a problem occurs
     */
    private void parseOptionArgument(String arg, boolean okIfNotAField) throws CommandLineParsingException {
        final String PROMPT_FOR_VALUE = "PROMPT";

        if (arg.toLowerCase().startsWith("--" + OPTIONS.VERBOSE) ||
                arg.toLowerCase().startsWith("--" + OPTIONS.HELP)) {
            return;
        }

        if (arg.toLowerCase().equals("--" + OPTIONS.FORCE) || arg.toLowerCase().equals("--" + OPTIONS.HELP)) {
            arg = arg + "=true";
        }

        String[] splitArg = splitArg(arg);

        String attributeName = splitArg[0];
        String value = splitArg[1];

        if (PROMPT_FOR_VALUE.equalsIgnoreCase(StringUtil.trimToEmpty(value))) {
            Console c = System.console();
            if (c == null) {
                throw new CommandLineParsingException(
                        String.format(MessageFormat.format(coreBundle.getString(
                                "cannot.prompt.for.the.value.no.console"), attributeName))
                );
            }
            //Prompt for value
            if (attributeName.toLowerCase().contains("password")) {
                value = new String(c.readPassword(attributeName + ": "));
            } else {
                value = c.readLine(attributeName + ": ");
            }
        }

        try {
            Field field = getDeclaredField(attributeName); //getClass().getDeclaredField(attributeName);
            if (field.getType().equals(Boolean.class)) {
                field.set(this, Boolean.valueOf(value));
            } else {
                field.set(this, value);
            }
        } catch (IllegalAccessException | NoSuchFieldException e) {
            if (!okIfNotAField) {
                throw new CommandLineParsingException(
                        String.format(coreBundle.getString("option.unknown"), attributeName)
                );
            }
        }
    }

    private Field getDeclaredField(String attributeName) throws NoSuchFieldException {
        Field[] fields = getClass().getDeclaredFields();
        for (Field field : fields) {
            if (field.getName().equalsIgnoreCase(attributeName)) {
                return field;
            }
        }
        throw new NoSuchFieldException();
    }

    @SuppressWarnings("HardCodedStringLiteral")
    /**
     * Set (hopefully) sensible defaults for command line parameters
     */
    protected void applyDefaults() {
        if (this.promptForNonLocalDatabase == null) {
            this.promptForNonLocalDatabase = Boolean.FALSE;
        }
        if (this.logLevel == null) {
            this.logLevel = "off";
        }
        if (this.includeSystemClasspath == null) {
            this.includeSystemClasspath = Boolean.TRUE;
        }

        if (this.outputDefaultCatalog == null) {
            this.outputDefaultCatalog = "true";
        }
        if (this.outputDefaultSchema == null) {
            this.outputDefaultSchema = "true";
        }
        if (this.defaultsFile == null) {
            this.defaultsFile = "liquibase.properties";
        }
        if (this.includeSchema == null) {
            this.includeSchema = false;
        }
        if (this.includeCatalog == null) {
            this.includeCatalog = false;
        }
        if (this.includeTablespace == null) {
            this.includeTablespace = false;
        }

    }

    protected ClassLoader configureClassLoader() throws CommandLineParsingException {
        final List<URL> urls = new ArrayList<>();
        if (this.classpath != null) {
            String[] classpathSoFar;
            if (isWindows()) {
                classpathSoFar = this.classpath.split(";");
            } else {
                classpathSoFar = this.classpath.split(":");
            }

            for (String classpathEntry : classpathSoFar) {
                File classPathFile = new File(classpathEntry);
                if (!classPathFile.exists()) {
                    throw new CommandLineParsingException(
                            String.format(coreBundle.getString("does.not.exist"), classPathFile.getAbsolutePath()));
                }

                if (classpathEntry.endsWith(FILE_SUFFIXES.WAR_FILE_SUFFIX)) {
                    try {
                        addWarFileClasspathEntries(classPathFile, urls);
                    } catch (IOException e) {
                        throw new CommandLineParsingException(e);
                    }
                } else if (classpathEntry.endsWith(FILE_SUFFIXES.FILE_SUFFIX_EAR)) {
                    try (JarFile earZip = new JarFile(classPathFile)) {
                        Enumeration<? extends JarEntry> entries = earZip.entries();
                        while (entries.hasMoreElements()) {
                            JarEntry entry = entries.nextElement();
                            if (entry.getName().toLowerCase().endsWith(".jar")) {
                                File jar = extract(earZip, entry);
                                URL newUrl = new URL("jar:" + jar.toURI().toURL() + "!/");
                                urls.add(newUrl);
                                LOG.fine(String.format(coreBundle.getString("adding.to.classpath"), newUrl));
                                jar.deleteOnExit();
                            } else if (entry.getName().toLowerCase().endsWith("war")) {
                                File warFile = extract(earZip, entry);
                                addWarFileClasspathEntries(warFile, urls);
                            }
                        }
                    } catch (IOException e) {
                        throw new CommandLineParsingException(e);
                    }

                } else {
                    URL newUrl = null;
                    try {
                        newUrl = new File(classpathEntry).toURI().toURL();
                    } catch (MalformedURLException e) {
                        throw new CommandLineParsingException(e);
                    }
                    LOG.fine(String.format(coreBundle.getString("adding.to.classpath"), newUrl));
                    urls.add(newUrl);
                }
            }
        }
        if (includeSystemClasspath) {
            classLoader = AccessController.doPrivileged(new PrivilegedAction<URLClassLoader>() {
                @Override
                public URLClassLoader run() {
                    return new URLClassLoader(urls.toArray(new URL[urls.size()]), Thread.currentThread()
                            .getContextClassLoader());
                }
            });

        } else {
            classLoader = AccessController.doPrivileged(new PrivilegedAction<URLClassLoader>() {
                @Override
                public URLClassLoader run() {
                    return new URLClassLoader(urls.toArray(new URL[urls.size()]), null);
                }
            });
        }

        Thread.currentThread().setContextClassLoader(classLoader);

        return classLoader;
    }


    /**
     * Do the actual database migration, i.e. apply the ChangeSets.
     *
     * @throws Exception
     */
    protected void doMigration() throws Exception {
        if (COMMANDS.HELP.equalsIgnoreCase(command)) {
            printHelp(System.err);
            return;
        }

        //
        // Log setting for Hub properties
        //
        if (StringUtil.isNotEmpty(HubConfiguration.LIQUIBASE_HUB_API_KEY.getCurrentValue())) {
            LOG.fine("Liquibase Hub API Key:  " + HubConfiguration.LIQUIBASE_HUB_API_KEY.getCurrentValueObfuscated());
        }
        if (StringUtil.isNotEmpty(HubConfiguration.LIQUIBASE_HUB_URL.getCurrentValue())) {
            LOG.fine("Liquibase Hub URL:      " + HubConfiguration.LIQUIBASE_HUB_URL.getCurrentValue());
        }
        if (StringUtil.isNotEmpty(HubConfiguration.LIQUIBASE_HUB_MODE.getCurrentValue())) {
            LOG.fine("Liquibase Hub Mode:     " + HubConfiguration.LIQUIBASE_HUB_MODE.getCurrentValue());
        }

        //
        // Check for a valid license to run PRO commands
        //
        String formatValue = getCommandParam(OPTIONS.FORMAT, null);
        if (isLicenseableCommand(formatValue)) {
            if (isFormattedDiff()) {
                if (formatValue != null && !formatValue.equalsIgnoreCase("json")) {
                    String messageString =
                            "\nWARNING: The diff command optional Pro parameter '--format' " +
                                    "currently supports only 'TXT' or 'JSON' as values.  (Blank defaults to 'TXT')";
                    throw new LiquibaseException(String.format(messageString));
                }
            }
            if (!commandParams.contains("--help") && !liquibaseProLicenseValid) {
                String warningAboutCommand = command;
                if (command.equalsIgnoreCase(COMMANDS.DIFF) && formatValue != null && !formatValue.isEmpty()) {
                    warningAboutCommand = "diff --format=" + formatValue;
                }
                String messageString = String.format(coreBundle.getString("no.pro.license.found"), warningAboutCommand);
                throw new LiquibaseException(messageString);
            }
        }

        try {
//            if (null != logFile) {
//                Scope.getCurrentScope().getLog(getClass()).setLogLevel(logLevel, logFile);
//            } else {
//                Scope.getCurrentScope().getLog(getClass()).setLogLevel(logLevel);
//            }
        } catch (IllegalArgumentException e) {
            throw new CommandLineParsingException(e.getMessage(), e);
        }

        CompositeResourceAccessor fileOpener = new CompositeResourceAccessor(
                new FileSystemResourceAccessor(Paths.get(".").toAbsolutePath().toFile()),
                new CommandLineResourceAccessor(classLoader)
        );

        Database database = null;
        if (dbConnectionNeeded(command) && this.url != null) {
            database = CommandLineUtils.createDatabaseObject(fileOpener, this.url,
                    this.username, this.password, this.driver, this.defaultCatalogName, this.defaultSchemaName,
                    Boolean.parseBoolean(outputDefaultCatalog), Boolean.parseBoolean(outputDefaultSchema),
                    this.databaseClass, this.driverPropertiesFile, this.propertyProviderClass,
                    this.liquibaseCatalogName, this.liquibaseSchemaName, this.databaseChangeLogTableName,
                    this.databaseChangeLogLockTableName);
            database.setLiquibaseTablespaceName(this.databaseChangeLogTablespaceName);
        }

        try {
            if ((excludeObjects != null) && (includeObjects != null)) {
                throw new UnexpectedLiquibaseException(
                        String.format(coreBundle.getString("cannot.specify.both"),
                                OPTIONS.EXCLUDE_OBJECTS, OPTIONS.INCLUDE_OBJECTS));
            }

            //
            // Set the global configuration option based on presence of the dataOutputDirectory
            //
            boolean b = dataOutputDirectory != null;
            System.setProperty(GlobalConfiguration.SHOULD_SNAPSHOT_DATA.getKey(), String.valueOf(b));

            ObjectChangeFilter objectChangeFilter = null;
            CompareControl.ComputedSchemas computedSchemas = CompareControl.computeSchemas(
                    schemas,
                    referenceSchemas,
                    outputSchemasAs,
                    defaultCatalogName, defaultSchemaName,
                    referenceDefaultCatalogName, referenceDefaultSchemaName,
                    database);

            CompareControl.SchemaComparison[] finalSchemaComparisons = computedSchemas.finalSchemaComparisons;
            DiffOutputControl diffOutputControl = new DiffOutputControl(
                    includeCatalog, includeSchema, includeTablespace, finalSchemaComparisons);

            if (excludeObjects != null) {
                objectChangeFilter = new StandardObjectChangeFilter(StandardObjectChangeFilter.FilterType.EXCLUDE,
                        excludeObjects);
                diffOutputControl.setObjectChangeFilter(objectChangeFilter);
            }

            if (includeObjects != null) {
                objectChangeFilter = new StandardObjectChangeFilter(StandardObjectChangeFilter.FilterType.INCLUDE,
                        includeObjects);
                diffOutputControl.setObjectChangeFilter(objectChangeFilter);
            }

            for (CompareControl.SchemaComparison schema : finalSchemaComparisons) {
                diffOutputControl.addIncludedSchema(schema.getReferenceSchema());
                diffOutputControl.addIncludedSchema(schema.getComparisonSchema());
            }

            if (COMMANDS.DIFF.equalsIgnoreCase(command)) {
                if (commandParams.contains("--help")) {
                    System.out.println("liquibase diff" +
                            "\n" +
                            "          Outputs a description of differences.  If you have a Liquibase Pro key, you can output the differences as JSON using the --format=JSON option\n");
                    System.exit(0);
                }
                if (isFormattedDiff()) {
<<<<<<< HEAD
                    CommandScope liquibaseCommand = new CommandScope(COMMANDS.FORMATTED_DIFF);

                    CommandScope diffCommand = CommandLineUtils.createDiffCommand(
                            createReferenceDatabaseFromCommandParams(commandParams, fileOpener),
                            database,
                            StringUtil.trimToNull(diffTypes), finalSchemaComparisons, objectChangeFilter, new PrintStream(getOutputStream()));

                    liquibaseCommand.addArgumentValue("format", getCommandParam(OPTIONS.FORMAT, "JSON"));
                    liquibaseCommand.addArgumentValue("diffCommand", "JSON");

                    liquibaseCommand.execute();
=======
                    LiquibaseCommand liquibaseCommand = Scope.getCurrentScope().getSingleton(CommandFactory.class).getCommand(COMMANDS.FORMATTED_DIFF);
                    DiffCommand diffCommand = CommandLineUtils.createDiffCommand(
                            createReferenceDatabaseFromCommandParams(commandParams, fileOpener),
                            database,
                            StringUtil.trimToNull(diffTypes), finalSchemaComparisons, objectChangeFilter, new PrintStream(getOutputStream()));
                    Map<String, Object> argsMap = new HashMap<String, Object>();
                    argsMap.put("format", getCommandParam(OPTIONS.FORMAT, "JSON"));
                    argsMap.put("diffCommand", diffCommand);
                    ((AbstractSelfConfiguratingCommand) liquibaseCommand).configure(argsMap);
                    Scope.getCurrentScope().getSingleton(CommandFactory.class).execute(liquibaseCommand);
>>>>>>> 1c2873ae
                } else {
                    CommandLineUtils.doDiff(
                            createReferenceDatabaseFromCommandParams(commandParams, fileOpener),
                            database,
                            StringUtil.trimToNull(diffTypes), finalSchemaComparisons, objectChangeFilter, new PrintStream(getOutputStream()));
                }
                return;
            } else if (COMMANDS.DIFF_CHANGELOG.equalsIgnoreCase(command)) {
                CommandLineUtils.doDiffToChangeLog(changeLogFile,
                        createReferenceDatabaseFromCommandParams(commandParams, fileOpener),
                        database,
                        diffOutputControl, objectChangeFilter, StringUtil.trimToNull(diffTypes), finalSchemaComparisons
                );
                return;
            } else if (COMMANDS.GENERATE_CHANGELOG.equalsIgnoreCase(command)) {
                String currentChangeLogFile = this.changeLogFile;
                if (currentChangeLogFile == null) {
                    //will output to stdout:
                    currentChangeLogFile = "";
                }

                File file = new File(currentChangeLogFile);
                if (file.exists() && (!Boolean.parseBoolean(overwriteOutputFile))) {
                    throw new LiquibaseException(
                            String.format(coreBundle.getString("changelogfile.already.exists"), currentChangeLogFile));
                } else {
                    try {
                        if (!file.delete()) {
                            // Nothing needs to be done
                        }
                    } catch (SecurityException e) {
                        throw new LiquibaseException(
                                String.format(coreBundle.getString("attempt.to.delete.the.file.failed.cannot.continue"),
                                        currentChangeLogFile
                                ), e
                        );
                    }
                }

                CatalogAndSchema[] finalTargetSchemas = computedSchemas.finalTargetSchemas;
                CommandLineUtils.doGenerateChangeLog(currentChangeLogFile, database, finalTargetSchemas,
                        StringUtil.trimToNull(diffTypes), StringUtil.trimToNull(changeSetAuthor),
                        StringUtil.trimToNull(changeSetContext), StringUtil.trimToNull(dataOutputDirectory),
                        diffOutputControl);
                return;
            } else if (COMMANDS.SNAPSHOT.equalsIgnoreCase(command)) {
<<<<<<< HEAD
                CommandScope snapshotCommand = new CommandScope(COMMANDS.SNAPSHOT);
                snapshotCommand.addArgumentValues(
                        SnapshotCommand.DATABASE_ARG.of(database),
                        SnapshotCommand.SCHEMAS_ARG.of(SnapshotCommand.parseSchemas(database, getSchemaParams(database))),
                        SnapshotCommand.SERIALIZER_FORMAT_ARG.of(getCommandParam(OPTIONS.SNAPSHOT_FORMAT, null))
                );


                snapshotCommand.execute();

                Writer outputWriter = getOutputWriter();
                String result = SnapshotCommand.printSnapshot(snapshotCommand);
=======
                SnapshotCommand snapshotCommand = (SnapshotCommand) Scope.getCurrentScope().getSingleton(CommandFactory.class)
                        .getCommand(COMMANDS.SNAPSHOT);
                snapshotCommand.setDatabase(database);
                snapshotCommand.setSchemas(getSchemaParams(database));
                snapshotCommand.setSerializerFormat(getCommandParam(OPTIONS.SNAPSHOT_FORMAT, null));
                Writer outputWriter = getOutputWriter();
                String result = Scope.getCurrentScope().getSingleton(CommandFactory.class).execute(snapshotCommand).print();
>>>>>>> 1c2873ae
                outputWriter.write(result);
                outputWriter.flush();
                outputWriter.close();
                return;
            } else if (COMMANDS.EXECUTE_SQL.equalsIgnoreCase(command)) {
<<<<<<< HEAD
                CommandScope executeSqlCommand = new CommandScope(COMMANDS.EXECUTE_SQL)
                        .addArgumentValues(
                                ExecuteSqlCommand.DATABASE_ARG.of(database),
                                ExecuteSqlCommand.SQL_ARG.of(getCommandParam("sql", null)),
                                ExecuteSqlCommand.SQLFILE_ARG.of(getCommandParam("sqlFile", null)),
                                ExecuteSqlCommand.DELIMTER_ARG.of(getCommandParam("delimiter", ";"))
                        );

                return;
            } else if (COMMANDS.SNAPSHOT_REFERENCE.equalsIgnoreCase(command)) {
                CommandScope snapshotCommand = new CommandScope(COMMANDS.SNAPSHOT);
=======
                ExecuteSqlCommand executeSqlCommand = (ExecuteSqlCommand) Scope.getCurrentScope().getSingleton(CommandFactory.class).getCommand(COMMANDS.EXECUTE_SQL);
                executeSqlCommand.setDatabase(database);
                executeSqlCommand.setSql(getCommandParam("sql", null));
                executeSqlCommand.setSqlFile(getCommandParam("sqlFile", null));
                executeSqlCommand.setDelimiter(getCommandParam("delimiter", ";"));
                Writer outputWriter = getOutputWriter();
                outputWriter.write(Scope.getCurrentScope().getSingleton(CommandFactory.class).execute(executeSqlCommand).print());
                outputWriter.flush();
                outputWriter.close();
                return;
            } else if (COMMANDS.SNAPSHOT_REFERENCE.equalsIgnoreCase(command)) {
                SnapshotCommand snapshotCommand = (SnapshotCommand) Scope.getCurrentScope().getSingleton(CommandFactory.class)
                        .getCommand(COMMANDS.SNAPSHOT);
>>>>>>> 1c2873ae
                Database referenceDatabase = createReferenceDatabaseFromCommandParams(commandParams, fileOpener);
                snapshotCommand.addArgumentValues(
                        SnapshotCommand.DATABASE_ARG.of(referenceDatabase),
                        SnapshotCommand.SCHEMAS_ARG.of(SnapshotCommand.parseSchemas(database, getSchemaParams(database))),
                        SnapshotCommand.SERIALIZER_FORMAT_ARG.of(getCommandParam(OPTIONS.SNAPSHOT_FORMAT, null))
                );

                Writer outputWriter = getOutputWriter();
<<<<<<< HEAD
                outputWriter.write(SnapshotCommand.printSnapshot(snapshotCommand));
=======
                outputWriter.write(Scope.getCurrentScope().getSingleton(CommandFactory.class).execute(snapshotCommand).print());
>>>>>>> 1c2873ae
                outputWriter.flush();
                outputWriter.close();

                return;
            }

            Liquibase liquibase = new Liquibase(changeLogFile, fileOpener, database);
            try {
                if (hubConnectionId != null) {
                    try {
                        liquibase.setHubConnectionId(UUID.fromString(hubConnectionId));
                    } catch (IllegalArgumentException e) {
                        throw new LiquibaseException("The command '" + command + "' failed because parameter 'hubConnectionId' has invalid value '" + hubConnectionId + "' Learn more at https://hub.liquibase.com");
                    }
                }
            } catch (IllegalArgumentException e) {
                throw new LiquibaseException("Unexpected hubConnectionId format: " + hubConnectionId, e);
            }
            ChangeExecListener listener = ChangeExecListenerUtils.getChangeExecListener(
                    liquibase.getDatabase(), liquibase.getResourceAccessor(),
                    changeExecListenerClass, changeExecListenerPropertiesFile);
            liquibase.setChangeExecListener(listener);

            if (database != null) {
                database.setCurrentDateTimeFunction(currentDateTimeFunction);
            }
            for (Map.Entry<String, Object> entry : changeLogParameters.entrySet()) {
                liquibase.setChangeLogParameter(entry.getKey(), entry.getValue());
            }

            if (COMMANDS.LIST_LOCKS.equalsIgnoreCase(command)) {
                liquibase.reportLocks(System.err);
                return;
            } else if (COMMANDS.RELEASE_LOCKS.equalsIgnoreCase(command)) {
                LockService lockService = LockServiceFactory.getInstance().getLockService(database);
                lockService.forceReleaseLock();
                Scope.getCurrentScope().getUI().sendMessage(String.format(
                        coreBundle.getString("successfully.released.database.change.log.locks"),
                        liquibase.getDatabase().getConnection().getConnectionUserName() +
                                "@" + liquibase.getDatabase().getConnection().getURL()
                        )
                );
                return;
            } else if (COMMANDS.TAG.equalsIgnoreCase(command)) {
                liquibase.tag(getCommandArgument());
                Scope.getCurrentScope().getUI().sendMessage(String.format(
                        coreBundle.getString("successfully.tagged"), liquibase.getDatabase()
                                .getConnection().getConnectionUserName() + "@" +
                                liquibase.getDatabase().getConnection().getURL()
                        )
                );
                return;
            } else if (COMMANDS.TAG_EXISTS.equalsIgnoreCase(command)) {
                String tag = commandParams.iterator().next();
                boolean exists = liquibase.tagExists(tag);
                if (exists) {
                    Scope.getCurrentScope().getUI().sendMessage(String.format(coreBundle.getString("tag.exists"), tag,
                            liquibase.getDatabase().getConnection().getConnectionUserName() + "@" +
                                    liquibase.getDatabase().getConnection().getURL()
                            )
                    );
                } else {
                    Scope.getCurrentScope().getUI().sendMessage(String.format(coreBundle.getString("tag.does.not.exist"), tag,
                            liquibase.getDatabase().getConnection().getConnectionUserName() + "@" +
                                    liquibase.getDatabase().getConnection().getURL()
                            )
                    );
                }
                return;
            } else if (COMMANDS.ROLLBACK_ONE_CHANGE_SET.equals(command)) {
                Map<String, Object> argsMap = new HashMap<>();
                loadChangeSetInfoToMap(argsMap);
<<<<<<< HEAD
                CommandScope liquibaseCommand = new CommandScope(COMMANDS.ROLLBACK_ONE_CHANGE_SET);
                for (Map.Entry<String, Object> entry : argsMap.entrySet()) {
                    liquibaseCommand.addArgumentValue(entry.getKey(), entry.getValue());
                }

                liquibaseCommand.execute();
=======
                LiquibaseCommand liquibaseCommand = createLiquibaseCommand(database, liquibase, COMMANDS.ROLLBACK_ONE_CHANGE_SET, argsMap);
                Scope.getCurrentScope().getSingleton(CommandFactory.class).execute(liquibaseCommand);
>>>>>>> 1c2873ae
                return;
            } else if (COMMANDS.ROLLBACK_ONE_CHANGE_SET_SQL.equals(command)) {
                Writer outputWriter = getOutputWriter();
                Map<String, Object> argsMap = new HashMap<>();
                loadChangeSetInfoToMap(argsMap);
                argsMap.put("outputWriter", outputWriter);
                argsMap.put("force", true);
<<<<<<< HEAD
                CommandScope liquibaseCommand = createLiquibaseCommand(database, liquibase, COMMANDS.ROLLBACK_ONE_CHANGE_SET, argsMap);
                liquibaseCommand.execute();
=======
                LiquibaseCommand liquibaseCommand = createLiquibaseCommand(database, liquibase, COMMANDS.ROLLBACK_ONE_CHANGE_SET, argsMap);
                Scope.getCurrentScope().getSingleton(CommandFactory.class).execute(liquibaseCommand);
>>>>>>> 1c2873ae
                outputWriter.flush();
                outputWriter.close();
                return;
            } else if (COMMANDS.ROLLBACK_ONE_UPDATE.equals(command)) {
                Map<String, Object> argsMap = new HashMap<>();
                argsMap.put("deploymentId", getCommandParam(OPTIONS.DEPLOYMENT_ID, null));
<<<<<<< HEAD
                CommandScope liquibaseCommand = createLiquibaseCommand(database, liquibase, COMMANDS.ROLLBACK_ONE_UPDATE, argsMap);
                liquibaseCommand.execute();
=======
                LiquibaseCommand liquibaseCommand = createLiquibaseCommand(database, liquibase, COMMANDS.ROLLBACK_ONE_UPDATE, argsMap);
                Scope.getCurrentScope().getSingleton(CommandFactory.class).execute(liquibaseCommand);
>>>>>>> 1c2873ae
                return;
            } else if (COMMANDS.ROLLBACK_ONE_UPDATE_SQL.equals(command)) {
                Writer outputWriter = getOutputWriter();
                Map<String, Object> argsMap = new HashMap<>();
                argsMap.put("deploymentId", getCommandParam(OPTIONS.DEPLOYMENT_ID, null));
                argsMap.put("outputWriter", outputWriter);
                argsMap.put("force", true);
<<<<<<< HEAD
                CommandScope liquibaseCommand = createLiquibaseCommand(database, liquibase, COMMANDS.ROLLBACK_ONE_UPDATE, argsMap);
                liquibaseCommand.execute();
=======
                LiquibaseCommand liquibaseCommand = createLiquibaseCommand(database, liquibase, COMMANDS.ROLLBACK_ONE_UPDATE, argsMap);
                Scope.getCurrentScope().getSingleton(CommandFactory.class).execute(liquibaseCommand);
>>>>>>> 1c2873ae
                outputWriter.flush();
                outputWriter.close();
                return;
            } else if (COMMANDS.REGISTER_CHANGELOG.equalsIgnoreCase(command)) {
                Map<String, Object> argsMap = new HashMap<>();
                CommandScope liquibaseCommand = createLiquibaseCommand(database, liquibase, COMMANDS.REGISTER_CHANGELOG, argsMap);
                liquibaseCommand.addArgumentValues(RegisterChangeLogCommand.CHANGELOG_FILE_ARG.of(changeLogFile));
                try {
                    if (hubProjectId != null) {
                        try {
                            liquibaseCommand.addArgumentValues(RegisterChangeLogCommand.HUB_PROJECT_ID_ARG.of(UUID.fromString(hubProjectId)));
                        } catch (IllegalArgumentException e) {
                            throw new LiquibaseException("The command '" + command +
                                    "' failed because parameter 'hubProjectId' has invalid value '" + hubProjectId + "'. Learn more at https://hub.liquibase.com");
                        }
                    }
                } catch (IllegalArgumentException e) {
                    throw new LiquibaseException("Unexpected hubProjectId format: " + hubProjectId, e);
                }
<<<<<<< HEAD
                liquibaseCommand.execute();
=======
                CommandResult result = Scope.getCurrentScope().getSingleton(CommandFactory.class).execute(liquibaseCommand);
>>>>>>> 1c2873ae

                return;
            } else if (COMMANDS.SYNC_HUB.equalsIgnoreCase(command)) {
                executeSyncHub(database, liquibase);
                return;
            } else if (COMMANDS.DROP_ALL.equals(command)) {
                String liquibaseHubApiKey = HubConfiguration.LIQUIBASE_HUB_API_KEY.getCurrentValue();
                String hubMode = HubConfiguration.LIQUIBASE_HUB_MODE.getCurrentValue();
<<<<<<< HEAD
                if (liquibaseHubApiKey != null && !hubMode.toLowerCase().equals("off")) {
=======
                if (liquibaseHubApiKey != null && ! hubMode.toLowerCase().equals("off")) {
>>>>>>> 1c2873ae
                    if (hubConnectionId == null && changeLogFile == null) {
                        String warningMessage =
                                "The dropAll command used with a hub.ApiKey and hub.mode='" + hubMode + "'\n" +
                                        "can send reports to your Hub project. To enable this, please add the \n" +
                                        "'--hubConnectionId=<hubConnectionId>' parameter to the CLI, or ensure\n" +
                                        "a registered changelog file is passed in your defaults file or in the CLI.\n" +
                                        "Learn more at https://hub.liquibase.com";
                        Scope.getCurrentScope().getUI().sendMessage("\nWARNING: " + warningMessage);
                        LOG.warning("\n" + warningMessage);
                    }
                }
<<<<<<< HEAD
                CommandScope dropAllCommand = new CommandScope(COMMANDS.DROP_ALL);
=======
                DropAllCommand dropAllCommand =
                        (DropAllCommand) Scope.getCurrentScope().getSingleton(CommandFactory.class).getCommand(COMMANDS.DROP_ALL);
>>>>>>> 1c2873ae
                if (hubConnectionId != null) {
                    dropAllCommand.addArgumentValues(DropAllCommand.HUB_CONNECTION_ID.of(UUID.fromString(hubConnectionId)));
                }
<<<<<<< HEAD
                dropAllCommand.addArgumentValues(
                        DropAllCommand.DATABASE_ARG.of(liquibase.getDatabase()),
                        DropAllCommand.SCHEMAS_ARG.of(SnapshotCommand.parseSchemas(database, getSchemaParams(database))),
                        DropAllCommand.CHANGELOG_FILE_ARG.of(changeLogFile)
                );

                dropAllCommand.execute();
=======
                dropAllCommand.setLiquibase(liquibase);
                dropAllCommand.setDatabase(liquibase.getDatabase());
                dropAllCommand.setSchemas(getSchemaParams(database));
                dropAllCommand.setChangeLogFile(changeLogFile);
                Scope.getCurrentScope().getUI().sendMessage(Scope.getCurrentScope().getSingleton(CommandFactory.class).execute(dropAllCommand).print());
>>>>>>> 1c2873ae
                return;
            } else if (COMMANDS.STATUS.equalsIgnoreCase(command)) {
                boolean runVerbose = false;

                if (commandParams.contains("--" + OPTIONS.VERBOSE)) {
                    runVerbose = true;
                }
                liquibase.reportStatus(runVerbose, new Contexts(contexts), new LabelExpression(labels),
                        getOutputWriter());
                return;
            } else if (COMMANDS.UNEXPECTED_CHANGESETS.equalsIgnoreCase(command)) {
                boolean runVerbose = false;

                if (commandParams.contains("--" + OPTIONS.VERBOSE)) {
                    runVerbose = true;
                }
                liquibase.reportUnexpectedChangeSets(runVerbose, contexts, getOutputWriter());
                return;
            } else if (COMMANDS.VALIDATE.equalsIgnoreCase(command)) {
                try {
                    liquibase.validate();
                } catch (ValidationFailedException e) {
                    e.printDescriptiveError(System.err);
                    return;
                }
                Scope.getCurrentScope().getUI().sendMessage(coreBundle.getString("no.validation.errors.found"));
                return;
            } else if (COMMANDS.CLEAR_CHECKSUMS.equalsIgnoreCase(command)) {
                liquibase.clearCheckSums();
                return;
            } else if (COMMANDS.CALCULATE_CHECKSUM.equalsIgnoreCase(command)) {
                CheckSum checkSum = null;
                checkSum = liquibase.calculateCheckSum(commandParams.iterator().next());
                Scope.getCurrentScope().getUI().sendMessage(checkSum.toString());
                return;
            } else if (COMMANDS.DB_DOC.equalsIgnoreCase(command)) {
                if (commandParams.isEmpty()) {
                    throw new CommandLineParsingException(coreBundle.getString("dbdoc.requires.output.directory"));
                }
                if (changeLogFile == null) {
                    throw new CommandLineParsingException(coreBundle.getString("dbdoc.requires.changelog.parameter"));
                }
                liquibase.generateDocumentation(commandParams.iterator().next(), contexts);
                return;
            }

            try {
                if (COMMANDS.UPDATE.equalsIgnoreCase(command)) {
                    liquibase.update(new Contexts(contexts), new LabelExpression(labels));
                } else if (COMMANDS.CHANGELOG_SYNC.equalsIgnoreCase(command)) {
                    liquibase.changeLogSync(new Contexts(contexts), new LabelExpression(labels));
                } else if (COMMANDS.CHANGELOG_SYNC_SQL.equalsIgnoreCase(command)) {
                    liquibase.changeLogSync(new Contexts(contexts), new LabelExpression(labels), getOutputWriter());
                } else if (COMMANDS.CHANGELOG_SYNC_TO_TAG.equalsIgnoreCase(command)) {
                    if ((commandParams == null) || commandParams.isEmpty()) {
                        throw new CommandLineParsingException(
                            String.format(coreBundle.getString("command.requires.tag"),
                                COMMANDS.CHANGELOG_SYNC_TO_TAG));
                    }

                    liquibase.changeLogSync(commandParams.iterator().next(), new Contexts(contexts),
                        new LabelExpression(labels));
                } else if (COMMANDS.CHANGELOG_SYNC_TO_TAG_SQL.equalsIgnoreCase(command)) {
                    if ((commandParams == null) || commandParams.isEmpty()) {
                        throw new CommandLineParsingException(
                            String.format(coreBundle.getString("command.requires.tag"),
                                COMMANDS.CHANGELOG_SYNC_TO_TAG_SQL));
                    }

                    liquibase.changeLogSync(commandParams.iterator().next(), new Contexts(contexts),
                        new LabelExpression(labels), getOutputWriter());
                } else if (COMMANDS.MARK_NEXT_CHANGESET_RAN.equalsIgnoreCase(command)) {
                    liquibase.markNextChangeSetRan(new Contexts(contexts), new LabelExpression(labels));
                } else if (COMMANDS.MARK_NEXT_CHANGESET_RAN_SQL.equalsIgnoreCase(command)) {
                    liquibase.markNextChangeSetRan(new Contexts(contexts), new LabelExpression(labels),
                            getOutputWriter());
                } else if (COMMANDS.UPDATE_COUNT.equalsIgnoreCase(command)) {
                    liquibase.update(Integer.parseInt(commandParams.iterator().next()), new Contexts(contexts), new
                            LabelExpression(labels));
                } else if (COMMANDS.UPDATE_COUNT_SQL.equalsIgnoreCase(command)) {
                    liquibase.update(Integer.parseInt(commandParams.iterator().next()), new Contexts(contexts), new
                            LabelExpression(labels), getOutputWriter());
                } else if (COMMANDS.UPDATE_TO_TAG.equalsIgnoreCase(command)) {
                    if ((commandParams == null) || commandParams.isEmpty()) {
                        throw new CommandLineParsingException(
                                String.format(coreBundle.getString("command.requires.tag"), COMMANDS.UPDATE_TO_TAG));
                    }

                    liquibase.update(commandParams.iterator().next(), new Contexts(contexts), new LabelExpression
                            (labels));
                } else if (COMMANDS.UPDATE_TO_TAG_SQL.equalsIgnoreCase(command)) {
                    if ((commandParams == null) || commandParams.isEmpty()) {
                        throw new CommandLineParsingException(
                                String.format(coreBundle.getString("command.requires.tag"),
                                        COMMANDS.UPDATE_TO_TAG_SQL));
                    }

                    liquibase.update(commandParams.iterator().next(), new Contexts(contexts), new LabelExpression
                            (labels), getOutputWriter());
                } else if (COMMANDS.UPDATE_SQL.equalsIgnoreCase(command)) {
                    liquibase.update(new Contexts(contexts), new LabelExpression(labels), getOutputWriter());
                } else if (COMMANDS.ROLLBACK.equalsIgnoreCase(command)) {
                    if (getCommandArgument() == null) {
                        throw new CommandLineParsingException(
                                String.format(coreBundle.getString("command.requires.tag"), COMMANDS.ROLLBACK));
                    }
                    liquibase.rollback(getCommandArgument(), getCommandParam(COMMANDS.ROLLBACK_SCRIPT, null), new
                            Contexts(contexts), new LabelExpression(labels));
                } else if (COMMANDS.ROLLBACK_TO_DATE.equalsIgnoreCase(command)) {
                    if (getCommandArgument() == null) {
                        throw new CommandLineParsingException(
                                String.format(coreBundle.getString("command.requires.timestamp"),
                                        COMMANDS.ROLLBACK_TO_DATE));
                    }
                    liquibase.rollback(new ISODateFormat().parse(getCommandArgument()), getCommandParam
                            (COMMANDS.ROLLBACK_SCRIPT, null), new Contexts(contexts), new LabelExpression(labels));
                } else if (COMMANDS.ROLLBACK_COUNT.equalsIgnoreCase(command)) {
                    liquibase.rollback(Integer.parseInt(getCommandArgument()), getCommandParam
                            (COMMANDS.ROLLBACK_SCRIPT, null), new Contexts(contexts), new LabelExpression(labels));

                } else if (COMMANDS.ROLLBACK_SQL.equalsIgnoreCase(command)) {
                    if (getCommandArgument() == null) {
                        throw new CommandLineParsingException(
                                String.format(coreBundle.getString("command.requires.tag"),
                                        COMMANDS.ROLLBACK_SQL));
                    }
                    liquibase.rollback(getCommandArgument(), getCommandParam(COMMANDS.ROLLBACK_SCRIPT, null), new
                            Contexts(contexts), new LabelExpression(labels), getOutputWriter());
                } else if (COMMANDS.ROLLBACK_TO_DATE_SQL.equalsIgnoreCase(command)) {
                    if (getCommandArgument() == null) {
                        throw new CommandLineParsingException(
                                String.format(coreBundle.getString("command.requires.timestamp"),
                                        COMMANDS.ROLLBACK_TO_DATE_SQL));
                    }
                    liquibase.rollback(new ISODateFormat().parse(getCommandArgument()), getCommandParam
                                    (COMMANDS.ROLLBACK_SCRIPT, null), new Contexts(contexts), new LabelExpression
                                    (labels),
                            getOutputWriter());
                } else if (COMMANDS.ROLLBACK_COUNT_SQL.equalsIgnoreCase(command)) {
                    if (getCommandArgument() == null) {
                        throw new CommandLineParsingException(
                                String.format(coreBundle.getString("command.requires.count"),
                                        COMMANDS.ROLLBACK_COUNT_SQL));
                    }

                    liquibase.rollback(Integer.parseInt(getCommandArgument()), getCommandParam
                                    (COMMANDS.ROLLBACK_SCRIPT, null), new Contexts(contexts),
                            new LabelExpression(labels),
                            getOutputWriter()
                    );
                } else if (COMMANDS.FUTURE_ROLLBACK_SQL.equalsIgnoreCase(command)) {
                    liquibase.futureRollbackSQL(new Contexts(contexts), new LabelExpression(labels), getOutputWriter());
                } else if (COMMANDS.FUTURE_ROLLBACK_COUNT_SQL.equalsIgnoreCase(command)) {
                    if (getCommandArgument() == null) {
                        throw new CommandLineParsingException(
                                String.format(coreBundle.getString("command.requires.count"),
                                        COMMANDS.FUTURE_ROLLBACK_COUNT_SQL));
                    }

                    liquibase.futureRollbackSQL(Integer.parseInt(getCommandArgument()), new Contexts(contexts), new
                            LabelExpression(labels), getOutputWriter());
                } else if (COMMANDS.FUTURE_ROLLBACK_FROM_TAG_SQL.equalsIgnoreCase(command)) {
                    if (getCommandArgument() == null) {
                        throw new CommandLineParsingException(
                                String.format(coreBundle.getString("command.requires.tag"),
                                        COMMANDS.FUTURE_ROLLBACK_FROM_TAG_SQL));
                    }

                    liquibase.futureRollbackSQL(getCommandArgument(), new Contexts(contexts), new LabelExpression
                            (labels), getOutputWriter());
                } else if (COMMANDS.UPDATE_TESTING_ROLLBACK.equalsIgnoreCase(command)) {
                    liquibase.updateTestingRollback(new Contexts(contexts), new LabelExpression(labels));
                } else if (COMMANDS.HISTORY.equalsIgnoreCase(command)) {
<<<<<<< HEAD
                    CommandScope historyCommand = new CommandScope("history");
                    historyCommand.addArgumentValues(
                            HistoryCommand.DATABASE_ARG.of(database)
                    );
                    historyCommand.setOutput(getOutputStream());

                    historyCommand.execute();
=======
                    HistoryCommand historyCommand = (HistoryCommand) Scope.getCurrentScope().getSingleton(CommandFactory.class).getCommand("history");
                    historyCommand.setDatabase(database);
                    historyCommand.setOutputStream(new PrintStream(getOutputStream()));
                    Scope.getCurrentScope().getSingleton(CommandFactory.class).execute(historyCommand);
>>>>>>> 1c2873ae
                } else {
                    throw new CommandLineParsingException(
                            String.format(coreBundle.getString("command.unknown"), command));
                }
            } catch (ParseException ignored) {
                throw new CommandLineParsingException(
                        coreBundle.getString("timeformat.invalid"));
            }
        } finally {
            try {
                if (database != null) {
                    database.rollback();
                    database.close();
                }
            } catch (DatabaseException e) {
                Scope.getCurrentScope().getLog(getClass()).warning(
                        coreBundle.getString("problem.closing.connection"), e);
            }
        }
    }

    private void executeSyncHub(Database database, Liquibase liquibase) throws CommandLineParsingException, LiquibaseException, CommandExecutionException {
        Map<String, Object> argsMap = new HashMap<>();
<<<<<<< HEAD
        CommandScope liquibaseCommand = createLiquibaseCommand(database, liquibase, COMMANDS.SYNC_HUB, argsMap);

        liquibaseCommand.addArgumentValues(
                SyncHubCommand.HUB_CONNECTION_ID_ARG.of(hubConnectionId),
                SyncHubCommand.URL_ARG.of(url),
                SyncHubCommand.DATABASE_ARG.of(database),
                SyncHubCommand.CHANGELOG_FILE_ARG.of(changeLogFile),
                SyncHubCommand.HUB_PROJECT_ID_ARG.of(hubProjectId)
                );

        liquibaseCommand.execute();
=======
        SyncHubCommand liquibaseCommand = (SyncHubCommand) createLiquibaseCommand(database, liquibase, COMMANDS.SYNC_HUB, argsMap);
        liquibaseCommand.setHubConnectionId(hubConnectionId);
        liquibaseCommand.setUrl(url);
        liquibaseCommand.setDatabase(database);
        liquibaseCommand.setChangeLogFile(changeLogFile);
        liquibaseCommand.setHubProjectId(hubProjectId);
        final CommandResult commandResult = Scope.getCurrentScope().getSingleton(CommandFactory.class).execute(liquibaseCommand);
        if (commandResult.succeeded) {
            Scope.getCurrentScope().getUI().sendMessage(commandResult.print());
        } else {
            throw new RuntimeException(commandResult.print());
        }
>>>>>>> 1c2873ae
    }

    private boolean dbConnectionNeeded(String command) {
        return !COMMANDS.REGISTER_CHANGELOG.equalsIgnoreCase(command);
    }

    private boolean isLicenseableCommand(String formatValue) {
        return COMMANDS.ROLLBACK_ONE_CHANGE_SET.equalsIgnoreCase(command) ||
                COMMANDS.ROLLBACK_ONE_CHANGE_SET_SQL.equalsIgnoreCase(command) ||
                COMMANDS.ROLLBACK_ONE_UPDATE.equalsIgnoreCase(command) ||
                COMMANDS.ROLLBACK_ONE_UPDATE_SQL.equalsIgnoreCase(command) ||
                (COMMANDS.DIFF.equalsIgnoreCase(command) && formatValue != null && !formatValue.toLowerCase().equals("txt"));
    }

    private void loadChangeSetInfoToMap(Map<String, Object> argsMap) throws CommandLineParsingException {
        argsMap.put("changeSetId", getCommandParam(OPTIONS.CHANGE_SET_ID, null));
        argsMap.put("changeSetAuthor", getCommandParam(OPTIONS.CHANGE_SET_AUTHOR, null));
        argsMap.put("changeSetPath", getCommandParam(OPTIONS.CHANGE_SET_PATH, null));
    }

    private boolean isFormattedDiff() throws CommandLineParsingException {
        String formatValue = getCommandParam(OPTIONS.FORMAT, "txt");
        return !formatValue.equalsIgnoreCase("txt") && !formatValue.isEmpty();
    }

    private String getSchemaParams(Database database) throws CommandLineParsingException {
        String schemaParams = getCommandParam(OPTIONS.SCHEMAS, schemas);
        if (schemaParams == null || schemaParams.isEmpty()) {
            return database.getDefaultSchema().getSchemaName();
        }
        return schemaParams;
    }

    private CommandScope createLiquibaseCommand(Database database, Liquibase liquibase, String commandName, Map<String, Object> argsMap)
            throws LiquibaseException {
        argsMap.put("rollbackScript", rollbackScript);
        argsMap.put("changeLogFile", changeLogFile);
        argsMap.put("database", database);
        argsMap.put("liquibase", liquibase);
        if (!commandParams.contains("--help")) {
            argsMap.put("changeLog", liquibase.getDatabaseChangeLog());
        }
        ChangeLogParameters clp = new ChangeLogParameters(database);
        for (Map.Entry<String, Object> entry : changeLogParameters.entrySet()) {
            clp.set(entry.getKey(), entry.getValue());
        }
        argsMap.put("changeLogParameters", clp);

        if (this.commandParams.contains("--force")) {
            argsMap.put("force", true);
        }
        if (this.commandParams.contains("--help")) {
            argsMap.put("help", true);
        }
<<<<<<< HEAD
        CommandScope liquibaseCommand = new CommandScope(commandName);
        for (Map.Entry<String, Object> entry : argsMap.entrySet()) {
            liquibaseCommand.addArgumentValue(entry.getKey(), entry.getValue());
        }

=======
        LiquibaseCommand liquibaseCommand = Scope.getCurrentScope().getSingleton(CommandFactory.class).getCommand(commandName);
        AbstractSelfConfiguratingCommand configuratingCommand = (AbstractSelfConfiguratingCommand) liquibaseCommand;
        configuratingCommand.configure(argsMap);
>>>>>>> 1c2873ae
        return liquibaseCommand;
    }

    /**
     * Return the first "parameter" from the command line that does NOT have the form of parameter=value. A parameter
     * is a command line argument that follows the main action (e.g. update/rollback/...). Example:
     * For the main action "updateToTagSQL &lt;tag&gt;", &lt;tag&gt; would be the command argument.
     *
     * @return the command argument, if one is given. Otherwise null.
     */
    private String getCommandArgument() {
        for (String param : commandParams) {
            if (!param.contains("=")) {
                return param;
            }
        }

        return null;
    }

    /**
     * Returns the value for a command line parameter of the form parameterName=value, or defaultValue if that
     * parameter has not been specified by the user.
     *
     * @param paramName    name of the parameter
     * @param defaultValue return value if parameter is not given
     * @return the user-specified value for paramName, or defaultValue
     * @throws CommandLineParsingException if a parameter on the command line is un-parsable
     */
    private String getCommandParam(String paramName, String defaultValue) throws CommandLineParsingException {
        for (String param : commandParams) {
            if (!param.contains("=")) {
                continue;
            }
            String[] splitArg = splitArg(param);

            String attributeName = splitArg[0];
            String value = splitArg[1];
            if (attributeName.equalsIgnoreCase(paramName)) {
                return value;
            }
        }

        return defaultValue;
    }

    private Database createReferenceDatabaseFromCommandParams(
            Set<String> commandParams, ResourceAccessor resourceAccessor)
            throws CommandLineParsingException, DatabaseException {
        String refDriver = referenceDriver;
        String refUrl = referenceUrl;
        String refUsername = referenceUsername;
        String refPassword = referencePassword;
        String defSchemaName = this.referenceDefaultSchemaName;
        String defCatalogName = this.referenceDefaultCatalogName;

        for (String param : commandParams) {
            String[] splitArg = splitArg(param);

            String attributeName = splitArg[0];
            String value = splitArg[1];
            if (OPTIONS.REFERENCE_DRIVER.equalsIgnoreCase(attributeName)) {
                refDriver = value;
            } else if (OPTIONS.REFERENCE_URL.equalsIgnoreCase(attributeName)) {
                refUrl = value;
            } else if (OPTIONS.REFERENCE_USERNAME.equalsIgnoreCase(attributeName)) {
                refUsername = value;
            } else if (OPTIONS.REFERENCE_PASSWORD.equalsIgnoreCase(attributeName)) {
                refPassword = value;
            } else if (OPTIONS.REFERENCE_DEFAULT_CATALOG_NAME.equalsIgnoreCase(attributeName)) {
                defCatalogName = value;
            } else if (OPTIONS.REFERENCE_DEFAULT_SCHEMA_NAME.equalsIgnoreCase(attributeName)) {
                defSchemaName = value;
            } else if (OPTIONS.DATA_OUTPUT_DIRECTORY.equalsIgnoreCase(attributeName)) {
                dataOutputDirectory = value;
            }
        }

        if (refUrl == null) {
            throw new CommandLineParsingException(
                    String.format(coreBundle.getString("option.required"), "--referenceUrl"));
        }

        return CommandLineUtils.createDatabaseObject(resourceAccessor, refUrl, refUsername, refPassword, refDriver,
                defCatalogName, defSchemaName, Boolean.parseBoolean(outputDefaultCatalog), Boolean.parseBoolean
                        (outputDefaultSchema), null, null, this.propertyProviderClass, this.liquibaseCatalogName,
                this.liquibaseSchemaName, this.databaseChangeLogTableName, this.databaseChangeLogLockTableName);
    }

    private OutputStream getOutputStream() throws IOException {
        if (outputFile != null) {
            FileOutputStream fileOut;
            try {
                fileOut = new FileOutputStream(outputFile, false);
                return fileOut;
            } catch (IOException e) {
                Scope.getCurrentScope().getLog(getClass()).severe(String.format(
                        coreBundle.getString("could.not.create.output.file"),
                        outputFile));
                throw e;
            }
        } else {
            return System.out;
        }

    }

    private Writer getOutputWriter() throws IOException {
        String charsetName = GlobalConfiguration.OUTPUT_ENCODING.getCurrentValue();

        return new OutputStreamWriter(getOutputStream(), charsetName);
    }

    /**
     * Determines if this program is executed on a Microsoft Windows-type of operating system.
     *
     * @return true if running under some variant of MS Windows, false otherwise.
     */
    public boolean isWindows() {
        return System.getProperty("os.name").startsWith("Windows ");
    }

    public static class SecureLogFilter implements Filter {

        private LogMessageFilter filter;

        public SecureLogFilter(LogMessageFilter filter) {
            this.filter = filter;
        }

        @Override
        public boolean isLoggable(LogRecord record) {
            final String filteredMessage = filter.filterMessage(record.getMessage());

            final boolean equals = filteredMessage.equals(record.getMessage());
            return equals;
        }
    }

    @SuppressWarnings("HardCodedStringLiteral")
    private enum FILE_SUFFIXES {
        ;
        private static final String FILE_SUFFIX_EAR = ".ear";
        private static final String WAR_FILE_SUFFIX = ".war";
    }

    @SuppressWarnings("HardCodedStringLiteral")
    private enum COMMANDS {
        ;
        private static final String CALCULATE_CHECKSUM = "calculateCheckSum";
        private static final String CHANGELOG_SYNC = "changelogSync";
        private static final String CHANGELOG_SYNC_SQL = "changelogSyncSQL";
        private static final String CHANGELOG_SYNC_TO_TAG = "changelogSyncToTag";
        private static final String CHANGELOG_SYNC_TO_TAG_SQL = "changelogSyncToTagSQL";
        private static final String CLEAR_CHECKSUMS = "clearCheckSums";
        private static final String DB_DOC = "dbDoc";
        private static final String DIFF = "diff";
        private static final String DIFF_CHANGELOG = "diffChangeLog";
        private static final String DROP_ALL = "dropAll";
        private static final String EXECUTE_SQL = "executeSql";
        private static final String FUTURE_ROLLBACK_COUNT_SQL = "futureRollbackCountSQL";
        private static final String FUTURE_ROLLBACK_FROM_TAG_SQL = "futureRollbackFromTagSQL";
        private static final String FUTURE_ROLLBACK_SQL = "futureRollbackSQL";
        private static final String FUTURE_ROLLBACK_TO_TAG_SQL = "futureRollbackToTagSQL";
        private static final String GENERATE_CHANGELOG = "generateChangeLog";
        private static final String HELP = OPTIONS.HELP;
        private static final String HISTORY = "history";
        private static final String LIST_LOCKS = "listLocks";
        private static final String MARK_NEXT_CHANGESET_RAN = "markNextChangeSetRan";
        private static final String MARK_NEXT_CHANGESET_RAN_SQL = "markNextChangeSetRanSQL";
        private static final String MIGRATE = "migrate";
        private static final String MIGRATE_SQL = "migrateSQL";
        private static final String RELEASE_LOCKS = "releaseLocks";
        private static final String ROLLBACK_ONE_CHANGE_SET = "rollbackOneChangeSet";
        private static final String ROLLBACK_ONE_CHANGE_SET_SQL = "rollbackOneChangeSetSQL";
        private static final String ROLLBACK_ONE_UPDATE = "rollbackOneUpdate";
        private static final String ROLLBACK_ONE_UPDATE_SQL = "rollbackOneUpdateSQL";
        private static final String REGISTER_CHANGELOG = "registerChangeLog";
        private static final String FORMATTED_DIFF = "formattedDiff";
        private static final String ROLLBACK = "rollback";
        private static final String ROLLBACK_COUNT = "rollbackCount";
        private static final String ROLLBACK_COUNT_SQL = "rollbackCountSQL";
        private static final String ROLLBACK_SCRIPT = "rollbackScript";
        private static final String ROLLBACK_SQL = "rollbackSQL";
        private static final String ROLLBACK_TO_DATE = "rollbackToDate";
        private static final String ROLLBACK_TO_DATE_SQL = "rollbackToDateSQL";
        private static final String SNAPSHOT = "snapshot";
        private static final String SNAPSHOT_REFERENCE = "snapshotReference";
        private static final String STATUS = "status";
        private static final String SYNC_HUB = "syncHub";
        private static final String TAG = "tag";
        private static final String TAG_EXISTS = "tagExists";
        private static final String UNEXPECTED_CHANGESETS = "unexpectedChangeSets";
        private static final String UPDATE = "update";
        private static final String UPDATE_COUNT = "updateCount";
        private static final String UPDATE_COUNT_SQL = "updateCountSQL";
        private static final String UPDATE_SQL = "updateSQL";
        private static final String UPDATE_TESTING_ROLLBACK = "updateTestingRollback";
        private static final String UPDATE_TO_TAG = "updateToTag";
        private static final String UPDATE_TO_TAG_SQL = "updateToTagSQL";
        private static final String VALIDATE = "validate";
    }

    @SuppressWarnings("HardCodedStringLiteral")
    private enum OPTIONS {
        ;
        private static final String VERBOSE = "verbose";
        private static final String CHANGELOG_FILE = "changeLogFile";
        private static final String DATA_OUTPUT_DIRECTORY = "dataOutputDirectory";
        private static final String DIFF_TYPES = "diffTypes";
        private static final String CHANGE_SET_ID = "changeSetId";
        private static final String CHANGE_SET_AUTHOR = "changeSetAuthor";
        private static final String CHANGE_SET_PATH = "changeSetPath";
        private static final String DEPLOYMENT_ID = "deploymentId";
        private static final String OUTPUT_FILE = "outputFile";
        private static final String FORCE = "force";
        private static final String FORMAT = "format";
        private static final String ROLLBACK_SCRIPT = "rollbackScript";
        private static final String EXCLUDE_OBJECTS = "excludeObjects";
        private static final String INCLUDE_CATALOG = "includeCatalog";
        private static final String INCLUDE_OBJECTS = "includeObjects";
        private static final String INCLUDE_SCHEMA = "includeSchema";
        private static final String INCLUDE_TABLESPACE = "includeTablespace";
        private static final String OUTPUT_SCHEMAS_AS = "outputSchemasAs";
        private static final String REFERENCE_DEFAULT_CATALOG_NAME = "referenceDefaultCatalogName";
        private static final String REFERENCE_DEFAULT_SCHEMA_NAME = "referenceDefaultSchemaName";
        private static final String REFERENCE_DRIVER = "referenceDriver";
        // SONAR confuses this constant name with a hard-coded password:
        @SuppressWarnings("squid:S2068")
        private static final String REFERENCE_PASSWORD = "referencePassword";
        private static final String REFERENCE_SCHEMAS = "referenceSchemas";
        private static final String REFERENCE_URL = "referenceUrl";
        private static final String REFERENCE_USERNAME = "referenceUsername";
        private static final String SCHEMAS = "schemas";
        private static final String URL = "url";
        private static final String HELP = "help";
        private static final String VERSION = "version";
        private static final String SNAPSHOT_FORMAT = "snapshotFormat";
        private static final String LOG_FILE = "logFile";
        private static final String LOG_LEVEL = "logLevel";
    }
}<|MERGE_RESOLUTION|>--- conflicted
+++ resolved
@@ -7,12 +7,7 @@
 import liquibase.command.CommandFactory;
 import liquibase.command.CommandScope;
 import liquibase.command.core.*;
-<<<<<<< HEAD
-=======
-import liquibase.GlobalConfiguration;
->>>>>>> 1c2873ae
 import liquibase.configuration.LiquibaseConfiguration;
-import liquibase.hub.HubConfiguration;
 import liquibase.database.Database;
 import liquibase.diff.compare.CompareControl;
 import liquibase.diff.output.DiffOutputControl;
@@ -399,15 +394,9 @@
                 }
 
                 if (isHubEnabled(main.command) &&
-<<<<<<< HEAD
                         HubConfiguration.LIQUIBASE_HUB_API_KEY.getCurrentValue() != null &&
                         !Scope.getCurrentScope().getSingleton(HubServiceFactory.class).isOnline()) {
                     ui.sendMessage("WARNING: The command " + main.command + " operations were not synced with your Liquibase Hub account because: " + StringUtil.lowerCaseFirst(Scope.getCurrentScope().getSingleton(HubServiceFactory.class).getOfflineReason()));
-=======
-                    HubConfiguration.LIQUIBASE_HUB_API_KEY.getCurrentValue() != null &&
-                    !Scope.getCurrentScope().getSingleton(HubServiceFactory.class).isOnline()) {
-                    ui.sendMessage("WARNING: The command "+main.command+" operations were not synced with your Liquibase Hub account because: " + StringUtil.lowerCaseFirst(Scope.getCurrentScope().getSingleton(HubServiceFactory.class).getOfflineReason()));
->>>>>>> 1c2873ae
                 }
 
                 return 0;
@@ -1468,7 +1457,6 @@
                     System.exit(0);
                 }
                 if (isFormattedDiff()) {
-<<<<<<< HEAD
                     CommandScope liquibaseCommand = new CommandScope(COMMANDS.FORMATTED_DIFF);
 
                     CommandScope diffCommand = CommandLineUtils.createDiffCommand(
@@ -1480,18 +1468,6 @@
                     liquibaseCommand.addArgumentValue("diffCommand", "JSON");
 
                     liquibaseCommand.execute();
-=======
-                    LiquibaseCommand liquibaseCommand = Scope.getCurrentScope().getSingleton(CommandFactory.class).getCommand(COMMANDS.FORMATTED_DIFF);
-                    DiffCommand diffCommand = CommandLineUtils.createDiffCommand(
-                            createReferenceDatabaseFromCommandParams(commandParams, fileOpener),
-                            database,
-                            StringUtil.trimToNull(diffTypes), finalSchemaComparisons, objectChangeFilter, new PrintStream(getOutputStream()));
-                    Map<String, Object> argsMap = new HashMap<String, Object>();
-                    argsMap.put("format", getCommandParam(OPTIONS.FORMAT, "JSON"));
-                    argsMap.put("diffCommand", diffCommand);
-                    ((AbstractSelfConfiguratingCommand) liquibaseCommand).configure(argsMap);
-                    Scope.getCurrentScope().getSingleton(CommandFactory.class).execute(liquibaseCommand);
->>>>>>> 1c2873ae
                 } else {
                     CommandLineUtils.doDiff(
                             createReferenceDatabaseFromCommandParams(commandParams, fileOpener),
@@ -1538,7 +1514,6 @@
                         diffOutputControl);
                 return;
             } else if (COMMANDS.SNAPSHOT.equalsIgnoreCase(command)) {
-<<<<<<< HEAD
                 CommandScope snapshotCommand = new CommandScope(COMMANDS.SNAPSHOT);
                 snapshotCommand.addArgumentValues(
                         SnapshotCommand.DATABASE_ARG.of(database),
@@ -1551,21 +1526,11 @@
 
                 Writer outputWriter = getOutputWriter();
                 String result = SnapshotCommand.printSnapshot(snapshotCommand);
-=======
-                SnapshotCommand snapshotCommand = (SnapshotCommand) Scope.getCurrentScope().getSingleton(CommandFactory.class)
-                        .getCommand(COMMANDS.SNAPSHOT);
-                snapshotCommand.setDatabase(database);
-                snapshotCommand.setSchemas(getSchemaParams(database));
-                snapshotCommand.setSerializerFormat(getCommandParam(OPTIONS.SNAPSHOT_FORMAT, null));
-                Writer outputWriter = getOutputWriter();
-                String result = Scope.getCurrentScope().getSingleton(CommandFactory.class).execute(snapshotCommand).print();
->>>>>>> 1c2873ae
                 outputWriter.write(result);
                 outputWriter.flush();
                 outputWriter.close();
                 return;
             } else if (COMMANDS.EXECUTE_SQL.equalsIgnoreCase(command)) {
-<<<<<<< HEAD
                 CommandScope executeSqlCommand = new CommandScope(COMMANDS.EXECUTE_SQL)
                         .addArgumentValues(
                                 ExecuteSqlCommand.DATABASE_ARG.of(database),
@@ -1577,21 +1542,6 @@
                 return;
             } else if (COMMANDS.SNAPSHOT_REFERENCE.equalsIgnoreCase(command)) {
                 CommandScope snapshotCommand = new CommandScope(COMMANDS.SNAPSHOT);
-=======
-                ExecuteSqlCommand executeSqlCommand = (ExecuteSqlCommand) Scope.getCurrentScope().getSingleton(CommandFactory.class).getCommand(COMMANDS.EXECUTE_SQL);
-                executeSqlCommand.setDatabase(database);
-                executeSqlCommand.setSql(getCommandParam("sql", null));
-                executeSqlCommand.setSqlFile(getCommandParam("sqlFile", null));
-                executeSqlCommand.setDelimiter(getCommandParam("delimiter", ";"));
-                Writer outputWriter = getOutputWriter();
-                outputWriter.write(Scope.getCurrentScope().getSingleton(CommandFactory.class).execute(executeSqlCommand).print());
-                outputWriter.flush();
-                outputWriter.close();
-                return;
-            } else if (COMMANDS.SNAPSHOT_REFERENCE.equalsIgnoreCase(command)) {
-                SnapshotCommand snapshotCommand = (SnapshotCommand) Scope.getCurrentScope().getSingleton(CommandFactory.class)
-                        .getCommand(COMMANDS.SNAPSHOT);
->>>>>>> 1c2873ae
                 Database referenceDatabase = createReferenceDatabaseFromCommandParams(commandParams, fileOpener);
                 snapshotCommand.addArgumentValues(
                         SnapshotCommand.DATABASE_ARG.of(referenceDatabase),
@@ -1600,11 +1550,7 @@
                 );
 
                 Writer outputWriter = getOutputWriter();
-<<<<<<< HEAD
                 outputWriter.write(SnapshotCommand.printSnapshot(snapshotCommand));
-=======
-                outputWriter.write(Scope.getCurrentScope().getSingleton(CommandFactory.class).execute(snapshotCommand).print());
->>>>>>> 1c2873ae
                 outputWriter.flush();
                 outputWriter.close();
 
@@ -1677,17 +1623,12 @@
             } else if (COMMANDS.ROLLBACK_ONE_CHANGE_SET.equals(command)) {
                 Map<String, Object> argsMap = new HashMap<>();
                 loadChangeSetInfoToMap(argsMap);
-<<<<<<< HEAD
                 CommandScope liquibaseCommand = new CommandScope(COMMANDS.ROLLBACK_ONE_CHANGE_SET);
                 for (Map.Entry<String, Object> entry : argsMap.entrySet()) {
                     liquibaseCommand.addArgumentValue(entry.getKey(), entry.getValue());
                 }
 
                 liquibaseCommand.execute();
-=======
-                LiquibaseCommand liquibaseCommand = createLiquibaseCommand(database, liquibase, COMMANDS.ROLLBACK_ONE_CHANGE_SET, argsMap);
-                Scope.getCurrentScope().getSingleton(CommandFactory.class).execute(liquibaseCommand);
->>>>>>> 1c2873ae
                 return;
             } else if (COMMANDS.ROLLBACK_ONE_CHANGE_SET_SQL.equals(command)) {
                 Writer outputWriter = getOutputWriter();
@@ -1695,26 +1636,16 @@
                 loadChangeSetInfoToMap(argsMap);
                 argsMap.put("outputWriter", outputWriter);
                 argsMap.put("force", true);
-<<<<<<< HEAD
                 CommandScope liquibaseCommand = createLiquibaseCommand(database, liquibase, COMMANDS.ROLLBACK_ONE_CHANGE_SET, argsMap);
                 liquibaseCommand.execute();
-=======
-                LiquibaseCommand liquibaseCommand = createLiquibaseCommand(database, liquibase, COMMANDS.ROLLBACK_ONE_CHANGE_SET, argsMap);
-                Scope.getCurrentScope().getSingleton(CommandFactory.class).execute(liquibaseCommand);
->>>>>>> 1c2873ae
                 outputWriter.flush();
                 outputWriter.close();
                 return;
             } else if (COMMANDS.ROLLBACK_ONE_UPDATE.equals(command)) {
                 Map<String, Object> argsMap = new HashMap<>();
                 argsMap.put("deploymentId", getCommandParam(OPTIONS.DEPLOYMENT_ID, null));
-<<<<<<< HEAD
                 CommandScope liquibaseCommand = createLiquibaseCommand(database, liquibase, COMMANDS.ROLLBACK_ONE_UPDATE, argsMap);
                 liquibaseCommand.execute();
-=======
-                LiquibaseCommand liquibaseCommand = createLiquibaseCommand(database, liquibase, COMMANDS.ROLLBACK_ONE_UPDATE, argsMap);
-                Scope.getCurrentScope().getSingleton(CommandFactory.class).execute(liquibaseCommand);
->>>>>>> 1c2873ae
                 return;
             } else if (COMMANDS.ROLLBACK_ONE_UPDATE_SQL.equals(command)) {
                 Writer outputWriter = getOutputWriter();
@@ -1722,13 +1653,8 @@
                 argsMap.put("deploymentId", getCommandParam(OPTIONS.DEPLOYMENT_ID, null));
                 argsMap.put("outputWriter", outputWriter);
                 argsMap.put("force", true);
-<<<<<<< HEAD
                 CommandScope liquibaseCommand = createLiquibaseCommand(database, liquibase, COMMANDS.ROLLBACK_ONE_UPDATE, argsMap);
                 liquibaseCommand.execute();
-=======
-                LiquibaseCommand liquibaseCommand = createLiquibaseCommand(database, liquibase, COMMANDS.ROLLBACK_ONE_UPDATE, argsMap);
-                Scope.getCurrentScope().getSingleton(CommandFactory.class).execute(liquibaseCommand);
->>>>>>> 1c2873ae
                 outputWriter.flush();
                 outputWriter.close();
                 return;
@@ -1748,11 +1674,7 @@
                 } catch (IllegalArgumentException e) {
                     throw new LiquibaseException("Unexpected hubProjectId format: " + hubProjectId, e);
                 }
-<<<<<<< HEAD
                 liquibaseCommand.execute();
-=======
-                CommandResult result = Scope.getCurrentScope().getSingleton(CommandFactory.class).execute(liquibaseCommand);
->>>>>>> 1c2873ae
 
                 return;
             } else if (COMMANDS.SYNC_HUB.equalsIgnoreCase(command)) {
@@ -1761,11 +1683,7 @@
             } else if (COMMANDS.DROP_ALL.equals(command)) {
                 String liquibaseHubApiKey = HubConfiguration.LIQUIBASE_HUB_API_KEY.getCurrentValue();
                 String hubMode = HubConfiguration.LIQUIBASE_HUB_MODE.getCurrentValue();
-<<<<<<< HEAD
                 if (liquibaseHubApiKey != null && !hubMode.toLowerCase().equals("off")) {
-=======
-                if (liquibaseHubApiKey != null && ! hubMode.toLowerCase().equals("off")) {
->>>>>>> 1c2873ae
                     if (hubConnectionId == null && changeLogFile == null) {
                         String warningMessage =
                                 "The dropAll command used with a hub.ApiKey and hub.mode='" + hubMode + "'\n" +
@@ -1777,16 +1695,10 @@
                         LOG.warning("\n" + warningMessage);
                     }
                 }
-<<<<<<< HEAD
                 CommandScope dropAllCommand = new CommandScope(COMMANDS.DROP_ALL);
-=======
-                DropAllCommand dropAllCommand =
-                        (DropAllCommand) Scope.getCurrentScope().getSingleton(CommandFactory.class).getCommand(COMMANDS.DROP_ALL);
->>>>>>> 1c2873ae
                 if (hubConnectionId != null) {
                     dropAllCommand.addArgumentValues(DropAllCommand.HUB_CONNECTION_ID.of(UUID.fromString(hubConnectionId)));
                 }
-<<<<<<< HEAD
                 dropAllCommand.addArgumentValues(
                         DropAllCommand.DATABASE_ARG.of(liquibase.getDatabase()),
                         DropAllCommand.SCHEMAS_ARG.of(SnapshotCommand.parseSchemas(database, getSchemaParams(database))),
@@ -1794,13 +1706,6 @@
                 );
 
                 dropAllCommand.execute();
-=======
-                dropAllCommand.setLiquibase(liquibase);
-                dropAllCommand.setDatabase(liquibase.getDatabase());
-                dropAllCommand.setSchemas(getSchemaParams(database));
-                dropAllCommand.setChangeLogFile(changeLogFile);
-                Scope.getCurrentScope().getUI().sendMessage(Scope.getCurrentScope().getSingleton(CommandFactory.class).execute(dropAllCommand).print());
->>>>>>> 1c2873ae
                 return;
             } else if (COMMANDS.STATUS.equalsIgnoreCase(command)) {
                 boolean runVerbose = false;
@@ -1974,7 +1879,6 @@
                 } else if (COMMANDS.UPDATE_TESTING_ROLLBACK.equalsIgnoreCase(command)) {
                     liquibase.updateTestingRollback(new Contexts(contexts), new LabelExpression(labels));
                 } else if (COMMANDS.HISTORY.equalsIgnoreCase(command)) {
-<<<<<<< HEAD
                     CommandScope historyCommand = new CommandScope("history");
                     historyCommand.addArgumentValues(
                             HistoryCommand.DATABASE_ARG.of(database)
@@ -1982,12 +1886,6 @@
                     historyCommand.setOutput(getOutputStream());
 
                     historyCommand.execute();
-=======
-                    HistoryCommand historyCommand = (HistoryCommand) Scope.getCurrentScope().getSingleton(CommandFactory.class).getCommand("history");
-                    historyCommand.setDatabase(database);
-                    historyCommand.setOutputStream(new PrintStream(getOutputStream()));
-                    Scope.getCurrentScope().getSingleton(CommandFactory.class).execute(historyCommand);
->>>>>>> 1c2873ae
                 } else {
                     throw new CommandLineParsingException(
                             String.format(coreBundle.getString("command.unknown"), command));
@@ -2011,7 +1909,6 @@
 
     private void executeSyncHub(Database database, Liquibase liquibase) throws CommandLineParsingException, LiquibaseException, CommandExecutionException {
         Map<String, Object> argsMap = new HashMap<>();
-<<<<<<< HEAD
         CommandScope liquibaseCommand = createLiquibaseCommand(database, liquibase, COMMANDS.SYNC_HUB, argsMap);
 
         liquibaseCommand.addArgumentValues(
@@ -2023,20 +1920,6 @@
                 );
 
         liquibaseCommand.execute();
-=======
-        SyncHubCommand liquibaseCommand = (SyncHubCommand) createLiquibaseCommand(database, liquibase, COMMANDS.SYNC_HUB, argsMap);
-        liquibaseCommand.setHubConnectionId(hubConnectionId);
-        liquibaseCommand.setUrl(url);
-        liquibaseCommand.setDatabase(database);
-        liquibaseCommand.setChangeLogFile(changeLogFile);
-        liquibaseCommand.setHubProjectId(hubProjectId);
-        final CommandResult commandResult = Scope.getCurrentScope().getSingleton(CommandFactory.class).execute(liquibaseCommand);
-        if (commandResult.succeeded) {
-            Scope.getCurrentScope().getUI().sendMessage(commandResult.print());
-        } else {
-            throw new RuntimeException(commandResult.print());
-        }
->>>>>>> 1c2873ae
     }
 
     private boolean dbConnectionNeeded(String command) {
@@ -2091,17 +1974,11 @@
         if (this.commandParams.contains("--help")) {
             argsMap.put("help", true);
         }
-<<<<<<< HEAD
         CommandScope liquibaseCommand = new CommandScope(commandName);
         for (Map.Entry<String, Object> entry : argsMap.entrySet()) {
             liquibaseCommand.addArgumentValue(entry.getKey(), entry.getValue());
         }
 
-=======
-        LiquibaseCommand liquibaseCommand = Scope.getCurrentScope().getSingleton(CommandFactory.class).getCommand(commandName);
-        AbstractSelfConfiguratingCommand configuratingCommand = (AbstractSelfConfiguratingCommand) liquibaseCommand;
-        configuratingCommand.configure(argsMap);
->>>>>>> 1c2873ae
         return liquibaseCommand;
     }
 
