--- conflicted
+++ resolved
@@ -358,11 +358,7 @@
 
                     main.applyDefaults();
                     Map<String, Object> innerScopeObjects = new HashMap<>();
-<<<<<<< HEAD
-                    innerScopeObjects.put("defaultsFile", main.getDefaultsFile());
-=======
                     innerScopeObjects.put("defaultsFile", main.defaultsFile);
->>>>>>> 7ac0d953
                     innerScopeObjects.put(Scope.Attr.resourceAccessor.name(), new ClassLoaderResourceAccessor(main.configureClassLoader()));
                     Scope.child(innerScopeObjects, () -> {
                         main.doMigration();
@@ -2080,10 +2076,6 @@
                 .getOutputEncoding();
 
         return new OutputStreamWriter(getOutputStream(), charsetName);
-    }
-
-    public String getDefaultsFile() {
-        return this.defaultsFile;
     }
 
     /**
