package liquibase.integration.spring;

import java.io.File;
import java.io.FileWriter;
import java.io.IOException;
import java.io.InputStream;
import java.net.URL;
import java.sql.Connection;
import java.sql.SQLException;
import java.util.*;

import javax.sql.DataSource;

import liquibase.Liquibase;
import liquibase.database.Database;
import liquibase.database.DatabaseFactory;
import liquibase.database.jvm.JdbcConnection;
import liquibase.exception.DatabaseException;
import liquibase.exception.LiquibaseException;
import liquibase.logging.LogFactory;
import liquibase.logging.Logger;
import liquibase.resource.ResourceAccessor;
import liquibase.util.StringUtils;

import org.springframework.beans.factory.BeanNameAware;
import org.springframework.beans.factory.InitializingBean;
import org.springframework.context.ResourceLoaderAware;
import org.springframework.core.io.Resource;
import org.springframework.core.io.ResourceLoader;

/**
 * A Spring-ified wrapper for Liquibase.
 * <p/>
 * Example Configuration:
 * <p/>
 * <p/>
 * This Spring configuration example will cause liquibase to run automatically when the Spring context is initialized. It will load
 * <code>db-changelog.xml</code> from the classpath and apply it against <code>myDataSource</code>.
 * <p/>
 * <p/>
 * 
 * <pre>
 * &lt;bean id=&quot;myLiquibase&quot;
 *          class=&quot;liquibase.spring.SpringLiquibase&quot;
 *          &gt;
 * 
 *      &lt;property name=&quot;dataSource&quot; ref=&quot;myDataSource&quot; /&gt;
 * 
 *      &lt;property name=&quot;changeLog&quot; value=&quot;classpath:db-changelog.xml&quot; /&gt;
 * 
 *      &lt;!-- The following configuration options are optional --&gt;
 * 
 *      &lt;property name=&quot;executeEnabled&quot; value=&quot;true&quot; /&gt;
 * 
 *      &lt;!--
 *      If set to true, writeSqlFileEnabled will write the generated
 *      SQL to a file before executing it.
 *      --&gt;
 *      &lt;property name=&quot;writeSqlFileEnabled&quot; value=&quot;true&quot; /&gt;
 * 
 *      &lt;!--
 *      sqlOutputDir specifies the directory into which the SQL file
 *      will be written, if so configured.
 *      --&gt;
 *      &lt;property name=&quot;sqlOutputDir&quot; value=&quot;c:\sql&quot; /&gt;
 * 
 * &lt;/bean&gt;
 * 
 * </pre>
 * 
 * @author Rob Schoening
 */
public class SpringLiquibase implements InitializingBean, BeanNameAware, ResourceLoaderAware {

<<<<<<< HEAD
	public class SpringResourceOpener implements ResourceAccessor {
		private final String parentFile;

		public SpringResourceOpener(String parentFile) {
			this.parentFile = parentFile;
		}

		public Enumeration<URL> getResources(String packageName) throws IOException {
=======
    public class SpringResourceOpener implements ResourceAccessor {

        private String parentFile;
        public SpringResourceOpener(String parentFile) {
            this.parentFile = parentFile;
        }


        @Override
        public InputStream getResourceAsStream(String file) throws IOException {
            try {
                Resource resource = getResource(file);
                return resource.getInputStream();
            } catch (FileNotFoundException ex) {
                return null;
            }
        }

        @Override
        public Enumeration<URL> getResources(String packageName) throws IOException {
>>>>>>> e292515e
            List<URL> tmp = new ArrayList<URL>();

			Resource[] resources = org.springframework.core.io.support.ResourcePatternUtils.getResourcePatternResolver(getResourceLoader())
					.getResources(adjustClasspath(packageName));

			for (Resource res : resources) {
				tmp.add(res.getURL());
			}

            return Collections.enumeration(tmp);
<<<<<<< HEAD
		}

		public InputStream getResourceAsStream(String file) throws IOException {
			Enumeration<URL> resources = getResources(file);
			// take first found resource from classpath
			if (resources.hasMoreElements()) {
				return resources.nextElement().openStream();
			} else {
				return null;
			}
		}

		public Resource getResource(String file) {
			return getResourceLoader().getResource(adjustClasspath(file));
		}

		private String adjustClasspath(String file) {
			return isPrefixPresent(parentFile) && !isPrefixPresent(file) ? ResourceLoader.CLASSPATH_URL_PREFIX + file : file;
		}

		public boolean isPrefixPresent(String file) {
			if (file.startsWith("classpath") || file.startsWith("file:") || file.startsWith("url:")) {
				return true;
			}
			return false;
		}

		public ClassLoader toClassLoader() {
			return getResourceLoader().getClassLoader();
		}
	}

	private String beanName;

	private ResourceLoader resourceLoader;

	private DataSource dataSource;

	private final Logger log = LogFactory.getLogger(SpringLiquibase.class.getName());

	private String changeLog;

	private String contexts;

	private Map<String, String> parameters;

	private String defaultSchema;

	private boolean dropFirst = false;

	private boolean shouldRun = true;

	private File rollbackFile;

	public SpringLiquibase() {
		super();
	}

	public boolean isDropFirst() {
		return dropFirst;
	}

	public void setDropFirst(boolean dropFirst) {
		this.dropFirst = dropFirst;
	}

	public void setShouldRun(boolean shouldRun) {
		this.shouldRun = shouldRun;
	}

	public String getDatabaseProductName() throws DatabaseException {
		Connection connection = null;
		String name = "unknown";
		try {
			connection = getDataSource().getConnection();
			Database database = DatabaseFactory.getInstance().findCorrectDatabaseImplementation(
					new JdbcConnection(dataSource.getConnection()));
			name = database.getDatabaseProductName();
		} catch (SQLException e) {
			throw new DatabaseException(e);
		} finally {
			if (connection != null) {
				try {
					if (!connection.getAutoCommit()) {
						connection.rollback();
					}
					connection.close();
				} catch (Exception e) {
					log.warning("problem closing connection", e);
				}
			}
		}
		return name;
	}

	/**
	 * The DataSource that liquibase will use to perform the migration.
	 * 
	 * @return
	 */
	public DataSource getDataSource() {
		return dataSource;
	}

	/**
	 * The DataSource that liquibase will use to perform the migration.
	 */
	public void setDataSource(DataSource dataSource) {
		this.dataSource = dataSource;
	}

	/**
	 * Returns a Resource that is able to resolve to a file or classpath resource.
	 * 
	 * @return
	 */
	public String getChangeLog() {
		return changeLog;
	}

	/**
	 * Sets a Spring Resource that is able to resolve to a file or classpath resource.
	 * An example might be <code>classpath:db-changelog.xml</code>.
	 */
	public void setChangeLog(String dataModel) {

		this.changeLog = dataModel;
	}

	public String getContexts() {
		return contexts;
	}

	public void setContexts(String contexts) {
		this.contexts = contexts;
	}

	public String getDefaultSchema() {
		return defaultSchema;
	}

	public void setDefaultSchema(String defaultSchema) {
		this.defaultSchema = defaultSchema;
	}

	/**
	 * Executed automatically when the bean is initialized.
	 */
	public void afterPropertiesSet() throws LiquibaseException {
		String shouldRunProperty = System.getProperty(Liquibase.SHOULD_RUN_SYSTEM_PROPERTY);
		if (shouldRunProperty != null && !Boolean.valueOf(shouldRunProperty)) {
			LogFactory.getLogger().info(
					"Liquibase did not run because '" + Liquibase.SHOULD_RUN_SYSTEM_PROPERTY + "' system property was set to false");
			return;
		}
		if (!shouldRun) {
			LogFactory.getLogger().info(
					"Liquibase did not run because 'shouldRun' " + "property was set to false on " + getBeanName()
							+ " Liquibase Spring bean.");
			return;
		}

		Connection c = null;
		Liquibase liquibase = null;
		try {
			c = getDataSource().getConnection();
			liquibase = createLiquibase(c);
			generateRollbackFile(liquibase);
			performUpdate(liquibase);
		} catch (SQLException e) {
			throw new DatabaseException(e);
		} finally {
			if (c != null) {
				try {
					if (!c.getAutoCommit()) {
						c.rollback();
					}
				} catch (SQLException e) {
					// nothing to do
				}
				try {
					c.close();
				} catch (SQLException e) {
					// nothing to do
				}
			}
		}

	}

	private void generateRollbackFile(Liquibase liquibase) throws LiquibaseException {
		if (rollbackFile != null) {
			try {
				liquibase.futureRollbackSQL(getContexts(), new FileWriter(rollbackFile));
			} catch (IOException e) {
				throw new LiquibaseException("Unable to generate rollback file.", e);
			}
		}
	}

	protected void performUpdate(Liquibase liquibase) throws LiquibaseException {
		liquibase.update(getContexts());
	}

	protected Liquibase createLiquibase(Connection c) throws LiquibaseException {
		Liquibase liquibase = new Liquibase(getChangeLog(), createResourceOpener(), createDatabase(c));
		if (parameters != null) {
			for (Map.Entry<String, String> entry : parameters.entrySet()) {
				liquibase.setChangeLogParameter(entry.getKey(), entry.getValue());
			}
		}

		if (isDropFirst()) {
			liquibase.dropAll();
		}

		return liquibase;
	}

	/**
	 * Subclasses may override this method add change some database settings such as
	 * default schema before returning the database object.
	 * 
	 * @param c
	 * @return a Database implementation retrieved from the {@link DatabaseFactory}.
	 * @throws DatabaseException
	 */
	protected Database createDatabase(Connection c) throws DatabaseException {
		Database database = DatabaseFactory.getInstance().findCorrectDatabaseImplementation(new JdbcConnection(c));
		if (StringUtils.trimToNull(this.defaultSchema) != null) {
			database.setDefaultSchemaName(this.defaultSchema);
		}
		return database;
	}

	public void setChangeLogParameters(Map<String, String> parameters) {
		this.parameters = parameters;
	}

	/**
	 * Create a new resourceOpener.
	 */
	protected SpringResourceOpener createResourceOpener() {
		return new SpringResourceOpener(getChangeLog());
	}

	/**
	 * Spring sets this automatically to the instance's configured bean name.
	 */
	public void setBeanName(String name) {
		this.beanName = name;
	}

	/**
	 * Gets the Spring-name of this instance.
	 * 
	 * @return
	 */
	public String getBeanName() {
		return beanName;
	}

	public void setResourceLoader(ResourceLoader resourceLoader) {
		this.resourceLoader = resourceLoader;
	}

	public ResourceLoader getResourceLoader() {
		return resourceLoader;
	}

	public void setRollbackFile(File rollbackFile) {
		this.rollbackFile = rollbackFile;
	}

	@Override
	public String toString() {
		return getClass().getName() + "(" + this.getResourceLoader().toString() + ")";
	}
=======
        }

        public Resource getResource(String file) {
            return getResourceLoader().getResource(adjustClasspath(file));
        }

        private String adjustClasspath(String file) {
            return isPrefixPresent(parentFile) && !isPrefixPresent(file)
                    ? ResourceLoader.CLASSPATH_URL_PREFIX + file
                    : file;
        }

        public boolean isPrefixPresent(String file) {
            if (file.startsWith("classpath") ||
                    file.startsWith("file:") ||
                    file.startsWith("url:")) {
                return true;
            }
            return false;
        }

        @Override
        public ClassLoader toClassLoader() {
            return getResourceLoader().getClassLoader();
        }

    }
    private String beanName;

    private ResourceLoader resourceLoader;

    private DataSource dataSource;

    private Logger log = LogFactory.getLogger(SpringLiquibase.class.getName());

    private String changeLog;

    private String contexts;

    private Map<String, String> parameters;

    private String defaultSchema;

    private boolean dropFirst = false;

    private boolean shouldRun = true;

    private File rollbackFile;

    /**
     * Ignores classpath prefix during changeset comparison.
     * This is particularly useful if Liquibase is run in different ways.
     *
     * For instance, if Maven plugin is used to run changesets, as in:
     * <code>
     *      &lt;configuration&gt;
     *          ...
     *          &lt;changeLogFile&gt;path/to/changelog&lt;/changeLogFile&gt;
     *      &lt;/configuration&gt;
     * </code>
     *
     * And {@link SpringLiquibase} is configured like:
     * <code>
     *     SpringLiquibase springLiquibase = new SpringLiquibase();
     *     springLiquibase.setChangeLog("classpath:path/to/changelog");
     * </code>
     *
     * or, in equivalent XML configuration:
     * <code>
     *     &lt;bean id="springLiquibase" class="liquibase.integration.spring.SpringLiquibase"&gt;
     *         &lt;property name="changeLog" value="path/to/changelog" /&gt;
     *      &lt;/bean&gt;
     * </code>
     *
     * {@link Liquibase#listUnrunChangeSets(String)} will
     * always, by default, return changesets, regardless of their
     * execution by Maven.
     * Maven-executed changeset path name are not be prepended by
     * "classpath:" whereas the ones parsed via SpringLiquibase are.
     *
     * To avoid this issue, just set ignoreClasspathPrefix to true.
     */
    private boolean ignoreClasspathPrefix = true;

    public boolean isDropFirst() {
        return dropFirst;
    }

    public void setDropFirst(boolean dropFirst) {
        this.dropFirst = dropFirst;
    }

    public void setShouldRun(boolean shouldRun) {
        this.shouldRun = shouldRun;
    }

    public String getDatabaseProductName() throws DatabaseException {
        Connection connection = null;
        String name = "unknown";
        try {
            connection = getDataSource().getConnection();
            Database database =
                    DatabaseFactory.getInstance().findCorrectDatabaseImplementation(new JdbcConnection(dataSource.getConnection()));
            name = database.getDatabaseProductName();
        } catch (SQLException e) {
            throw new DatabaseException(e);
        } finally {
            if (connection != null) {
                try {
                    if (!connection.getAutoCommit()) {
                        connection.rollback();
                    }
                    connection.close();
                } catch (Exception e) {
                    log.warning("problem closing connection", e);
                }
            }
        }
        return name;
    }

    /**
     * The DataSource that liquibase will use to perform the migration.
     *
     * @return
     */
    public DataSource getDataSource() {
        return dataSource;
    }

    /**
     * The DataSource that liquibase will use to perform the migration.
     */
    public void setDataSource(DataSource dataSource) {
        this.dataSource = dataSource;
    }

    /**
     * Returns a Resource that is able to resolve to a file or classpath resource.
     *
     * @return
     */
    public String getChangeLog() {
        return changeLog;
    }

    /**
     * Sets a Spring Resource that is able to resolve to a file or classpath resource.
     * An example might be <code>classpath:db-changelog.xml</code>.
     */
    public void setChangeLog(String dataModel) {

        this.changeLog = dataModel;
    }

    public String getContexts() {
        return contexts;
    }

    public void setContexts(String contexts) {
        this.contexts = contexts;
    }

    public String getDefaultSchema() {
        return defaultSchema;
    }

    public void setDefaultSchema(String defaultSchema) {
        this.defaultSchema = defaultSchema;
    }

    /**
     * Executed automatically when the bean is initialized.
     */
    @Override
    public void afterPropertiesSet() throws LiquibaseException {
        String shouldRunProperty = System.getProperty(Liquibase.SHOULD_RUN_SYSTEM_PROPERTY);
        if (shouldRunProperty != null && !Boolean.valueOf(shouldRunProperty)) {
            LogFactory.getLogger().info("Liquibase did not run because '" + Liquibase.SHOULD_RUN_SYSTEM_PROPERTY + "' system property was set to false");
            return;
        }
        if (!shouldRun) {
            LogFactory.getLogger().info("Liquibase did not run because 'shouldRun' " +
                    "property was set to false on " + getBeanName() + " Liquibase Spring bean.");
            return;
        }

        Connection c = null;
        Liquibase liquibase = null;
        try {
            c = getDataSource().getConnection();
            liquibase = createLiquibase(c);
            generateRollbackFile(liquibase);
            performUpdate(liquibase);
        } catch (SQLException e) {
            throw new DatabaseException(e);
        } finally {
            if (c != null) {
                try {
                    if (!c.getAutoCommit()) {
                        c.rollback();
                    }
                } catch (SQLException e) {
                    //nothing to do
                }
                try {
                    c.close();
                } catch (SQLException e) {
                    //nothing to do
                }
            }
        }

    }

    private void generateRollbackFile(Liquibase liquibase) throws LiquibaseException {
        if (rollbackFile != null) {
            try {
                liquibase.futureRollbackSQL(getContexts(), new FileWriter(rollbackFile));
            } catch (IOException e) {
                throw new LiquibaseException("Unable to generate rollback file.", e);
            }
        }
    }

    protected void performUpdate(Liquibase liquibase) throws LiquibaseException {
        liquibase.update(getContexts());
    }

    protected Liquibase createLiquibase(Connection c) throws LiquibaseException {
        Liquibase liquibase = new Liquibase(getChangeLog(), createResourceOpener(), createDatabase(c));
        liquibase.setIgnoreClasspathPrefix(isIgnoreClasspathPrefix());
        if (parameters != null) {
            for (Map.Entry<String, String> entry : parameters.entrySet()) {
                liquibase.setChangeLogParameter(entry.getKey(), entry.getValue());
            }
        }

        if (isDropFirst()) {
            liquibase.dropAll();
        }

        return liquibase;
    }

    /**
     * Subclasses may override this method add change some database settings such as
     * default schema before returning the database object.
     *
     * @param c
     * @return a Database implementation retrieved from the {@link DatabaseFactory}.
     * @throws DatabaseException
     */
    protected Database createDatabase(Connection c) throws DatabaseException {
        Database database = DatabaseFactory.getInstance().findCorrectDatabaseImplementation(new JdbcConnection(c));
        if (StringUtils.trimToNull(this.defaultSchema) != null) {
            database.setDefaultSchemaName(this.defaultSchema);
        }
        return database;
    }

    public void setChangeLogParameters(Map<String, String> parameters) {
        this.parameters = parameters;
    }

    /**
     * Create a new resourceOpener.
     */
    protected SpringResourceOpener createResourceOpener() {
        return new SpringResourceOpener(getChangeLog());
    }

    /**
     * Spring sets this automatically to the instance's configured bean name.
     */
    @Override
    public void setBeanName(String name) {
        this.beanName = name;
    }

    /**
     * Gets the Spring-name of this instance.
     *
     * @return
     */
    public String getBeanName() {
        return beanName;
    }

    @Override
    public void setResourceLoader(ResourceLoader resourceLoader) {
        this.resourceLoader = resourceLoader;
    }

    public ResourceLoader getResourceLoader() {
        return resourceLoader;
    }

    public void setRollbackFile(File rollbackFile) {
        this.rollbackFile = rollbackFile;
    }

    public boolean isIgnoreClasspathPrefix() {
        return ignoreClasspathPrefix;
    }

    public void setIgnoreClasspathPrefix(boolean ignoreClasspathPrefix) {
        this.ignoreClasspathPrefix = ignoreClasspathPrefix;
    }

    @Override
    public String toString() {
        return getClass().getName() + "(" + this.getResourceLoader().toString() + ")";
    }
>>>>>>> e292515e
}<|MERGE_RESOLUTION|>--- conflicted
+++ resolved
@@ -72,16 +72,6 @@
  */
 public class SpringLiquibase implements InitializingBean, BeanNameAware, ResourceLoaderAware {
 
-<<<<<<< HEAD
-	public class SpringResourceOpener implements ResourceAccessor {
-		private final String parentFile;
-
-		public SpringResourceOpener(String parentFile) {
-			this.parentFile = parentFile;
-		}
-
-		public Enumeration<URL> getResources(String packageName) throws IOException {
-=======
     public class SpringResourceOpener implements ResourceAccessor {
 
         private String parentFile;
@@ -89,20 +79,8 @@
             this.parentFile = parentFile;
         }
 
-
-        @Override
-        public InputStream getResourceAsStream(String file) throws IOException {
-            try {
-                Resource resource = getResource(file);
-                return resource.getInputStream();
-            } catch (FileNotFoundException ex) {
-                return null;
-            }
-        }
-
         @Override
         public Enumeration<URL> getResources(String packageName) throws IOException {
->>>>>>> e292515e
             List<URL> tmp = new ArrayList<URL>();
 
 			Resource[] resources = org.springframework.core.io.support.ResourcePatternUtils.getResourcePatternResolver(getResourceLoader())
@@ -113,10 +91,10 @@
 			}
 
             return Collections.enumeration(tmp);
-<<<<<<< HEAD
-		}
-
-		public InputStream getResourceAsStream(String file) throws IOException {
+		}
+
+		@Override
+        public InputStream getResourceAsStream(String file) throws IOException {
 			Enumeration<URL> resources = getResources(file);
 			// take first found resource from classpath
 			if (resources.hasMoreElements()) {
@@ -141,7 +119,8 @@
 			return false;
 		}
 
-		public ClassLoader toClassLoader() {
+		@Override
+        public ClassLoader toClassLoader() {
 			return getResourceLoader().getClassLoader();
 		}
 	}
@@ -167,281 +146,6 @@
 	private boolean shouldRun = true;
 
 	private File rollbackFile;
-
-	public SpringLiquibase() {
-		super();
-	}
-
-	public boolean isDropFirst() {
-		return dropFirst;
-	}
-
-	public void setDropFirst(boolean dropFirst) {
-		this.dropFirst = dropFirst;
-	}
-
-	public void setShouldRun(boolean shouldRun) {
-		this.shouldRun = shouldRun;
-	}
-
-	public String getDatabaseProductName() throws DatabaseException {
-		Connection connection = null;
-		String name = "unknown";
-		try {
-			connection = getDataSource().getConnection();
-			Database database = DatabaseFactory.getInstance().findCorrectDatabaseImplementation(
-					new JdbcConnection(dataSource.getConnection()));
-			name = database.getDatabaseProductName();
-		} catch (SQLException e) {
-			throw new DatabaseException(e);
-		} finally {
-			if (connection != null) {
-				try {
-					if (!connection.getAutoCommit()) {
-						connection.rollback();
-					}
-					connection.close();
-				} catch (Exception e) {
-					log.warning("problem closing connection", e);
-				}
-			}
-		}
-		return name;
-	}
-
-	/**
-	 * The DataSource that liquibase will use to perform the migration.
-	 * 
-	 * @return
-	 */
-	public DataSource getDataSource() {
-		return dataSource;
-	}
-
-	/**
-	 * The DataSource that liquibase will use to perform the migration.
-	 */
-	public void setDataSource(DataSource dataSource) {
-		this.dataSource = dataSource;
-	}
-
-	/**
-	 * Returns a Resource that is able to resolve to a file or classpath resource.
-	 * 
-	 * @return
-	 */
-	public String getChangeLog() {
-		return changeLog;
-	}
-
-	/**
-	 * Sets a Spring Resource that is able to resolve to a file or classpath resource.
-	 * An example might be <code>classpath:db-changelog.xml</code>.
-	 */
-	public void setChangeLog(String dataModel) {
-
-		this.changeLog = dataModel;
-	}
-
-	public String getContexts() {
-		return contexts;
-	}
-
-	public void setContexts(String contexts) {
-		this.contexts = contexts;
-	}
-
-	public String getDefaultSchema() {
-		return defaultSchema;
-	}
-
-	public void setDefaultSchema(String defaultSchema) {
-		this.defaultSchema = defaultSchema;
-	}
-
-	/**
-	 * Executed automatically when the bean is initialized.
-	 */
-	public void afterPropertiesSet() throws LiquibaseException {
-		String shouldRunProperty = System.getProperty(Liquibase.SHOULD_RUN_SYSTEM_PROPERTY);
-		if (shouldRunProperty != null && !Boolean.valueOf(shouldRunProperty)) {
-			LogFactory.getLogger().info(
-					"Liquibase did not run because '" + Liquibase.SHOULD_RUN_SYSTEM_PROPERTY + "' system property was set to false");
-			return;
-		}
-		if (!shouldRun) {
-			LogFactory.getLogger().info(
-					"Liquibase did not run because 'shouldRun' " + "property was set to false on " + getBeanName()
-							+ " Liquibase Spring bean.");
-			return;
-		}
-
-		Connection c = null;
-		Liquibase liquibase = null;
-		try {
-			c = getDataSource().getConnection();
-			liquibase = createLiquibase(c);
-			generateRollbackFile(liquibase);
-			performUpdate(liquibase);
-		} catch (SQLException e) {
-			throw new DatabaseException(e);
-		} finally {
-			if (c != null) {
-				try {
-					if (!c.getAutoCommit()) {
-						c.rollback();
-					}
-				} catch (SQLException e) {
-					// nothing to do
-				}
-				try {
-					c.close();
-				} catch (SQLException e) {
-					// nothing to do
-				}
-			}
-		}
-
-	}
-
-	private void generateRollbackFile(Liquibase liquibase) throws LiquibaseException {
-		if (rollbackFile != null) {
-			try {
-				liquibase.futureRollbackSQL(getContexts(), new FileWriter(rollbackFile));
-			} catch (IOException e) {
-				throw new LiquibaseException("Unable to generate rollback file.", e);
-			}
-		}
-	}
-
-	protected void performUpdate(Liquibase liquibase) throws LiquibaseException {
-		liquibase.update(getContexts());
-	}
-
-	protected Liquibase createLiquibase(Connection c) throws LiquibaseException {
-		Liquibase liquibase = new Liquibase(getChangeLog(), createResourceOpener(), createDatabase(c));
-		if (parameters != null) {
-			for (Map.Entry<String, String> entry : parameters.entrySet()) {
-				liquibase.setChangeLogParameter(entry.getKey(), entry.getValue());
-			}
-		}
-
-		if (isDropFirst()) {
-			liquibase.dropAll();
-		}
-
-		return liquibase;
-	}
-
-	/**
-	 * Subclasses may override this method add change some database settings such as
-	 * default schema before returning the database object.
-	 * 
-	 * @param c
-	 * @return a Database implementation retrieved from the {@link DatabaseFactory}.
-	 * @throws DatabaseException
-	 */
-	protected Database createDatabase(Connection c) throws DatabaseException {
-		Database database = DatabaseFactory.getInstance().findCorrectDatabaseImplementation(new JdbcConnection(c));
-		if (StringUtils.trimToNull(this.defaultSchema) != null) {
-			database.setDefaultSchemaName(this.defaultSchema);
-		}
-		return database;
-	}
-
-	public void setChangeLogParameters(Map<String, String> parameters) {
-		this.parameters = parameters;
-	}
-
-	/**
-	 * Create a new resourceOpener.
-	 */
-	protected SpringResourceOpener createResourceOpener() {
-		return new SpringResourceOpener(getChangeLog());
-	}
-
-	/**
-	 * Spring sets this automatically to the instance's configured bean name.
-	 */
-	public void setBeanName(String name) {
-		this.beanName = name;
-	}
-
-	/**
-	 * Gets the Spring-name of this instance.
-	 * 
-	 * @return
-	 */
-	public String getBeanName() {
-		return beanName;
-	}
-
-	public void setResourceLoader(ResourceLoader resourceLoader) {
-		this.resourceLoader = resourceLoader;
-	}
-
-	public ResourceLoader getResourceLoader() {
-		return resourceLoader;
-	}
-
-	public void setRollbackFile(File rollbackFile) {
-		this.rollbackFile = rollbackFile;
-	}
-
-	@Override
-	public String toString() {
-		return getClass().getName() + "(" + this.getResourceLoader().toString() + ")";
-	}
-=======
-        }
-
-        public Resource getResource(String file) {
-            return getResourceLoader().getResource(adjustClasspath(file));
-        }
-
-        private String adjustClasspath(String file) {
-            return isPrefixPresent(parentFile) && !isPrefixPresent(file)
-                    ? ResourceLoader.CLASSPATH_URL_PREFIX + file
-                    : file;
-        }
-
-        public boolean isPrefixPresent(String file) {
-            if (file.startsWith("classpath") ||
-                    file.startsWith("file:") ||
-                    file.startsWith("url:")) {
-                return true;
-            }
-            return false;
-        }
-
-        @Override
-        public ClassLoader toClassLoader() {
-            return getResourceLoader().getClassLoader();
-        }
-
-    }
-    private String beanName;
-
-    private ResourceLoader resourceLoader;
-
-    private DataSource dataSource;
-
-    private Logger log = LogFactory.getLogger(SpringLiquibase.class.getName());
-
-    private String changeLog;
-
-    private String contexts;
-
-    private Map<String, String> parameters;
-
-    private String defaultSchema;
-
-    private boolean dropFirst = false;
-
-    private boolean shouldRun = true;
-
-    private File rollbackFile;
-
     /**
      * Ignores classpath prefix during changeset comparison.
      * This is particularly useful if Liquibase is run in different ways.
@@ -477,222 +181,228 @@
      */
     private boolean ignoreClasspathPrefix = true;
 
-    public boolean isDropFirst() {
-        return dropFirst;
-    }
-
-    public void setDropFirst(boolean dropFirst) {
-        this.dropFirst = dropFirst;
-    }
-
-    public void setShouldRun(boolean shouldRun) {
-        this.shouldRun = shouldRun;
-    }
-
-    public String getDatabaseProductName() throws DatabaseException {
-        Connection connection = null;
-        String name = "unknown";
-        try {
-            connection = getDataSource().getConnection();
-            Database database =
-                    DatabaseFactory.getInstance().findCorrectDatabaseImplementation(new JdbcConnection(dataSource.getConnection()));
-            name = database.getDatabaseProductName();
-        } catch (SQLException e) {
-            throw new DatabaseException(e);
-        } finally {
-            if (connection != null) {
-                try {
-                    if (!connection.getAutoCommit()) {
-                        connection.rollback();
-                    }
-                    connection.close();
-                } catch (Exception e) {
-                    log.warning("problem closing connection", e);
-                }
-            }
-        }
-        return name;
-    }
-
-    /**
-     * The DataSource that liquibase will use to perform the migration.
-     *
-     * @return
-     */
-    public DataSource getDataSource() {
-        return dataSource;
-    }
-
-    /**
-     * The DataSource that liquibase will use to perform the migration.
-     */
-    public void setDataSource(DataSource dataSource) {
-        this.dataSource = dataSource;
-    }
-
-    /**
-     * Returns a Resource that is able to resolve to a file or classpath resource.
-     *
-     * @return
-     */
-    public String getChangeLog() {
-        return changeLog;
-    }
-
-    /**
-     * Sets a Spring Resource that is able to resolve to a file or classpath resource.
-     * An example might be <code>classpath:db-changelog.xml</code>.
-     */
-    public void setChangeLog(String dataModel) {
-
-        this.changeLog = dataModel;
-    }
-
-    public String getContexts() {
-        return contexts;
-    }
-
-    public void setContexts(String contexts) {
-        this.contexts = contexts;
-    }
-
-    public String getDefaultSchema() {
-        return defaultSchema;
-    }
-
-    public void setDefaultSchema(String defaultSchema) {
-        this.defaultSchema = defaultSchema;
-    }
-
-    /**
-     * Executed automatically when the bean is initialized.
-     */
-    @Override
+	public SpringLiquibase() {
+		super();
+	}
+
+	public boolean isDropFirst() {
+		return dropFirst;
+	}
+
+	public void setDropFirst(boolean dropFirst) {
+		this.dropFirst = dropFirst;
+	}
+
+	public void setShouldRun(boolean shouldRun) {
+		this.shouldRun = shouldRun;
+	}
+
+	public String getDatabaseProductName() throws DatabaseException {
+		Connection connection = null;
+		String name = "unknown";
+		try {
+			connection = getDataSource().getConnection();
+			Database database = DatabaseFactory.getInstance().findCorrectDatabaseImplementation(
+					new JdbcConnection(dataSource.getConnection()));
+			name = database.getDatabaseProductName();
+		} catch (SQLException e) {
+			throw new DatabaseException(e);
+		} finally {
+			if (connection != null) {
+				try {
+					if (!connection.getAutoCommit()) {
+						connection.rollback();
+					}
+					connection.close();
+				} catch (Exception e) {
+					log.warning("problem closing connection", e);
+				}
+			}
+		}
+		return name;
+	}
+
+	/**
+	 * The DataSource that liquibase will use to perform the migration.
+	 * 
+	 * @return
+	 */
+	public DataSource getDataSource() {
+		return dataSource;
+	}
+
+	/**
+	 * The DataSource that liquibase will use to perform the migration.
+	 */
+	public void setDataSource(DataSource dataSource) {
+		this.dataSource = dataSource;
+	}
+
+	/**
+	 * Returns a Resource that is able to resolve to a file or classpath resource.
+	 * 
+	 * @return
+	 */
+	public String getChangeLog() {
+		return changeLog;
+	}
+
+	/**
+	 * Sets a Spring Resource that is able to resolve to a file or classpath resource.
+	 * An example might be <code>classpath:db-changelog.xml</code>.
+	 */
+	public void setChangeLog(String dataModel) {
+
+		this.changeLog = dataModel;
+	}
+
+	public String getContexts() {
+		return contexts;
+	}
+
+	public void setContexts(String contexts) {
+		this.contexts = contexts;
+	}
+
+	public String getDefaultSchema() {
+		return defaultSchema;
+	}
+
+	public void setDefaultSchema(String defaultSchema) {
+		this.defaultSchema = defaultSchema;
+	}
+
+	/**
+	 * Executed automatically when the bean is initialized.
+	 */
+	@Override
     public void afterPropertiesSet() throws LiquibaseException {
-        String shouldRunProperty = System.getProperty(Liquibase.SHOULD_RUN_SYSTEM_PROPERTY);
-        if (shouldRunProperty != null && !Boolean.valueOf(shouldRunProperty)) {
-            LogFactory.getLogger().info("Liquibase did not run because '" + Liquibase.SHOULD_RUN_SYSTEM_PROPERTY + "' system property was set to false");
-            return;
-        }
-        if (!shouldRun) {
-            LogFactory.getLogger().info("Liquibase did not run because 'shouldRun' " +
-                    "property was set to false on " + getBeanName() + " Liquibase Spring bean.");
-            return;
-        }
-
-        Connection c = null;
-        Liquibase liquibase = null;
-        try {
-            c = getDataSource().getConnection();
-            liquibase = createLiquibase(c);
-            generateRollbackFile(liquibase);
-            performUpdate(liquibase);
-        } catch (SQLException e) {
-            throw new DatabaseException(e);
-        } finally {
-            if (c != null) {
-                try {
-                    if (!c.getAutoCommit()) {
-                        c.rollback();
-                    }
-                } catch (SQLException e) {
-                    //nothing to do
-                }
-                try {
-                    c.close();
-                } catch (SQLException e) {
-                    //nothing to do
-                }
-            }
-        }
-
-    }
-
-    private void generateRollbackFile(Liquibase liquibase) throws LiquibaseException {
-        if (rollbackFile != null) {
-            try {
-                liquibase.futureRollbackSQL(getContexts(), new FileWriter(rollbackFile));
-            } catch (IOException e) {
-                throw new LiquibaseException("Unable to generate rollback file.", e);
-            }
-        }
-    }
-
-    protected void performUpdate(Liquibase liquibase) throws LiquibaseException {
-        liquibase.update(getContexts());
-    }
-
-    protected Liquibase createLiquibase(Connection c) throws LiquibaseException {
-        Liquibase liquibase = new Liquibase(getChangeLog(), createResourceOpener(), createDatabase(c));
+		String shouldRunProperty = System.getProperty(Liquibase.SHOULD_RUN_SYSTEM_PROPERTY);
+		if (shouldRunProperty != null && !Boolean.valueOf(shouldRunProperty)) {
+			LogFactory.getLogger().info(
+					"Liquibase did not run because '" + Liquibase.SHOULD_RUN_SYSTEM_PROPERTY + "' system property was set to false");
+			return;
+		}
+		if (!shouldRun) {
+			LogFactory.getLogger().info(
+					"Liquibase did not run because 'shouldRun' " + "property was set to false on " + getBeanName()
+							+ " Liquibase Spring bean.");
+			return;
+		}
+
+		Connection c = null;
+		Liquibase liquibase = null;
+		try {
+			c = getDataSource().getConnection();
+			liquibase = createLiquibase(c);
+			generateRollbackFile(liquibase);
+			performUpdate(liquibase);
+		} catch (SQLException e) {
+			throw new DatabaseException(e);
+		} finally {
+			if (c != null) {
+				try {
+					if (!c.getAutoCommit()) {
+						c.rollback();
+					}
+				} catch (SQLException e) {
+					// nothing to do
+				}
+				try {
+					c.close();
+				} catch (SQLException e) {
+					// nothing to do
+				}
+			}
+		}
+
+	}
+
+	private void generateRollbackFile(Liquibase liquibase) throws LiquibaseException {
+		if (rollbackFile != null) {
+			try {
+				liquibase.futureRollbackSQL(getContexts(), new FileWriter(rollbackFile));
+			} catch (IOException e) {
+				throw new LiquibaseException("Unable to generate rollback file.", e);
+			}
+		}
+	}
+
+	protected void performUpdate(Liquibase liquibase) throws LiquibaseException {
+		liquibase.update(getContexts());
+	}
+
+	protected Liquibase createLiquibase(Connection c) throws LiquibaseException {
+		Liquibase liquibase = new Liquibase(getChangeLog(), createResourceOpener(), createDatabase(c));
         liquibase.setIgnoreClasspathPrefix(isIgnoreClasspathPrefix());
-        if (parameters != null) {
-            for (Map.Entry<String, String> entry : parameters.entrySet()) {
-                liquibase.setChangeLogParameter(entry.getKey(), entry.getValue());
-            }
-        }
-
-        if (isDropFirst()) {
-            liquibase.dropAll();
-        }
-
-        return liquibase;
-    }
-
-    /**
-     * Subclasses may override this method add change some database settings such as
-     * default schema before returning the database object.
-     *
-     * @param c
-     * @return a Database implementation retrieved from the {@link DatabaseFactory}.
-     * @throws DatabaseException
-     */
-    protected Database createDatabase(Connection c) throws DatabaseException {
-        Database database = DatabaseFactory.getInstance().findCorrectDatabaseImplementation(new JdbcConnection(c));
-        if (StringUtils.trimToNull(this.defaultSchema) != null) {
-            database.setDefaultSchemaName(this.defaultSchema);
-        }
-        return database;
-    }
-
-    public void setChangeLogParameters(Map<String, String> parameters) {
-        this.parameters = parameters;
-    }
-
-    /**
-     * Create a new resourceOpener.
-     */
-    protected SpringResourceOpener createResourceOpener() {
-        return new SpringResourceOpener(getChangeLog());
-    }
-
-    /**
-     * Spring sets this automatically to the instance's configured bean name.
-     */
-    @Override
+		if (parameters != null) {
+			for (Map.Entry<String, String> entry : parameters.entrySet()) {
+				liquibase.setChangeLogParameter(entry.getKey(), entry.getValue());
+			}
+		}
+
+		if (isDropFirst()) {
+			liquibase.dropAll();
+		}
+
+		return liquibase;
+	}
+
+	/**
+	 * Subclasses may override this method add change some database settings such as
+	 * default schema before returning the database object.
+	 * 
+	 * @param c
+	 * @return a Database implementation retrieved from the {@link DatabaseFactory}.
+	 * @throws DatabaseException
+	 */
+	protected Database createDatabase(Connection c) throws DatabaseException {
+		Database database = DatabaseFactory.getInstance().findCorrectDatabaseImplementation(new JdbcConnection(c));
+		if (StringUtils.trimToNull(this.defaultSchema) != null) {
+			database.setDefaultSchemaName(this.defaultSchema);
+		}
+		return database;
+	}
+
+	public void setChangeLogParameters(Map<String, String> parameters) {
+		this.parameters = parameters;
+	}
+
+	/**
+	 * Create a new resourceOpener.
+	 */
+	protected SpringResourceOpener createResourceOpener() {
+		return new SpringResourceOpener(getChangeLog());
+	}
+
+	/**
+	 * Spring sets this automatically to the instance's configured bean name.
+	 */
+	@Override
     public void setBeanName(String name) {
-        this.beanName = name;
-    }
-
-    /**
-     * Gets the Spring-name of this instance.
-     *
-     * @return
-     */
-    public String getBeanName() {
-        return beanName;
-    }
-
-    @Override
+		this.beanName = name;
+	}
+
+	/**
+	 * Gets the Spring-name of this instance.
+	 * 
+	 * @return
+	 */
+	public String getBeanName() {
+		return beanName;
+	}
+
+	@Override
     public void setResourceLoader(ResourceLoader resourceLoader) {
-        this.resourceLoader = resourceLoader;
-    }
-
-    public ResourceLoader getResourceLoader() {
-        return resourceLoader;
-    }
-
-    public void setRollbackFile(File rollbackFile) {
-        this.rollbackFile = rollbackFile;
+		this.resourceLoader = resourceLoader;
+	}
+
+	public ResourceLoader getResourceLoader() {
+		return resourceLoader;
+	}
+
+	public void setRollbackFile(File rollbackFile) {
+		this.rollbackFile = rollbackFile;
     }
 
     public boolean isIgnoreClasspathPrefix() {
@@ -701,11 +411,10 @@
 
     public void setIgnoreClasspathPrefix(boolean ignoreClasspathPrefix) {
         this.ignoreClasspathPrefix = ignoreClasspathPrefix;
-    }
-
-    @Override
-    public String toString() {
-        return getClass().getName() + "(" + this.getResourceLoader().toString() + ")";
-    }
->>>>>>> e292515e
+	}
+
+	@Override
+	public String toString() {
+		return getClass().getName() + "(" + this.getResourceLoader().toString() + ")";
+	}
 }