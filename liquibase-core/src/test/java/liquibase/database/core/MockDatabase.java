package liquibase.database.core;

import liquibase.CatalogAndSchema;
import liquibase.Liquibase;
import liquibase.change.Change;
import liquibase.changelog.ChangeSet;
import liquibase.changelog.DatabaseChangeLog;
import liquibase.changelog.RanChangeSet;
import liquibase.database.Database;
import liquibase.database.DatabaseConnection;
import liquibase.structure.DatabaseObject;
import liquibase.structure.core.Schema;
import liquibase.exception.*;
import liquibase.lockservice.DatabaseChangeLogLock;
import liquibase.sql.visitor.SqlVisitor;
import liquibase.statement.DatabaseFunction;
import liquibase.statement.SqlStatement;

import java.io.IOException;
import java.io.Writer;
import java.math.BigInteger;
import java.sql.Connection;
import java.sql.Time;
import java.sql.Timestamp;
import java.util.Date;
import java.util.List;

public class MockDatabase implements Database {

    public int getPriority() {
        return PRIORITY_DEFAULT;
    }

    
    public Schema getSchema() {
        return null;
    }

    public String getName() {
        return "Mock Database";
    }

    public CatalogAndSchema getDefaultSchema() {
        return new CatalogAndSchema("default", "default");
    }

    public Integer getDefaultPort() {
        return null;
    }

    public DatabaseObject[] getContainingObjects() {
        return null;
    }

    public boolean equals(DatabaseObject otherObject, Database accordingTo) {
        return otherObject.getName().equalsIgnoreCase(this.getName());
    }

    public void setCanCacheLiquibaseTableInfo(boolean canCacheLiquibaseTableInfo) {
        //
    }

    public boolean requiresUsername() {
        return false;
    }

    public boolean requiresPassword() {
        return false;
    }

    public boolean isCorrectDatabaseImplementation(DatabaseConnection conn) throws DatabaseException {
        return false;
    }

    public String getDefaultDriver(String url) {
        return null;
    }

    public DatabaseConnection getConnection() {
        return null;
    }

    public void setConnection(Connection conn) {
    }

    public void setConnection(DatabaseConnection conn) {
    }

    public boolean getAutoCommitMode() {
        return false;
    }

    public boolean isAutoCommit() throws DatabaseException {
        return false;
    }


    public boolean isCaseSensitive() {
        return false;
    }

    public void setAutoCommit(boolean b) throws DatabaseException {

    }

    public boolean supportsDDLInTransaction() {
        return false;
    }

    public String getDatabaseProductName() {
        return null;
    }

    public String getDatabaseProductVersion() throws DatabaseException {
        return null;
    }


    public int getDatabaseMajorVersion() throws DatabaseException {
        return 0;
    }

    public int getDatabaseMinorVersion() throws DatabaseException {
        return 0;
    }

    public String getShortName() {
        return null;
    }

    public String getDriverName() throws DatabaseException {
        return null;
    }

    public String getConnectionURL() throws DatabaseException {
        return null;
    }

    public String getConnectionUsername() throws DatabaseException {
        return null;
    }

    public String getDefaultCatalogName() {
        return null;
    }

    public void setDefaultCatalogName(String catalogName) throws DatabaseException {

    }

    public String getDefaultSchemaName()  {
        return null;
    }

    public void setDefaultSchemaName(String schemaName) throws DatabaseException {
        
    }

    public boolean supportsInitiallyDeferrableColumns() {
        return false;
    }

    public boolean supportsSequences() {
        return true;
    }

    public boolean supportsDropTableCascadeConstraints() {
        return false;
    }

    public boolean supportsAutoIncrement() {
        return true;
    }

    public String getDateLiteral(String isoDate) {
        return isoDate;
    }


    public String getDateLiteral(java.sql.Date date) {
        return date.toString();
    }

    public String getTimeLiteral(Time time) {
        return time.toString();
    }

    public String getDateTimeLiteral(Timestamp timeStamp) {
        return timeStamp.toString();
    }

    public String getCurrentDateTimeFunction() {
        return "DATETIME()";
    }

    public void setCurrentDateTimeFunction(String function) {
    }

    public String generateSequenceNextValueFunction(final String sequenceName) {
        return "NEXTVAL('" + sequenceName + "')";
    }

    public String getLineComment() {
        return null;
    }

    public String getAutoIncrementClause(BigInteger startWith, BigInteger incrementBy) {
    	return "AUTO_INCREMENT_CLAUSE"
    			+ startWith != null ? (" " + startWith) : ""
    		    + incrementBy != null ? (" " + incrementBy) : "";
    }

    public SqlStatement getCommitSQL() {
        return null;
    }

    /**
     * @see liquibase.database.Database#getDatabaseChangeLogTableName()
     */
    public String getDatabaseChangeLogTableName() {
        return "DATABASECHANGELOG";
    }

    /**
     * @see liquibase.database.Database#getDatabaseChangeLogLockTableName()
     */
    public String getDatabaseChangeLogLockTableName() {
        return "DATABASECHANGELOGLOCK";
    }
    
    /**
     * Does nothing
     * 
     * @see liquibase.database.Database#setDatabaseChangeLogLockTableName(java.lang.String)
     */
    public void setDatabaseChangeLogLockTableName(String tableName) {
    }

	/**
	 * Does nothing
	 * 
     * @see liquibase.database.Database#setDatabaseChangeLogTableName(java.lang.String)
     */
    public void setDatabaseChangeLogTableName(String tableName) {
    }

	public String getConcatSql(String... values) {
        return null;
    }

    public boolean acquireLock(Liquibase liquibase) throws LockException {
        return false;
    }

    public void releaseLock() throws LockException {
    }

    public DatabaseChangeLogLock[] listLocks() throws LockException {
        return new DatabaseChangeLogLock[0];
    }

    public boolean hasDatabaseChangeLogTable() {
        return false;
    }

    public boolean hasDatabaseChangeLogLockTable() {
        return false;
    }

    public void checkDatabaseChangeLogTable(Liquibase liquibase) throws DatabaseException, IOException {
    }

    public void checkDatabaseChangeLogLockTable(Liquibase liquibase) throws DatabaseException, IOException {
    }

    public void dropDatabaseObjects(CatalogAndSchema schema) throws DatabaseException {
    }

    public void tag(String tagString) throws DatabaseException {
    }

    public boolean doesTagExist(String tag) throws DatabaseException {
        return false;
    }


    public boolean isSystemObject(DatabaseObject example) {
        return false;
    }

    public boolean isLiquibaseObject(DatabaseObject object) {
        return false;
    }

    public boolean supportsTablespaces() {
        return false;
    }

    public String getViewDefinition(CatalogAndSchema schema, String name) throws DatabaseException {
        return null;
    }

    public String getDatabaseProductName(DatabaseConnection conn) throws DatabaseException {
        return "Mock Database";
    }

    public String getDateLiteral(Date defaultDateValue) {
        return defaultDateValue.toString();
    }

    public String escapeTableName(String catalogName, String schemaName, String tableName) {
        if (schemaName == null) {
            return tableName;
        } else {
            return schemaName+"."+tableName;
        }
    }

    public String escapeIndexName(String catalogName, String schemaName, String indexName) {
        return escapeTableName(catalogName, schemaName, indexName);
    }

    public String escapeColumnName(String catalogName, String schemaName, String tableName, String columnName) {
        return columnName;
    }

    public String escapeColumnNameList(String columnNames) {
        return columnNames;
    }

    public String escapeSequenceName(String catalogName, String schemaName, String sequenceName) {
        if (sequenceName == null) {
            return sequenceName;
        } else {
            return schemaName+"."+sequenceName;
        }
    }

    public String convertRequestedSchemaToSchema(String requestedSchema) throws DatabaseException {
        return requestedSchema;
    }

    public String convertRequestedSchemaToCatalog(String requestedSchema) throws DatabaseException {
        return null;
    }

    public boolean supportsSchemas() {
        return true;
    }

    public boolean supportsCatalogs() {
        return true;
    }

    public boolean supportsCatalogInObjectName() {
        return true;
    }

    public String generatePrimaryKeyName(String tableName) {
        return "PK_"+tableName;
    }

    public String escapeViewName(String catalogName, String schemaName, String viewName) {
        return escapeTableName(catalogName, schemaName, viewName);
    }

    public boolean acquireLock() throws LockException {
        return false;
    }

    public void checkDatabaseChangeLogTable(boolean updateExistingNullChecksums, DatabaseChangeLog databaseChangeLog, String[] contexts) throws DatabaseException {
        ;
    }

    public void checkDatabaseChangeLogLockTable() throws DatabaseException {
        ;
    }

    public ChangeSet.RunStatus getRunStatus(ChangeSet changeSet) throws DatabaseException, DatabaseHistoryException {
        return null;
    }

    public RanChangeSet getRanChangeSet(ChangeSet changeSet) throws DatabaseException, DatabaseHistoryException {
        return null;
    }

    public void markChangeSetExecStatus(ChangeSet changeSet, ChangeSet.ExecType execType) throws DatabaseException {
        ;
    }

    public List<RanChangeSet> getRanChangeSetList() throws DatabaseException {
        return null;
    }

    public Date getRanDate(ChangeSet changeSet) throws DatabaseException, DatabaseHistoryException {
        return null;
    }

    public void removeRanStatus(ChangeSet changeSet) throws DatabaseException {
        ;
    }

    public void commit() {
        ;
    }

    public void rollback() {
        ;
    }

    public SqlStatement getSelectChangeLogLockSQL() throws DatabaseException {
        return null;
    }

    public String escapeStringForDatabase(String string) {
        return string;
    }

    public void close() throws DatabaseException {
        ;
    }

    public boolean supportsRestrictForeignKeys() {
        return true;
    }

    public String escapeConstraintName(String constraintName) {
        return constraintName;
    }
    
    public boolean isSafeToRunUpdate() throws DatabaseException {
    	return true;
    }

    public String escapeObjectName(String objectName, Class<? extends DatabaseObject> objectType) {
        return objectName;
    }

    public String escapeObjectName(String catalogName, String schemaName, String objectName, Class<? extends DatabaseObject> objectType) {
        return catalogName +"."+schemaName+"."+objectName;
    }

    public void executeStatements(Change change, DatabaseChangeLog changeLog, List<SqlVisitor> sqlVisitors) throws LiquibaseException, UnsupportedChangeException {
        ;
    }

    public void execute(SqlStatement[] statements, List<SqlVisitor> sqlVisitors) throws LiquibaseException {
        ;
    }

    public void saveStatements(Change change, List<SqlVisitor> sqlVisitors, Writer writer) throws IOException, UnsupportedChangeException, StatementNotSupportedOnDatabaseException, LiquibaseException {
        ;
    }

    public void executeRollbackStatements(Change change, List<SqlVisitor> sqlVisitors) throws LiquibaseException, UnsupportedChangeException, RollbackImpossibleException {
        ;
    }

    public void saveRollbackStatement(Change change, List<SqlVisitor> sqlVisitors, Writer writer) throws IOException, UnsupportedChangeException, RollbackImpossibleException, StatementNotSupportedOnDatabaseException, LiquibaseException {
        ;
    }

    public String getLiquibaseCatalogName() {
        return null;
    }

    public String getLiquibaseSchemaName(){
		return null;
	}

    public String getLiquibaseTablespaceName() {
        return null;
    }

    public void setLiquibaseTablespaceName(String tablespaceName) {

    }

    public int getNextChangeSetSequenceValue() throws LiquibaseException {
        return 1;
    }

    public Date parseDate(String dateAsString) throws DateParseException {
        return new Date();
    }

	public List<DatabaseFunction> getDateFunctions() {
		return null;
	}

    public void resetInternalState() {
        
    }
    
        public boolean supportsForeignKeyDisable() {
        return false;
    }

    public boolean disableForeignKeyChecks() throws DatabaseException {
        return false;
    }

    public void enableForeignKeyChecks() throws DatabaseException {
        
    }

    public void updateChecksum(ChangeSet changeSet) throws DatabaseException {
        
    }

    public boolean isReservedWord(String string) {
        return false;
    }

    public CatalogAndSchema correctSchema(CatalogAndSchema schema) {
        return schema;
    }

    public String correctObjectName(String name, Class<? extends DatabaseObject> objectType) {
        return name;
    }

    public boolean isFunction(String string) {
        if (string.endsWith("()")) {
            return true;
        }
        return false;
    }

    public int getDataTypeMaxParameters(String dataTypeName) {
        return 2;
    }

<<<<<<< HEAD
    public CatalogAndSchema getSchemaFromJdbcInfo(String rawCatalogName, String rawSchemaName) {
        return new CatalogAndSchema(rawCatalogName, rawSchemaName);
    }

    public String getJdbcCatalogName(CatalogAndSchema schema) {
        return schema.getCatalogName();
    }

    public String getJdbcSchemaName(CatalogAndSchema schema) {
        return schema.getSchemaName();
    }

    public String getJdbcCatalogName(Schema schema) {
        return schema.getCatalogName();
    }

    public String getJdbcSchemaName(Schema schema) {
        return schema.getName();
=======
    public boolean dataTypeIsNotModifiable(final String typeName) {
        return true;
>>>>>>> 3ec31c7d
    }
}
<|MERGE_RESOLUTION|>--- conflicted
+++ resolved
@@ -1,558 +1,557 @@
-package liquibase.database.core;
-
-import liquibase.CatalogAndSchema;
-import liquibase.Liquibase;
-import liquibase.change.Change;
-import liquibase.changelog.ChangeSet;
-import liquibase.changelog.DatabaseChangeLog;
-import liquibase.changelog.RanChangeSet;
-import liquibase.database.Database;
-import liquibase.database.DatabaseConnection;
-import liquibase.structure.DatabaseObject;
-import liquibase.structure.core.Schema;
-import liquibase.exception.*;
-import liquibase.lockservice.DatabaseChangeLogLock;
-import liquibase.sql.visitor.SqlVisitor;
-import liquibase.statement.DatabaseFunction;
-import liquibase.statement.SqlStatement;
-
-import java.io.IOException;
-import java.io.Writer;
-import java.math.BigInteger;
-import java.sql.Connection;
-import java.sql.Time;
-import java.sql.Timestamp;
-import java.util.Date;
-import java.util.List;
-
-public class MockDatabase implements Database {
-
-    public int getPriority() {
-        return PRIORITY_DEFAULT;
-    }
-
-    
-    public Schema getSchema() {
-        return null;
-    }
-
-    public String getName() {
-        return "Mock Database";
-    }
-
-    public CatalogAndSchema getDefaultSchema() {
-        return new CatalogAndSchema("default", "default");
-    }
-
-    public Integer getDefaultPort() {
-        return null;
-    }
-
-    public DatabaseObject[] getContainingObjects() {
-        return null;
-    }
-
-    public boolean equals(DatabaseObject otherObject, Database accordingTo) {
-        return otherObject.getName().equalsIgnoreCase(this.getName());
-    }
-
-    public void setCanCacheLiquibaseTableInfo(boolean canCacheLiquibaseTableInfo) {
-        //
-    }
-
-    public boolean requiresUsername() {
-        return false;
-    }
-
-    public boolean requiresPassword() {
-        return false;
-    }
-
-    public boolean isCorrectDatabaseImplementation(DatabaseConnection conn) throws DatabaseException {
-        return false;
-    }
-
-    public String getDefaultDriver(String url) {
-        return null;
-    }
-
-    public DatabaseConnection getConnection() {
-        return null;
-    }
-
-    public void setConnection(Connection conn) {
-    }
-
-    public void setConnection(DatabaseConnection conn) {
-    }
-
-    public boolean getAutoCommitMode() {
-        return false;
-    }
-
-    public boolean isAutoCommit() throws DatabaseException {
-        return false;
-    }
-
-
-    public boolean isCaseSensitive() {
-        return false;
-    }
-
-    public void setAutoCommit(boolean b) throws DatabaseException {
-
-    }
-
-    public boolean supportsDDLInTransaction() {
-        return false;
-    }
-
-    public String getDatabaseProductName() {
-        return null;
-    }
-
-    public String getDatabaseProductVersion() throws DatabaseException {
-        return null;
-    }
-
-
-    public int getDatabaseMajorVersion() throws DatabaseException {
-        return 0;
-    }
-
-    public int getDatabaseMinorVersion() throws DatabaseException {
-        return 0;
-    }
-
-    public String getShortName() {
-        return null;
-    }
-
-    public String getDriverName() throws DatabaseException {
-        return null;
-    }
-
-    public String getConnectionURL() throws DatabaseException {
-        return null;
-    }
-
-    public String getConnectionUsername() throws DatabaseException {
-        return null;
-    }
-
-    public String getDefaultCatalogName() {
-        return null;
-    }
-
-    public void setDefaultCatalogName(String catalogName) throws DatabaseException {
-
-    }
-
-    public String getDefaultSchemaName()  {
-        return null;
-    }
-
-    public void setDefaultSchemaName(String schemaName) throws DatabaseException {
-        
-    }
-
-    public boolean supportsInitiallyDeferrableColumns() {
-        return false;
-    }
-
-    public boolean supportsSequences() {
-        return true;
-    }
-
-    public boolean supportsDropTableCascadeConstraints() {
-        return false;
-    }
-
-    public boolean supportsAutoIncrement() {
-        return true;
-    }
-
-    public String getDateLiteral(String isoDate) {
-        return isoDate;
-    }
-
-
-    public String getDateLiteral(java.sql.Date date) {
-        return date.toString();
-    }
-
-    public String getTimeLiteral(Time time) {
-        return time.toString();
-    }
-
-    public String getDateTimeLiteral(Timestamp timeStamp) {
-        return timeStamp.toString();
-    }
-
-    public String getCurrentDateTimeFunction() {
-        return "DATETIME()";
-    }
-
-    public void setCurrentDateTimeFunction(String function) {
-    }
-
-    public String generateSequenceNextValueFunction(final String sequenceName) {
-        return "NEXTVAL('" + sequenceName + "')";
-    }
-
-    public String getLineComment() {
-        return null;
-    }
-
-    public String getAutoIncrementClause(BigInteger startWith, BigInteger incrementBy) {
-    	return "AUTO_INCREMENT_CLAUSE"
-    			+ startWith != null ? (" " + startWith) : ""
-    		    + incrementBy != null ? (" " + incrementBy) : "";
-    }
-
-    public SqlStatement getCommitSQL() {
-        return null;
-    }
-
-    /**
-     * @see liquibase.database.Database#getDatabaseChangeLogTableName()
-     */
-    public String getDatabaseChangeLogTableName() {
-        return "DATABASECHANGELOG";
-    }
-
-    /**
-     * @see liquibase.database.Database#getDatabaseChangeLogLockTableName()
-     */
-    public String getDatabaseChangeLogLockTableName() {
-        return "DATABASECHANGELOGLOCK";
-    }
-    
-    /**
-     * Does nothing
-     * 
-     * @see liquibase.database.Database#setDatabaseChangeLogLockTableName(java.lang.String)
-     */
-    public void setDatabaseChangeLogLockTableName(String tableName) {
-    }
-
-	/**
-	 * Does nothing
-	 * 
-     * @see liquibase.database.Database#setDatabaseChangeLogTableName(java.lang.String)
-     */
-    public void setDatabaseChangeLogTableName(String tableName) {
-    }
-
-	public String getConcatSql(String... values) {
-        return null;
-    }
-
-    public boolean acquireLock(Liquibase liquibase) throws LockException {
-        return false;
-    }
-
-    public void releaseLock() throws LockException {
-    }
-
-    public DatabaseChangeLogLock[] listLocks() throws LockException {
-        return new DatabaseChangeLogLock[0];
-    }
-
-    public boolean hasDatabaseChangeLogTable() {
-        return false;
-    }
-
-    public boolean hasDatabaseChangeLogLockTable() {
-        return false;
-    }
-
-    public void checkDatabaseChangeLogTable(Liquibase liquibase) throws DatabaseException, IOException {
-    }
-
-    public void checkDatabaseChangeLogLockTable(Liquibase liquibase) throws DatabaseException, IOException {
-    }
-
-    public void dropDatabaseObjects(CatalogAndSchema schema) throws DatabaseException {
-    }
-
-    public void tag(String tagString) throws DatabaseException {
-    }
-
-    public boolean doesTagExist(String tag) throws DatabaseException {
-        return false;
-    }
-
-
-    public boolean isSystemObject(DatabaseObject example) {
-        return false;
-    }
-
-    public boolean isLiquibaseObject(DatabaseObject object) {
-        return false;
-    }
-
-    public boolean supportsTablespaces() {
-        return false;
-    }
-
-    public String getViewDefinition(CatalogAndSchema schema, String name) throws DatabaseException {
-        return null;
-    }
-
-    public String getDatabaseProductName(DatabaseConnection conn) throws DatabaseException {
-        return "Mock Database";
-    }
-
-    public String getDateLiteral(Date defaultDateValue) {
-        return defaultDateValue.toString();
-    }
-
-    public String escapeTableName(String catalogName, String schemaName, String tableName) {
-        if (schemaName == null) {
-            return tableName;
-        } else {
-            return schemaName+"."+tableName;
-        }
-    }
-
-    public String escapeIndexName(String catalogName, String schemaName, String indexName) {
-        return escapeTableName(catalogName, schemaName, indexName);
-    }
-
-    public String escapeColumnName(String catalogName, String schemaName, String tableName, String columnName) {
-        return columnName;
-    }
-
-    public String escapeColumnNameList(String columnNames) {
-        return columnNames;
-    }
-
-    public String escapeSequenceName(String catalogName, String schemaName, String sequenceName) {
-        if (sequenceName == null) {
-            return sequenceName;
-        } else {
-            return schemaName+"."+sequenceName;
-        }
-    }
-
-    public String convertRequestedSchemaToSchema(String requestedSchema) throws DatabaseException {
-        return requestedSchema;
-    }
-
-    public String convertRequestedSchemaToCatalog(String requestedSchema) throws DatabaseException {
-        return null;
-    }
-
-    public boolean supportsSchemas() {
-        return true;
-    }
-
-    public boolean supportsCatalogs() {
-        return true;
-    }
-
-    public boolean supportsCatalogInObjectName() {
-        return true;
-    }
-
-    public String generatePrimaryKeyName(String tableName) {
-        return "PK_"+tableName;
-    }
-
-    public String escapeViewName(String catalogName, String schemaName, String viewName) {
-        return escapeTableName(catalogName, schemaName, viewName);
-    }
-
-    public boolean acquireLock() throws LockException {
-        return false;
-    }
-
-    public void checkDatabaseChangeLogTable(boolean updateExistingNullChecksums, DatabaseChangeLog databaseChangeLog, String[] contexts) throws DatabaseException {
-        ;
-    }
-
-    public void checkDatabaseChangeLogLockTable() throws DatabaseException {
-        ;
-    }
-
-    public ChangeSet.RunStatus getRunStatus(ChangeSet changeSet) throws DatabaseException, DatabaseHistoryException {
-        return null;
-    }
-
-    public RanChangeSet getRanChangeSet(ChangeSet changeSet) throws DatabaseException, DatabaseHistoryException {
-        return null;
-    }
-
-    public void markChangeSetExecStatus(ChangeSet changeSet, ChangeSet.ExecType execType) throws DatabaseException {
-        ;
-    }
-
-    public List<RanChangeSet> getRanChangeSetList() throws DatabaseException {
-        return null;
-    }
-
-    public Date getRanDate(ChangeSet changeSet) throws DatabaseException, DatabaseHistoryException {
-        return null;
-    }
-
-    public void removeRanStatus(ChangeSet changeSet) throws DatabaseException {
-        ;
-    }
-
-    public void commit() {
-        ;
-    }
-
-    public void rollback() {
-        ;
-    }
-
-    public SqlStatement getSelectChangeLogLockSQL() throws DatabaseException {
-        return null;
-    }
-
-    public String escapeStringForDatabase(String string) {
-        return string;
-    }
-
-    public void close() throws DatabaseException {
-        ;
-    }
-
-    public boolean supportsRestrictForeignKeys() {
-        return true;
-    }
-
-    public String escapeConstraintName(String constraintName) {
-        return constraintName;
-    }
-    
-    public boolean isSafeToRunUpdate() throws DatabaseException {
-    	return true;
-    }
-
-    public String escapeObjectName(String objectName, Class<? extends DatabaseObject> objectType) {
-        return objectName;
-    }
-
-    public String escapeObjectName(String catalogName, String schemaName, String objectName, Class<? extends DatabaseObject> objectType) {
-        return catalogName +"."+schemaName+"."+objectName;
-    }
-
-    public void executeStatements(Change change, DatabaseChangeLog changeLog, List<SqlVisitor> sqlVisitors) throws LiquibaseException, UnsupportedChangeException {
-        ;
-    }
-
-    public void execute(SqlStatement[] statements, List<SqlVisitor> sqlVisitors) throws LiquibaseException {
-        ;
-    }
-
-    public void saveStatements(Change change, List<SqlVisitor> sqlVisitors, Writer writer) throws IOException, UnsupportedChangeException, StatementNotSupportedOnDatabaseException, LiquibaseException {
-        ;
-    }
-
-    public void executeRollbackStatements(Change change, List<SqlVisitor> sqlVisitors) throws LiquibaseException, UnsupportedChangeException, RollbackImpossibleException {
-        ;
-    }
-
-    public void saveRollbackStatement(Change change, List<SqlVisitor> sqlVisitors, Writer writer) throws IOException, UnsupportedChangeException, RollbackImpossibleException, StatementNotSupportedOnDatabaseException, LiquibaseException {
-        ;
-    }
-
-    public String getLiquibaseCatalogName() {
-        return null;
-    }
-
-    public String getLiquibaseSchemaName(){
-		return null;
-	}
-
-    public String getLiquibaseTablespaceName() {
-        return null;
-    }
-
-    public void setLiquibaseTablespaceName(String tablespaceName) {
-
-    }
-
-    public int getNextChangeSetSequenceValue() throws LiquibaseException {
-        return 1;
-    }
-
-    public Date parseDate(String dateAsString) throws DateParseException {
-        return new Date();
-    }
-
-	public List<DatabaseFunction> getDateFunctions() {
-		return null;
-	}
-
-    public void resetInternalState() {
-        
-    }
-    
-        public boolean supportsForeignKeyDisable() {
-        return false;
-    }
-
-    public boolean disableForeignKeyChecks() throws DatabaseException {
-        return false;
-    }
-
-    public void enableForeignKeyChecks() throws DatabaseException {
-        
-    }
-
-    public void updateChecksum(ChangeSet changeSet) throws DatabaseException {
-        
-    }
-
-    public boolean isReservedWord(String string) {
-        return false;
-    }
-
-    public CatalogAndSchema correctSchema(CatalogAndSchema schema) {
-        return schema;
-    }
-
-    public String correctObjectName(String name, Class<? extends DatabaseObject> objectType) {
-        return name;
-    }
-
-    public boolean isFunction(String string) {
-        if (string.endsWith("()")) {
-            return true;
-        }
-        return false;
-    }
-
-    public int getDataTypeMaxParameters(String dataTypeName) {
-        return 2;
-    }
-
-<<<<<<< HEAD
-    public CatalogAndSchema getSchemaFromJdbcInfo(String rawCatalogName, String rawSchemaName) {
-        return new CatalogAndSchema(rawCatalogName, rawSchemaName);
-    }
-
-    public String getJdbcCatalogName(CatalogAndSchema schema) {
-        return schema.getCatalogName();
-    }
-
-    public String getJdbcSchemaName(CatalogAndSchema schema) {
-        return schema.getSchemaName();
-    }
-
-    public String getJdbcCatalogName(Schema schema) {
-        return schema.getCatalogName();
-    }
-
-    public String getJdbcSchemaName(Schema schema) {
-        return schema.getName();
-=======
-    public boolean dataTypeIsNotModifiable(final String typeName) {
-        return true;
->>>>>>> 3ec31c7d
-    }
-}
+package liquibase.database.core;
+
+import liquibase.CatalogAndSchema;
+import liquibase.Liquibase;
+import liquibase.change.Change;
+import liquibase.changelog.ChangeSet;
+import liquibase.changelog.DatabaseChangeLog;
+import liquibase.changelog.RanChangeSet;
+import liquibase.database.Database;
+import liquibase.database.DatabaseConnection;
+import liquibase.structure.DatabaseObject;
+import liquibase.structure.core.Schema;
+import liquibase.exception.*;
+import liquibase.lockservice.DatabaseChangeLogLock;
+import liquibase.sql.visitor.SqlVisitor;
+import liquibase.statement.DatabaseFunction;
+import liquibase.statement.SqlStatement;
+
+import java.io.IOException;
+import java.io.Writer;
+import java.math.BigInteger;
+import java.sql.Connection;
+import java.sql.Time;
+import java.sql.Timestamp;
+import java.util.Date;
+import java.util.List;
+
+public class MockDatabase implements Database {
+
+    public int getPriority() {
+        return PRIORITY_DEFAULT;
+    }
+
+    
+    public Schema getSchema() {
+        return null;
+    }
+
+    public String getName() {
+        return "Mock Database";
+    }
+
+    public CatalogAndSchema getDefaultSchema() {
+        return new CatalogAndSchema("default", "default");
+    }
+
+    public Integer getDefaultPort() {
+        return null;
+    }
+
+    public DatabaseObject[] getContainingObjects() {
+        return null;
+    }
+
+    public boolean equals(DatabaseObject otherObject, Database accordingTo) {
+        return otherObject.getName().equalsIgnoreCase(this.getName());
+    }
+
+    public void setCanCacheLiquibaseTableInfo(boolean canCacheLiquibaseTableInfo) {
+        //
+    }
+
+    public boolean requiresUsername() {
+        return false;
+    }
+
+    public boolean requiresPassword() {
+        return false;
+    }
+
+    public boolean isCorrectDatabaseImplementation(DatabaseConnection conn) throws DatabaseException {
+        return false;
+    }
+
+    public String getDefaultDriver(String url) {
+        return null;
+    }
+
+    public DatabaseConnection getConnection() {
+        return null;
+    }
+
+    public void setConnection(Connection conn) {
+    }
+
+    public void setConnection(DatabaseConnection conn) {
+    }
+
+    public boolean getAutoCommitMode() {
+        return false;
+    }
+
+    public boolean isAutoCommit() throws DatabaseException {
+        return false;
+    }
+
+
+    public boolean isCaseSensitive() {
+        return false;
+    }
+
+    public void setAutoCommit(boolean b) throws DatabaseException {
+
+    }
+
+    public boolean supportsDDLInTransaction() {
+        return false;
+    }
+
+    public String getDatabaseProductName() {
+        return null;
+    }
+
+    public String getDatabaseProductVersion() throws DatabaseException {
+        return null;
+    }
+
+
+    public int getDatabaseMajorVersion() throws DatabaseException {
+        return 0;
+    }
+
+    public int getDatabaseMinorVersion() throws DatabaseException {
+        return 0;
+    }
+
+    public String getShortName() {
+        return null;
+    }
+
+    public String getDriverName() throws DatabaseException {
+        return null;
+    }
+
+    public String getConnectionURL() throws DatabaseException {
+        return null;
+    }
+
+    public String getConnectionUsername() throws DatabaseException {
+        return null;
+    }
+
+    public String getDefaultCatalogName() {
+        return null;
+    }
+
+    public void setDefaultCatalogName(String catalogName) throws DatabaseException {
+
+    }
+
+    public String getDefaultSchemaName()  {
+        return null;
+    }
+
+    public void setDefaultSchemaName(String schemaName) throws DatabaseException {
+        
+    }
+
+    public boolean supportsInitiallyDeferrableColumns() {
+        return false;
+    }
+
+    public boolean supportsSequences() {
+        return true;
+    }
+
+    public boolean supportsDropTableCascadeConstraints() {
+        return false;
+    }
+
+    public boolean supportsAutoIncrement() {
+        return true;
+    }
+
+    public String getDateLiteral(String isoDate) {
+        return isoDate;
+    }
+
+
+    public String getDateLiteral(java.sql.Date date) {
+        return date.toString();
+    }
+
+    public String getTimeLiteral(Time time) {
+        return time.toString();
+    }
+
+    public String getDateTimeLiteral(Timestamp timeStamp) {
+        return timeStamp.toString();
+    }
+
+    public String getCurrentDateTimeFunction() {
+        return "DATETIME()";
+    }
+
+    public void setCurrentDateTimeFunction(String function) {
+    }
+
+    public String getLineComment() {
+        return null;
+    }
+
+    public String getAutoIncrementClause(BigInteger startWith, BigInteger incrementBy) {
+    	return "AUTO_INCREMENT_CLAUSE"
+    			+ startWith != null ? (" " + startWith) : ""
+    		    + incrementBy != null ? (" " + incrementBy) : "";
+    }
+
+    public SqlStatement getCommitSQL() {
+        return null;
+    }
+
+    /**
+     * @see liquibase.database.Database#getDatabaseChangeLogTableName()
+     */
+    public String getDatabaseChangeLogTableName() {
+        return "DATABASECHANGELOG";
+    }
+
+    /**
+     * @see liquibase.database.Database#getDatabaseChangeLogLockTableName()
+     */
+    public String getDatabaseChangeLogLockTableName() {
+        return "DATABASECHANGELOGLOCK";
+    }
+    
+    /**
+     * Does nothing
+     * 
+     * @see liquibase.database.Database#setDatabaseChangeLogLockTableName(java.lang.String)
+     */
+    public void setDatabaseChangeLogLockTableName(String tableName) {
+    }
+
+	/**
+	 * Does nothing
+	 * 
+     * @see liquibase.database.Database#setDatabaseChangeLogTableName(java.lang.String)
+     */
+    public void setDatabaseChangeLogTableName(String tableName) {
+    }
+
+	public String getConcatSql(String... values) {
+        return null;
+    }
+
+    public boolean acquireLock(Liquibase liquibase) throws LockException {
+        return false;
+    }
+
+    public void releaseLock() throws LockException {
+    }
+
+    public DatabaseChangeLogLock[] listLocks() throws LockException {
+        return new DatabaseChangeLogLock[0];
+    }
+
+    public boolean hasDatabaseChangeLogTable() {
+        return false;
+    }
+
+    public boolean hasDatabaseChangeLogLockTable() {
+        return false;
+    }
+
+    public void checkDatabaseChangeLogTable(Liquibase liquibase) throws DatabaseException, IOException {
+    }
+
+    public void checkDatabaseChangeLogLockTable(Liquibase liquibase) throws DatabaseException, IOException {
+    }
+
+    public void dropDatabaseObjects(CatalogAndSchema schema) throws DatabaseException {
+    }
+
+    public void tag(String tagString) throws DatabaseException {
+    }
+
+    public boolean doesTagExist(String tag) throws DatabaseException {
+        return false;
+    }
+
+
+    public boolean isSystemObject(DatabaseObject example) {
+        return false;
+    }
+
+    public boolean isLiquibaseObject(DatabaseObject object) {
+        return false;
+    }
+
+    public boolean supportsTablespaces() {
+        return false;
+    }
+
+    public String getViewDefinition(CatalogAndSchema schema, String name) throws DatabaseException {
+        return null;
+    }
+
+    public String getDatabaseProductName(DatabaseConnection conn) throws DatabaseException {
+        return "Mock Database";
+    }
+
+    public String getDateLiteral(Date defaultDateValue) {
+        return defaultDateValue.toString();
+    }
+
+    public String escapeTableName(String catalogName, String schemaName, String tableName) {
+        if (schemaName == null) {
+            return tableName;
+        } else {
+            return schemaName+"."+tableName;
+        }
+    }
+
+    public String escapeIndexName(String catalogName, String schemaName, String indexName) {
+        return escapeTableName(catalogName, schemaName, indexName);
+    }
+
+    public String escapeColumnName(String catalogName, String schemaName, String tableName, String columnName) {
+        return columnName;
+    }
+
+    public String escapeColumnNameList(String columnNames) {
+        return columnNames;
+    }
+
+    public String escapeSequenceName(String catalogName, String schemaName, String sequenceName) {
+        if (sequenceName == null) {
+            return sequenceName;
+        } else {
+            return schemaName+"."+sequenceName;
+        }
+    }
+
+    public String convertRequestedSchemaToSchema(String requestedSchema) throws DatabaseException {
+        return requestedSchema;
+    }
+
+    public String convertRequestedSchemaToCatalog(String requestedSchema) throws DatabaseException {
+        return null;
+    }
+
+    public boolean supportsSchemas() {
+        return true;
+    }
+
+    public boolean supportsCatalogs() {
+        return true;
+    }
+
+    public boolean supportsCatalogInObjectName() {
+        return true;
+    }
+
+    public String generatePrimaryKeyName(String tableName) {
+        return "PK_"+tableName;
+    }
+
+    public String escapeViewName(String catalogName, String schemaName, String viewName) {
+        return escapeTableName(catalogName, schemaName, viewName);
+    }
+
+    public boolean acquireLock() throws LockException {
+        return false;
+    }
+
+    public void checkDatabaseChangeLogTable(boolean updateExistingNullChecksums, DatabaseChangeLog databaseChangeLog, String[] contexts) throws DatabaseException {
+        ;
+    }
+
+    public void checkDatabaseChangeLogLockTable() throws DatabaseException {
+        ;
+    }
+
+    public ChangeSet.RunStatus getRunStatus(ChangeSet changeSet) throws DatabaseException, DatabaseHistoryException {
+        return null;
+    }
+
+    public RanChangeSet getRanChangeSet(ChangeSet changeSet) throws DatabaseException, DatabaseHistoryException {
+        return null;
+    }
+
+    public void markChangeSetExecStatus(ChangeSet changeSet, ChangeSet.ExecType execType) throws DatabaseException {
+        ;
+    }
+
+    public List<RanChangeSet> getRanChangeSetList() throws DatabaseException {
+        return null;
+    }
+
+    public Date getRanDate(ChangeSet changeSet) throws DatabaseException, DatabaseHistoryException {
+        return null;
+    }
+
+    public void removeRanStatus(ChangeSet changeSet) throws DatabaseException {
+        ;
+    }
+
+    public void commit() {
+        ;
+    }
+
+    public void rollback() {
+        ;
+    }
+
+    public SqlStatement getSelectChangeLogLockSQL() throws DatabaseException {
+        return null;
+    }
+
+    public String escapeStringForDatabase(String string) {
+        return string;
+    }
+
+    public void close() throws DatabaseException {
+        ;
+    }
+
+    public boolean supportsRestrictForeignKeys() {
+        return true;
+    }
+
+    public String escapeConstraintName(String constraintName) {
+        return constraintName;
+    }
+    
+    public boolean isSafeToRunUpdate() throws DatabaseException {
+    	return true;
+    }
+
+    public String escapeObjectName(String objectName, Class<? extends DatabaseObject> objectType) {
+        return objectName;
+    }
+
+    public String escapeObjectName(String catalogName, String schemaName, String objectName, Class<? extends DatabaseObject> objectType) {
+        return catalogName +"."+schemaName+"."+objectName;
+    }
+
+    public void executeStatements(Change change, DatabaseChangeLog changeLog, List<SqlVisitor> sqlVisitors) throws LiquibaseException, UnsupportedChangeException {
+        ;
+    }
+
+    public void execute(SqlStatement[] statements, List<SqlVisitor> sqlVisitors) throws LiquibaseException {
+        ;
+    }
+
+    public void saveStatements(Change change, List<SqlVisitor> sqlVisitors, Writer writer) throws IOException, UnsupportedChangeException, StatementNotSupportedOnDatabaseException, LiquibaseException {
+        ;
+    }
+
+    public void executeRollbackStatements(Change change, List<SqlVisitor> sqlVisitors) throws LiquibaseException, UnsupportedChangeException, RollbackImpossibleException {
+        ;
+    }
+
+    public void saveRollbackStatement(Change change, List<SqlVisitor> sqlVisitors, Writer writer) throws IOException, UnsupportedChangeException, RollbackImpossibleException, StatementNotSupportedOnDatabaseException, LiquibaseException {
+        ;
+    }
+
+    public String getLiquibaseCatalogName() {
+        return null;
+    }
+
+    public String getLiquibaseSchemaName(){
+		return null;
+	}
+
+    public String getLiquibaseTablespaceName() {
+        return null;
+    }
+
+    public void setLiquibaseTablespaceName(String tablespaceName) {
+
+    }
+
+    public int getNextChangeSetSequenceValue() throws LiquibaseException {
+        return 1;
+    }
+
+    public Date parseDate(String dateAsString) throws DateParseException {
+        return new Date();
+    }
+
+	public List<DatabaseFunction> getDateFunctions() {
+		return null;
+	}
+
+    public void resetInternalState() {
+        
+    }
+    
+        public boolean supportsForeignKeyDisable() {
+        return false;
+    }
+
+    public boolean disableForeignKeyChecks() throws DatabaseException {
+        return false;
+    }
+
+    public void enableForeignKeyChecks() throws DatabaseException {
+        
+    }
+
+    public void updateChecksum(ChangeSet changeSet) throws DatabaseException {
+        
+    }
+
+    public boolean isReservedWord(String string) {
+        return false;
+    }
+
+    public CatalogAndSchema correctSchema(CatalogAndSchema schema) {
+        return schema;
+    }
+
+    public String correctObjectName(String name, Class<? extends DatabaseObject> objectType) {
+        return name;
+    }
+
+    public boolean isFunction(String string) {
+        if (string.endsWith("()")) {
+            return true;
+        }
+        return false;
+    }
+
+    public int getDataTypeMaxParameters(String dataTypeName) {
+        return 2;
+    }
+
+    public CatalogAndSchema getSchemaFromJdbcInfo(String rawCatalogName, String rawSchemaName) {
+        return new CatalogAndSchema(rawCatalogName, rawSchemaName);
+    }
+
+    public String getJdbcCatalogName(CatalogAndSchema schema) {
+        return schema.getCatalogName();
+    }
+
+    public String getJdbcSchemaName(CatalogAndSchema schema) {
+        return schema.getSchemaName();
+    }
+
+    public String getJdbcCatalogName(Schema schema) {
+        return schema.getCatalogName();
+    }
+
+    public String getJdbcSchemaName(Schema schema) {
+        return schema.getName();
+    }
+
+    public String generateSequenceNextValueFunction(final String sequenceName) {
+        return "NEXTVAL('" + sequenceName + "')";
+    }
+
+    public boolean dataTypeIsNotModifiable(String typeName) {
+        return true;
+    }
+}