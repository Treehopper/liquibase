--- conflicted
+++ resolved
@@ -259,16 +259,12 @@
                 return true;
             } else if (name.startsWith("DR$")) { //oracle index tables
                 return true;
-            } else if (name.startsWith("SYS_IOT_OVER")) { //oracle system table
-                return true;
-<<<<<<< HEAD
-            } else if (name.startsWith("MLOG$_")) { //Created by materliaized view logs for every table that is part of a materialized view. Not available for DDL operations.
-=======
+            } else if (example.getName().startsWith("SYS_IOT_OVER")) { //oracle system table
+                return true;
             } else if ((example.getName().startsWith("MDRT_") || example.getName().startsWith("MDRS_")) && example.getName().endsWith("$")) {
                 // CORE-1768 - Oracle creates these for spatial indices and will remove them when the index is removed.
                 return true;
-            } else if (example.getName().startsWith("MLOG$_")) { //Created by materliaized view logs for every table that is part of a materialized view. Not available for DDL operations.
->>>>>>> df53eddd
+            } else if (name.startsWith("MLOG$_")) { //Created by materliaized view logs for every table that is part of a materialized view. Not available for DDL operations.
                 return true;
             } else if (name.startsWith("RUPD$_")) { //Created by materialized view log tables using primary keys. Not available for DDL operations.
                 return true;
